const { color } = require('console-log-colors');

const mockCards = [
    buildMockCard({
        title: 'Dedra Meero',
        subtitle: 'Not Wasting Time',
        power: 2,
        hp: 5,
        cost: 4,
        hasNonKeywordAbility: true,
        aspects: ['aggression', 'villainy'],
        types: ['leader'],
        traits: ['imperial', 'official'],
        setId: {
            set: 'SEC',
            number: 10
        },
        unique: true,
        arena: 'ground',
        internalName: 'dedra-meero#not-wasting-time',
    }),
    buildMockCard({
        title: 'Colonel Yularen',
        subtitle: 'This Is Why We Plan',
        power: 4,
        hp: 6,
        cost: 5,
        hasNonKeywordAbility: true,
        aspects: ['command', 'villainy'],
        types: ['leader'],
        traits: ['imperial', 'official'],
        setId: {
            set: 'SEC',
            number: 6
        },
        unique: true,
        arena: 'ground',
        internalName: 'colonel-yularen#this-is-why-we-plan',
    }),
    buildMockCard({
        title: 'Nala Se',
        subtitle: 'Chief Medical Scientist',
        power: 4,
        hp: 7,
        hasNonKeywordAbility: true,
        aspects: ['vigilance'],
        types: ['unit'],
        traits: ['kaminoan'],
        setId: {
            set: 'SEC',
            number: 65
        },
        cost: 5,
        unique: true,
        arena: 'ground',
        internalName: 'nala-se#chief-medical-scientist',
    }),
    buildMockCard({
        title: 'Crosshair',
        subtitle: 'Filled With Doubt',
        power: 2,
        hp: 3,
        hasNonKeywordAbility: true,
        aspects: ['aggression'],
        types: ['unit'],
        traits: ['imperial', 'clone', 'trooper'],
        setId: {
            set: 'SEC',
            number: 162
        },
        cost: 2,
        unique: true,
        arena: 'ground',
        internalName: 'crosshair#filled-with-doubt',
    }),
    buildMockCard({
        title: 'Emergency Powers',
        hasNonKeywordAbility: true,
        aspects: ['vigilance', 'villainy'],
        types: ['event'],
        traits: ['law'],
        setId: {
            set: 'SEC',
            number: 40
        },
        cost: 1,
        unique: false,
        internalName: 'emergency-powers',
    }),
    buildMockCard({
        title: 'Let\'s Call It War',
        hasNonKeywordAbility: true,
        aspects: ['aggression'],
        types: ['event'],
        traits: ['tactic'],
        setId: {
            set: 'SEC',
            number: 180
        },
        cost: 3,
        unique: false,
        internalName: 'lets-call-it-war',
    }),
    buildMockCard({
        title: 'Bo-Katan Kryze',
        subtitle: 'Alone',
        power: 8,
        hp: 8,
        hasNonKeywordAbility: true,
        aspects: ['vigilance', 'heroism'],
        types: ['unit'],
        traits: ['mandalorian'],
        setId: {
            set: 'SEC',
            number: 51
        },
        cost: 9,
        unique: true,
        arena: 'ground',
        internalName: 'bokatan-kryze#alone',
    }),
    buildMockCard({
        title: 'PreMor Personnel Carrier',
        power: 6,
        hp: 6,
        hasNonKeywordAbility: true,
        keywords: ['overwhelm'],
        aspects: ['command', 'villainy'],
        types: ['unit'],
        traits: ['vehicle', 'transport'],
        setId: {
            set: 'SEC',
            number: 89
        },
        cost: 8,
        unique: false,
        arena: 'space',
        internalName: 'premor-personnel-carrier',
    }),
    buildMockCard({
        title: 'Fulminatrix',
        subtitle: 'Fleet Killer',
        power: 9,
        hp: 7,
        hasNonKeywordAbility: true,
        aspects: ['aggression', 'villainy'],
        types: ['unit'],
        traits: ['first order', 'vehicle', 'capital ship'],
        setId: {
            set: 'SEC',
            number: 142
        },
        cost: 8,
        unique: true,
        arena: 'space',
        internalName: 'fulminatrix#fleet-killer',
    }),
    buildMockCard({
        title: 'It\'s Not Over Yet',
        hasNonKeywordAbility: true,
        aspects: ['aggression'],
        types: ['event'],
        traits: ['innate'],
        setId: {
            set: 'SEC',
            number: 177
        },
        cost: 2,
        unique: false,
        internalName: 'its-not-over-yet',
    }),
    buildMockCard({
        title: 'Topple the Summit',
        hasNonKeywordAbility: true,
        aspects: ['aggression'],
        keywords: ['plot'],
        types: ['event'],
        traits: ['plan'],
        setId: {
            set: 'SEC',
            number: 183
        },
        cost: 5,
        unique: false,
        internalName: 'topple-the-summit',
    }),
    buildMockCard({
        title: 'Tala Durith',
        subtitle: 'I Can Get You Inside',
        power: 3,
        hp: 3,
        hasNonKeywordAbility: true,
        keywords: ['plot'],
        aspects: ['cunning', 'heroism'],
        types: ['unit'],
        traits: ['imperial', 'rebel'],
        setId: {
            set: 'SEC',
            number: 203
        },
        cost: 3,
        unique: true,
        arena: 'ground',
        internalName: 'tala-durith#i-can-get-you-inside',
    }),
    buildMockCard({
        title: 'The Mandalorian',
        subtitle: 'Cleaning Up Nevarro',
        power: 6,
        hp: 8,
        hasNonKeywordAbility: true,
        keywords: ['ambush'],
        aspects: ['cunning', 'heroism'],
        types: ['unit'],
        traits: ['mandalorian', 'bounty hunter'],
        setId: {
            set: 'SEC',
            number: 209
        },
        cost: 8,
        unique: true,
        arena: 'ground',
        internalName: 'the-mandalorian#cleaning-up-nevarro',
    }),
    buildMockCard({
        title: 'Satine Kryze',
        subtitle: 'Standing On Principles',
        power: 0,
        hp: 8,
        cost: 5,
        hasNonKeywordAbility: true,
        keywords: ['restore 4'],
        aspects: ['vigilance', 'heroism'],
        types: ['leader'],
        traits: ['mandalorian', 'official'],
        setId: {
            set: 'SEC',
            number: 5
        },
        unique: true,
        arena: 'ground',
        internalName: 'satine-kryze#standing-on-principles',
    }),
    buildMockCard({
        title: 'Chandrilan Sponsor',
        power: 2,
        hp: 3,
        hasNonKeywordAbility: false,
        aspects: ['vigilance', 'heroism'],
        types: ['unit'],
        keywords: ['restore 2'],
        traits: ['official'],
        setId: {
            set: 'SEC',
            number: 43
        },
        cost: 2,
        unique: false,
        arena: 'ground',
        internalName: 'chandrilan-sponsor',
    }),
    buildMockCard({
        title: 'Coronet',
        subtitle: 'Stately Vessel',
        power: 4,
        hp: 6,
        hasNonKeywordAbility: true,
        aspects: ['vigilance', 'heroism'],
        types: ['unit'],
        keywords: ['restore 1'],
        traits: ['mandalorian', 'vehicle', 'transport'],
        setId: {
            set: 'SEC',
            number: 47
        },
        cost: 5,
        unique: true,
        arena: 'space',
        internalName: 'coronet#stately-vessel',
    }),
    buildMockCard({
        title: 'Arihnda Pryce',
        subtitle: 'On The Road To Power',
        power: 4,
        hp: 4,
        hasNonKeywordAbility: true,
        aspects: ['aggression', 'villainy'],
        types: ['unit'],
        traits: ['imperial'],
        setId: {
            set: 'SEC',
            number: 136
        },
        cost: 4,
        unique: true,
        arena: 'ground',
        internalName: 'arihnda-pryce#on-the-road-to-power',
    }),
    buildMockCard({
        title: 'Grassroots Resistance',
        hasNonKeywordAbility: true,
        aspects: ['heroism'],
        types: ['event'],
        traits: ['tactic'],
        setId: {
            set: 'SEC',
            number: 258
        },
        cost: 4,
        unique: false,
        internalName: 'grassroots-resistance',
    }),
    buildMockCard({
        title: 'Trade Federation Delegates',
        power: 3,
        hp: 4,
        hasNonKeywordAbility: true,
        aspects: ['cunning', 'villainy'],
        types: ['unit'],
        traits: ['republic', 'official'],
        setId: {
            set: 'SEC',
            number: 191
        },
        cost: 5,
        unique: false,
        arena: 'ground',
        internalName: 'trade-federation-delegates',
    }),
    buildMockCard({
        title: 'No One Ever Knew',
        hasNonKeywordAbility: true,
        aspects: ['cunning', 'villainy'],
        types: ['event'],
        traits: ['trick'],
        setId: {
            set: 'SEC',
            number: 196
        },
        cost: 2,
        unique: false,
        internalName: 'no-one-ever-knew',
    }),
    buildMockCard({
        title: 'Synara San',
        subtitle: 'Harboring a Secret',
        power: 7,
        hp: 7,
        hasNonKeywordAbility: true,
        keywords: ['hidden'],
        aspects: ['cunning'],
        types: ['unit'],
        traits: ['underworld'],
        setId: {
            set: 'SEC',
            number: 225
        },
        cost: 7,
        unique: true,
        arena: 'ground',
        internalName: 'synara-san#harboring-a-secret',
    }),
    buildMockCard({
        title: 'Sly Moore',
        subtitle: 'Cipher In The Dark',
        power: 3,
        hp: 6,
        cost: 5,
        hasNonKeywordAbility: true,
        aspects: ['cunning', 'villainy'],
        types: ['leader'],
        traits: ['force', 'imperial', 'official'],
        setId: {
            set: 'SEC',
            number: 14
        },
        unique: true,
        arena: 'ground',
        internalName: 'sly-moore#cipher-in-the-dark',
    }),
    buildMockCard({
        title: 'Elia Kane',
        subtitle: 'False Convert',
        power: 3,
        hp: 6,
        hasNonKeywordAbility: true,
        keywords: ['raid 1'],
        aspects: ['villainy'],
        types: ['unit'],
        traits: ['imperial', 'new republic'],
        setId: {
            set: 'SEC',
            number: 242
        },
        cost: 4,
        unique: true,
        arena: 'ground',
        internalName: 'elia-kane#false-convert',
    }),
    buildMockCard({
        title: 'Kylo Ren\'s Command Shuttle',
        subtitle: 'Icon of Authority',
        power: 3,
        hp: 5,
        hasNonKeywordAbility: true,
        aspects: ['vigilance', 'villainy'],
        types: ['unit'],
        traits: ['first order', 'vehicle', 'transport'],
        setId: {
            set: 'SEC',
            number: 32
        },
        cost: 4,
        unique: true,
        arena: 'space',
        internalName: 'kylo-rens-command-shuttle#icon-of-authority',
    }),
    buildMockCard({
        title: 'Charged with Espionage',
        hasNonKeywordAbility: true,
        aspects: ['cunning'],
        types: ['event'],
        traits: ['law'],
        setId: {
            set: 'SEC',
            number: 230
        },
        cost: 2,
        unique: false,
        internalName: 'charged-with-espionage',
    }),
    buildMockCard({
        title: 'Charged with Treason',
        hasNonKeywordAbility: true,
        aspects: ['aggression'],
        types: ['event'],
        traits: ['law'],
        setId: {
            set: 'SEC',
            number: 182
        },
        cost: 4,
        unique: false,
        internalName: 'charged-with-treason',
    }),
    buildMockCard({
        title: 'Luthen\'s Haulcraft',
        subtitle: 'Countermeasures Armed',
        power: 5,
        hp: 3,
        hasNonKeywordAbility: true,
        aspects: ['aggression', 'heroism'],
        types: ['unit'],
        traits: ['rebel', 'vehicle', 'transport'],
        setId: {
            set: 'SEC',
            number: 153
        },
        cost: 5,
        unique: true,
        arena: 'space',
        internalName: 'luthens-haulcraft#countermeasures-armed',
    }),
    buildMockCard({
        title: 'Vel Sartha',
        subtitle: 'One Path, One Choice',
        power: 4,
        hp: 6,
        hasNonKeywordAbility: true,
        aspects: ['cunning'],
        keywords: ['raid 2'],
        types: ['unit'],
        traits: ['rebel'],
        setId: {
            set: 'SEC',
            number: 224
        },
        cost: 5,
        unique: true,
        arena: 'ground',
        internalName: 'vel-sartha#one-path-one-choice',
    }),
    buildMockCard({
        title: 'High Command Councilor',
        power: 1,
        hp: 4,
        hasNonKeywordAbility: true,
        aspects: ['heroism'],
        types: ['unit'],
        traits: ['rebel', 'official'],
        setId: {
            set: 'SEC',
            number: 249
        },
        cost: 2,
        unique: false,
        arena: 'ground',
        internalName: 'high-command-councilor',
    }),
    buildMockCard({
        title: 'Ando Commission',
        power: 4,
        hp: 3,
        hasNonKeywordAbility: false,
        keywords: ['sentinel'],
        types: ['unit'],
        traits: ['separatist', 'official'],
        setId: {
            set: 'SEC',
            number: 262
        },
        cost: 4,
        unique: false,
        arena: 'ground',
        internalName: 'ando-commission',
    }),
    buildMockCard({
        title: 'Punishing One',
        subtitle: 'Takes No Prisoners',
        power: 3,
        hp: 5,
        hasNonKeywordAbility: true,
        aspects: ['aggression'],
        types: ['unit'],
        traits: ['underworld', 'vehicle', 'transport'],
        setId: {
            set: 'SEC',
            number: 171,
            internalName: 'punishing-one#takes-no-prisoners',
        },
        cost: 5,
        unique: true,
        arena: 'space',
        internalName: 'punishing-one#takes-no-prisoners',
    }),
    buildMockCard({
        title: 'Lobot',
        subtitle: 'Cloud City Coordinator',
        power: 0,
        hp: 4,
        hasNonKeywordAbility: false,
        aspects: ['vigilance'],
        types: ['unit'],
        keywords: ['sentinel', 'grit'],
        traits: ['fringe'],
        setId: {
            set: 'SEC',
            number: 57
        },
        cost: 2,
        unique: true,
        arena: 'ground',
        internalName: 'lobot#cloud-city-coordinator',
    }),
    buildMockCard({
        title: 'Rebellious Functionary',
        power: 2,
        hp: 2,
        hasNonKeywordAbility: false,
        aspects: ['aggression', 'heroism'],
        types: ['unit'],
        keywords: ['hidden'],
        traits: ['rebel', 'official'],
        setId: {
            set: 'SEC',
            number: 146
        },
        cost: 1,
        unique: false,
        arena: 'ground',
        internalName: 'rebellious-functionary',
    }),
    buildMockCard({
        title: 'Rebel Propagandist',
        power: 2,
        hp: 4,
        hasNonKeywordAbility: true,
        aspects: ['cunning', 'heroism'],
        types: ['unit'],
        traits: ['rebel', 'official'],
        setId: {
            set: 'SEC',
            number: 202
        },
        cost: 3,
        unique: false,
        arena: 'ground',
        internalName: 'rebel-propagandist',
    }),
    buildMockCard({
        title: 'Luthen Rael',
        subtitle: 'Don\'t You Want To Fight For Real?',
        power: 2,
        hp: 7,
        cost: 5,
        hasNonKeywordAbility: true,
        aspects: ['aggression', 'heroism'],
        types: ['leader'],
        traits: ['rebel'],
        setId: {
            set: 'SEC',
            number: 13
        },
        unique: true,
        arena: 'ground',
        internalName: 'luthen-rael#dont-you-want-to-fight-for-real',
    }),
    buildMockCard({
        title: 'Jade Squadron Patrol',
        power: 6,
        hp: 6,
        hasNonKeywordAbility: false,
        aspects: ['vigilance', 'heroism'],
        keywords: ['sentinel'],
        types: ['unit'],
        traits: ['resistance', 'vehicle', 'fighter'],
        setId: {
            set: 'SEC',
            number: 49
        },
        cost: 6,
        unique: false,
        arena: 'space',
        internalName: 'jade-squadron-patrol',
    }),
    buildMockCard({
        title: 'A-Wing',
        power: 1,
        hp: 2,
        hasNonKeywordAbility: false,
        aspects: ['cunning'],
        keywords: ['raid 1'],
        types: ['unit'],
        traits: ['vehicle', 'fighter'],
        setId: {
            set: 'SEC',
            number: 213
        },
        cost: 1,
        unique: false,
        arena: 'space',
        internalName: 'awing',
    }),
    buildMockCard({
        title: 'Bardottan Ornithopter',
        power: 3,
        hp: 4,
        hasNonKeywordAbility: true,
        aspects: ['vigilance'],
        types: ['unit'],
        traits: ['fringe', 'vehicle', 'transport'],
        setId: {
            set: 'SEC',
            number: 62
        },
        cost: 4,
        unique: false,
        arena: 'space',
        internalName: 'bardottan-ornithopter',
    }),
    buildMockCard({
        title: 'Daro Commando',
        power: 3,
        hp: 4,
        hasNonKeywordAbility: false,
        keywords: ['overwhelm'],
        aspects: ['command'],
        types: ['unit'],
        traits: ['imperial', 'clone', 'trooper'],
        setId: {
            set: 'SEC',
            number: 113
        },
        cost: 3,
        unique: false,
        arena: 'ground',
        internalName: 'daro-commando',
    }),
    buildMockCard({
        title: 'Supreme Council Aide',
        power: 2,
        hp: 2,
        hasNonKeywordAbility: false,
        aspects: ['villainy'],
        types: ['unit'],
        traits: ['first order', 'official'],
        setId: {
            set: 'SEC',
            number: 237
        },
        cost: 1,
        unique: false,
        arena: 'ground',
        internalName: 'supreme-council-aide',
    }),
    buildMockCard({
        title: 'Imperial Occupier',
        power: 2,
        hp: 2,
        hasNonKeywordAbility: true,
        aspects: ['aggression', 'villainy'],
        types: ['unit'],
        traits: ['imperial', 'trooper'],
        setId: {
            set: 'SEC',
            number: 132
        },
        cost: 2,
        unique: false,
        arena: 'ground',
        internalName: 'imperial-occupier',
    }),
    buildMockCard({
        title: 'C-3PO',
        subtitle: 'Human-Cyborg Relations',
        power: 1,
        hp: 6,
        cost: 4,
        hasNonKeywordAbility: true,
        aspects: ['cunning', 'heroism'],
        types: ['leader'],
        traits: ['rebel', 'droid'],
        setId: {
            set: 'SEC',
            number: 15
        },
        unique: true,
        arena: 'ground',
        internalName: 'c3po#humancyborg-relations',
    }),
    buildMockCard({
        title: 'Unruly Astromech',
        power: 3,
        hp: 2,
        hasNonKeywordAbility: true,
        keywords: ['hidden'],
        aspects: ['cunning'],
        types: ['unit'],
        traits: ['droid'],
        setId: {
            set: 'SEC',
            number: 221
        },
        cost: 3,
        unique: false,
        arena: 'ground',
        internalName: 'unruly-astromech',
    }),
    buildMockCard({
        title: 'Populist Advisor',
        power: 1,
        hp: 4,
        hasNonKeywordAbility: true,
        aspects: ['vigilance', 'heroism'],
        types: ['unit'],
        traits: ['new republic', 'official'],
        setId: {
            set: 'SEC',
            number: 41
        },
        cost: 1,
        unique: false,
        arena: 'ground',
        internalName: 'populist-advisor',
    }),
    buildMockCard({
        title: 'Reckless Rebel',
        power: 2,
        hp: 1,
        hasNonKeywordAbility: false,
        keywords: ['saboteur'],
        aspects: ['aggression'],
        types: ['unit'],
        traits: ['rebel', 'twi\'lek'],
        setId: {
            set: 'SEC',
            number: 160
        },
        cost: 1,
        unique: false,
        arena: 'ground',
        internalName: 'reckless-rebel',
    }),
    buildMockCard({
        title: 'Knowledge and Defense',
        hasNonKeywordAbility: true,
        aspects: ['vigilance'],
        types: ['event'],
        traits: ['learned'],
        setId: {
            set: 'SEC',
            number: 75
        },
        cost: 3,
        unique: false,
        internalName: 'knowledge-and-defense',
    }),
    buildMockCard({
        title: 'Figure of Unity',
        hasNonKeywordAbility: true,
        aspects: ['command', 'heroism'],
        types: ['upgrade'],
        traits: ['innate'],
        setId: {
            set: 'SEC',
            number: 104
        },
        cost: 3,
        upgradeHp: 2,
        upgradePower: 2,
        hp: 2,
        power: 2,
        unique: true,
        internalName: 'figure-of-unity',
    }),
    buildMockCard({
        title: 'Miraj Scintel',
        subtitle: 'The Weak Deserve to Kneel',
        power: 3,
        hp: 7,
        hasNonKeywordAbility: true,
        aspects: ['aggression', 'villainy'],
        types: ['unit'],
        traits: ['separatist', 'official'],
        setId: {
            set: 'SEC',
            number: 139
        },
        cost: 5,
        unique: true,
        arena: 'ground',
        internalName: 'miraj-scintel#the-weak-deserve-to-kneel',
    }),
    buildMockCard({
        title: 'Convene the Senate',
        hasNonKeywordAbility: true,
        aspects: ['command'],
        types: ['event'],
        traits: ['law'],
        setId: {
            set: 'SEC',
            number: 128
        },
        cost: 3,
        unique: false,
        internalName: 'convene-the-senate',
    }),
    buildMockCard({
        title: 'AAT Incinerator',
        power: 3,
        hp: 6,
        hasNonKeywordAbility: true,
        aspects: ['aggression'],
        types: ['unit'],
        traits: ['imperial', 'vehicle', 'tank'],
        setId: {
            set: 'SEC',
            number: 169
        },
        cost: 5,
        unique: false,
        arena: 'ground',
        internalName: 'aat-incinerator',
    }),
    buildMockCard({
        title: 'GNK Power Droid',
        power: 1,
        hp: 3,
        hasNonKeywordAbility: true,
        aspects: ['command'],
        types: ['unit'],
        traits: ['droid'],
        setId: {
            set: 'SEC',
            number: 110
        },
        cost: 2,
        unique: false,
        arena: 'ground',
        internalName: 'gnk-power-droid',
    }),
    buildMockCard({
        title: 'Vuutun Palaa',
        subtitle: 'Droid Control Ship',
        power: 7,
        hp: 7,
        hasNonKeywordAbility: true,
        aspects: ['command'],
        types: ['unit'],
        traits: ['separatist', 'vehicle', 'capital ship'],
        setId: {
            set: 'SEC',
            number: 122
        },
        cost: 9,
        unique: true,
        arena: 'space',
        internalName: 'vuutun-palaa#droid-control-ship',
    }),
    buildMockCard({
        title: 'Senator Chuchi',
        subtitle: 'Voice for the Voiceless',
        power: 2,
        hp: 5,
        hasNonKeywordAbility: true,
        aspects: ['vigilance', 'heroism'],
        keywords: ['restore 1'],
        types: ['unit'],
        traits: ['republic', 'official'],
        setId: {
            set: 'SEC',
            number: 45
        },
        cost: 3,
        unique: true,
        arena: 'ground',
        internalName: 'senator-chuchi#voice-for-the-voiceless',
    }),
    buildMockCard({
        title: 'Congress of Malastare',
        power: 5,
        hp: 5,
        hasNonKeywordAbility: true,
        aspects: ['vigilance'],
        types: ['unit'],
        traits: ['republic', 'official'],
        setId: {
            set: 'SEC',
            number: 64
        },
        cost: 5,
        unique: false,
        arena: 'ground',
        internalName: 'congress-of-malastare',
    }),
    buildMockCard({
        title: 'Mon Mothma',
        subtitle: 'Forming a Coalition',
        power: 3,
        hp: 7,
        cost: 5,
        hasNonKeywordAbility: true,
        aspects: ['command', 'heroism'],
        types: ['leader'],
        traits: ['republic', 'official'],
        setId: {
            set: 'SEC',
            number: 9
        },
        unique: true,
        arena: 'ground',
        internalName: 'mon-mothma#forming-a-coalition',
    }),
    buildMockCard({
        title: 'Alderaanian Envoys',
        power: 3,
        hp: 7,
        hasNonKeywordAbility: false,
        keywords: ['restore 3'],
        aspects: ['vigilance'],
        types: ['unit'],
        traits: ['republic', 'official'],
        setId: {
            set: 'SEC',
            number: 66
        },
        cost: 6,
        unique: false,
        arena: 'ground',
        internalName: 'alderaanian-envoys',
    }),
    buildMockCard({
        title: 'Populist Champion',
        power: 3,
        hp: 5,
        hasNonKeywordAbility: false,
        aspects: ['vigilance', 'heroism'],
        types: ['unit'],
        traits: ['new republic', 'official'],
        setId: {
            set: 'SEC',
            number: 44
        },
        cost: 3,
        unique: false,
        arena: 'ground',
        internalName: 'populist-champion',
    }),
    buildMockCard({
        title: 'Rotunda Senate Guards',
        power: 4,
        hp: 5,
        hasNonKeywordAbility: true,
        aspects: ['vigilance'],
        types: ['unit'],
        traits: ['republic', 'trooper'],
        setId: {
            set: 'SEC',
            number: 63
        },
        cost: 4,
        unique: false,
        arena: 'ground',
        internalName: 'rotunda-senate-guards',
    }),
    buildMockCard({
        title: 'Leia Organa',
        subtitle: 'Of a Secret Bloodline',
        power: 4,
        hp: 7,
        cost: 6,
        hasNonKeywordAbility: true,
        aspects: ['vigilance', 'heroism'],
        types: ['leader'],
        traits: ['new republic', 'official'],
        setId: {
            set: 'SEC',
            number: 4
        },
        unique: true,
        arena: 'ground',
        internalName: 'leia-organa#of-a-secret-bloodline',
    }),
    buildMockCard({
        title: 'Hyperspace Disaster',
        hasNonKeywordAbility: true,
        aspects: ['vigilance'],
        types: ['event'],
        traits: ['disaster'],
        setId: {
            set: 'SEC',
            number: 78
        },
        cost: 7,
        unique: false,
        internalName: 'hyperspace-disaster',
    }),
    buildMockCard({
        title: 'Corporate Warmongering',
        hasNonKeywordAbility: true,
        aspects: ['command', 'villainy'],
        types: ['event'],
        traits: ['plan'],
        setId: {
            set: 'SEC',
            number: 91
        },
        cost: 4,
        unique: false,
        internalName: 'corporate-warmongering',
    }),
    buildMockCard({
        title: 'Catch Unawares',
        hasNonKeywordAbility: true,
        aspects: ['cunning'],
        types: ['event'],
        traits: ['tactic'],
        setId: {
            set: 'SEC',
            number: 229
        },
        cost: 2,
        unique: false,
        internalName: 'catch-unawares',
    }),
    buildMockCard({
        title: 'Arrest',
        hasNonKeywordAbility: true,
        aspects: ['cunning', 'villainy'],
        types: ['event'],
        traits: ['law'],
        setId: {
            set: 'SEC',
            number: 195
        },
        cost: 2,
        unique: false,
        internalName: 'arrest',
    }),
    buildMockCard({
        title: 'Tempest Assault',
        hasNonKeywordAbility: true,
        aspects: ['aggression', 'villainy'],
        types: ['event'],
        traits: ['tactic'],
        setId: {
            set: 'SEC',
            number: 144
        },
        cost: 4,
        unique: false,
        internalName: 'tempest-assault',
    }),
    buildMockCard({
        title: 'Unauthorized Investigation',
        hasNonKeywordAbility: true,
        aspects: ['aggression'],
        types: ['event'],
        traits: ['plan'],
        setId: {
            set: 'SEC',
            number: 181
        },
        cost: 3,
        unique: false,
        internalName: 'unauthorized-investigation',
    }),
    buildMockCard({
        title: 'Governor Pryce',
        subtitle: 'Tyrant of Lothal',
        power: 4,
        hp: 6,
        cost: 6,
        hasNonKeywordAbility: true,
        aspects: ['aggression', 'villainy'],
        types: ['leader'],
        traits: ['imperial', 'official'],
        setId: {
            set: 'SEC',
            number: 11
        },
        unique: true,
        arena: 'ground',
        internalName: 'governor-pryce#tyrant-of-lothal',
    }),
    buildMockCard({
        title: 'Chancellor Valorum',
        subtitle: 'Civil Servant',
        power: 3,
        hp: 7,
        hasNonKeywordAbility: true,
        aspects: ['command', 'command'],
        types: ['unit'],
        traits: ['republic', 'official'],
        setId: {
            set: 'SEC',
            number: 107
        },
        cost: 5,
        unique: true,
        arena: 'ground',
        internalName: 'chancellor-valorum#civil-servant',
    }),
    buildMockCard({
        title: 'Grand Moff Tarkin',
        subtitle: 'Taking Krennic\'s Achievement',
        power: 2,
        hp: 6,
        hasNonKeywordAbility: true,
        aspects: ['cunning', 'villainy'],
        types: ['unit'],
        traits: ['imperial', 'official'],
        setId: {
            set: 'SEC',
            number: 192
        },
        cost: 6,
        unique: true,
        arena: 'ground',
        internalName: 'grand-moff-tarkin#taking-krennics-achievement',
    }),
    buildMockCard({
        title: 'Grand Admiral Thrawn',
        subtitle: 'Grand Schemer',
        power: 8,
        hp: 7,
        hasNonKeywordAbility: true,
        aspects: ['cunning', 'villainy'],
        types: ['unit'],
        traits: ['imperial', 'official'],
        setId: {
            set: 'SEC',
            number: 193
        },
        cost: 7,
        unique: true,
        arena: 'ground',
        internalName: 'grand-admiral-thrawn#grand-schemer',
    }),
    buildMockCard({
        title: 'Hondo Ohnaka',
        subtitle: 'You Better Hurry',
        power: 6,
        hp: 5,
        hasNonKeywordAbility: true,
        keywords: ['plot'],
        aspects: ['aggression', 'villainy'],
        types: ['unit'],
        traits: ['underworld'],
        setId: {
            set: 'SEC',
            number: 140
        },
        cost: 6,
        unique: true,
        arena: 'ground',
        internalName: 'hondo-ohnaka#you-better-hurry',
    }),
    buildMockCard({
        title: 'The Galleon',
        subtitle: 'Marauding Pirate Ship',
        power: 6,
        hp: 6,
        hasNonKeywordAbility: true,
        aspects: ['aggression', 'villainy'],
        types: ['unit'],
        traits: ['underworld', 'vehicle', 'transport'],
        setId: {
            set: 'SEC',
            number: 141
        },
        cost: 7,
        unique: true,
        arena: 'space',
        internalName: 'the-galleon#marauding-pirate-ship',
    }),
    buildMockCard({
        title: 'Screeching TIE Fighter',
        power: 2,
        hp: 1,
        hasNonKeywordAbility: true,
        aspects: ['cunning', 'villainy'],
        types: ['unit'],
        traits: ['imperial', 'vehicle', 'fighter'],
        setId: {
            set: 'SEC',
            number: 185
        },
        cost: 1,
        unique: false,
        arena: 'space',
        internalName: 'screeching-tie-fighter',
    }),
    buildMockCard({
        title: 'Junior Senator',
        power: 3,
        hp: 2,
        hasNonKeywordAbility: true,
        aspects: ['cunning', 'heroism'],
        types: ['unit'],
        traits: ['republic', 'official'],
        setId: {
            set: 'SEC',
            number: 200
        },
        cost: 2,
        unique: false,
        arena: 'ground',
        internalName: 'junior-senator',
    }),
    buildMockCard({
        title: 'Enforcer Squadron',
        power: 5,
        hp: 3,
        hasNonKeywordAbility: false,
        keywords: ['hidden'],
        aspects: ['aggression', 'heroism'],
        types: ['unit'],
        traits: ['republic', 'vehicle', 'fighter'],
        setId: {
            set: 'SEC',
            number: 138
        },
        cost: 4,
        unique: false,
        arena: 'space',
        internalName: 'enforcer-squadron',
    }),
    buildMockCard({
        title: 'Ambition\'s Reward',
        hasNonKeywordAbility: true,
        aspects: ['aggression'],
        types: ['upgrade'],
        traits: ['law'],
        setId: {
            set: 'SEC',
            number: 175
        },
        cost: 2,
        upgradeHp: 1,
        upgradePower: 1,
        hp: 1,
        power: 1,
        unique: false,
        internalName: 'ambitions-reward',
    }),
    buildMockCard({
<<<<<<< HEAD
        title: 'Alexsandr Kallus',
        subtitle: 'With New Purpose',
        power: 6,
        hp: 6,
        hasNonKeywordAbility: true,
        aspects: ['aggression', 'heroism'],
        types: ['unit'],
        traits: ['rebel', 'spectre'],
        setId: {
            set: 'SEC',
            number: 155
        },
        cost: 7,
        unique: true,
        arena: 'ground',
        internalName: 'alexsandr-kallus#with-new-purpose',
    }),
    buildMockCard({
        title: 'Lando Calrissian',
        subtitle: 'Trust Me',
        power: 6,
        hp: 8,
        hasNonKeywordAbility: true,
        keywords: ['grit'],
        aspects: ['vigilance'],
        types: ['unit'],
        traits: ['fringe', 'official'],
        setId: {
            set: 'SEC',
            number: 68
        },
        cost: 7,
        unique: true,
        arena: 'ground',
        internalName: 'lando-calrissian#trust-me',
=======
        title: 'Cassian Andor',
        subtitle: 'Lay Low',
        power: 2,
        hp: 2,
        hasNonKeywordAbility: true,
        aspects: ['vigilance', 'heroism'],
        types: ['unit'],
        traits: ['fringe'],
        setId: {
            set: 'SEC',
            number: 42
        },
        cost: 2,
        unique: true,
        arena: 'ground',
        internalName: 'cassian-andor#lay-low',
>>>>>>> 8553cdf3
    }),
];

/** @param {{ title: string, subtitle: string?, hasNonKeywordAbility: boolean, cost: number?, hp: number?, arena?: string, unique: boolean, upgradeHp: number?, upgradePower: number?, aspects: string[]?, traits: string[]?, keywords: string[]?, types: string[], setId: { set: string, number: number }, internalName: string }} cardData */
function buildMockCard(cardData) {
    let textElements = [];
    let keywords = [];
    if (cardData.keywords) {
        const capitalizedKeywords = cardData.keywords?.map((keyword) => keyword.charAt(0).toUpperCase() + keyword.slice(1));
        textElements.push(...capitalizedKeywords);

        // grab the first token for cases like "restore 1"
        keywords.push(...cardData.keywords.map((keyword) => keyword.split(' ')[0]));
    }
    if (cardData.hasNonKeywordAbility) {
        textElements.push('mock ability text');
    }

    const abilityText = textElements.join('\n');
    let deployBox = null;
    let text = '';
    if (cardData.types.includes('leader')) {
        deployBox = abilityText;
    } else {
        text = abilityText;
    }

    return {
        title: cardData.title,
        subtitle: cardData.subtitle || '',
        cost: cardData.cost ?? null,
        hp: cardData.hp ?? null,
        power: cardData.power ?? null,
        text,
        deployBox,
        epicAction: '',
        unique: cardData.unique,
        rules: null,
        reprints: {
            data: []
        },
        upgradePower: cardData.upgradePower ?? null,
        upgradeHp: cardData.upgradeHp ?? null,
        id: cardData.internalName + '-id',
        aspects: cardData.aspects || [],
        traits: cardData.traits || [],
        keywords,
        types: cardData.types,
        setId: cardData.setId,
        internalName: cardData.internalName,
        arena: cardData.arena || null,
    };
}

function buildSetStr(card) {
    return `${card.setId.set}_${card.setId.number}`;
}

function addMockCards(cards) {
    const cardsById = new Map();
    const mockCardNames = [];

    for (const card of cards) {
        cardsById.set(buildSetStr(card), card);
    }

    for (const card of mockCards) {
        const setStr = buildSetStr(card);

        if (cardsById.has(setStr)) {
            // console.log(color(`\nCard '${setStr}' found in official data. The mock can now be safely removed from mockdata.js\n`, 'yellow'));
            cardsById.get(setStr).id = card.id;
        } else {
            cards.push(card);
            mockCardNames.push(card.internalName);
        }
    }

    return mockCardNames;
}

module.exports = { addMockCards };<|MERGE_RESOLUTION|>--- conflicted
+++ resolved
@@ -1285,7 +1285,6 @@
         internalName: 'ambitions-reward',
     }),
     buildMockCard({
-<<<<<<< HEAD
         title: 'Alexsandr Kallus',
         subtitle: 'With New Purpose',
         power: 6,
@@ -1321,7 +1320,8 @@
         unique: true,
         arena: 'ground',
         internalName: 'lando-calrissian#trust-me',
-=======
+    }),
+    buildMockCard({
         title: 'Cassian Andor',
         subtitle: 'Lay Low',
         power: 2,
@@ -1338,7 +1338,6 @@
         unique: true,
         arena: 'ground',
         internalName: 'cassian-andor#lay-low',
->>>>>>> 8553cdf3
     }),
 ];
 
