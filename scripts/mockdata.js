const mockCards = [
    buildMockCard({
        title: 'Han Solo',
        subtitle: 'Hibernation Sick',
        power: 1,
        hp: 1,
        cost: 1,
        hasNonKeywordAbility: true,
        keywords: ['shielded'],
        aspects: ['vigilance', 'command'],
        types: ['unit'],
        traits: ['rebel'],
        setId: {
            set: 'LAW',
            number: 37,
        },
        unique: true,
        arena: 'ground',
        internalName: 'han-solo#hibernation-sick',
    }),
    buildMockCard({
        title: 'Zeb Orrelios',
        subtitle: 'Spectre Four',
        power: 4,
        hp: 4,
        cost: 5,
        hasNonKeywordAbility: true,
        keywords: ['sentinel'],
        aspects: ['vigilance', 'aggression', 'heroism'],
        types: ['unit'],
        traits: ['rebel', 'spectre'],
        setId: {
            set: 'LAW',
            number: 45,
        },
        unique: true,
        arena: 'ground',
        internalName: 'zeb-orrelios#spectre-four',
    }),
    buildMockCard({
        title: 'Jaunty Light Freighter',
        power: 1,
        hp: 1,
        cost: 4,
        hasNonKeywordAbility: true,
        aspects: ['command', 'heroism'],
        types: ['unit'],
        traits: ['vehicle', 'transport'],
        setId: {
            set: 'LAW',
            number: 147,
        },
        unique: false,
        arena: 'space',
        internalName: 'jaunty-light-freighter',
    }),
    buildMockCard({
        title: 'Lando Calrissian',
        subtitle: 'Eyes Open',
        power: 4,
        hp: 5,
        cost: 5,
        hasNonKeywordAbility: true,
        keywords: ['sentinel'],
        aspects: ['vigilance', 'heroism'],
        types: ['unit'],
        traits: ['rebel', 'underworld'],
        setId: {
            set: 'LAW',
            number: 108,
        },
        unique: true,
        arena: 'ground',
        internalName: 'lando-calrissian#eyes-open',
    }),
    buildMockCard({
        title: 'Leia\'s Disguise',
        upgradePower: 2,
        power: 2,
        upgradeHp: 2,
        hp: 2,
        cost: 2,
        hasNonKeywordAbility: true,
        aspects: ['vigilance', 'heroism'],
        traits: ['item', 'armor'],
        types: ['upgrade'],
        setId: {
            set: 'LAW',
            number: 111,
        },
        unique: true,
        internalName: 'leias-disguise'
    }),
    buildMockCard({
<<<<<<< HEAD
        title: 'The Sarlacc of Carkoon',
        subtitle: 'Horror of the Dune Sea',
        text: 'On Attack: Put a unit from your discard pile on the bottom of your deck. Deal damage equal to that unit\'s power to an enemy ground unit.',
        power: 8,
        hp: 9,
        cost: 8,
        hasNonKeywordAbility: true,
        aspects: ['command'],
        types: ['unit'],
        traits: ['creature'],
        setId: {
            set: 'LAW',
            number: 163,
        },
        unique: true,
        arena: 'ground',
        internalName: 'the-sarlacc-of-carkoon#horror-of-the-dune-sea',
    }),
    buildMockCard({
        title: 'Great Pit of Carkoon',
        hp: 27,
        epicAction: '[Discard a unit from your hand]:  Search your deck for a card named The Sarlacc of Carkoon, reveal it and draw it.',
        aspects: ['command'],
        types: ['base'],
        setId: {
            set: 'LAW',
            number: 23
        },
        unique: false,
        internalName: 'great-pit-of-carkoon'
=======
        title: 'Leia Organa',
        subtitle: 'Someone Who Loves You',
        power: 2,
        hp: 2,
        cost: 5,
        hasNonKeywordAbility: true,
        keywords: ['overwhelm'],
        aspects: ['command', 'heroism'],
        traits: ['rebel'],
        types: ['leader'],
        setId: {
            set: 'LAW',
            number: 10,
        },
        unique: true,
        arena: 'ground',
        internalName: 'leia-organa#someone-who-loves-you',
>>>>>>> 046780df
    }),
    buildMockCard({
        title: 'Credit',
        cost: 0,
        internalName: 'credit',
        unique: false,
        traits: ['supply'],
        types: [
            'token'
        ],
        setId: {
            set: 'LAW'
        },
    }),
    buildMockCard({
        title: 'Unmarked Credits',
        hasNonKeywordAbility: true,
        aspects: ['cunning'],
        types: ['event'],
        traits: ['supply'],
        setId: {
            set: 'LAW',
            number: 244
        },
        cost: 1,
        unique: false,
        internalName: 'unmarked-credits',
    }),
];

/** @param {{ title: string, subtitle: string?, hasNonKeywordAbility: boolean, cost: number?, hp: number?, arena?: string, unique: boolean, upgradeHp: number?, upgradePower: number?, aspects: string[]?, traits: string[]?, keywords: string[]?, types: string[], setId: { set: string, number: number }, internalName: string }} cardData */
function buildMockCard(cardData) {
    let textElements = [];
    let keywords = [];
    if (cardData.keywords) {
        const capitalizedKeywords = cardData.keywords?.map((keyword) => keyword.charAt(0).toUpperCase() + keyword.slice(1));
        textElements.push(...capitalizedKeywords);

        // grab the first token for cases like "restore 1"
        keywords.push(...cardData.keywords.map((keyword) => keyword.split(' ')[0]));
    }
    if (cardData.hasNonKeywordAbility) {
        textElements.push('mock ability text');
    }

    const abilityText = textElements.join('\n');
    let deployBox = null;
    let text = '';
    if (cardData.types.includes('leader')) {
        deployBox = abilityText;
    } else {
        text = abilityText;
    }

    return {
        title: cardData.title,
        subtitle: cardData.subtitle || '',
        cost: cardData.cost ?? null,
        hp: cardData.hp ?? null,
        power: cardData.power ?? null,
        text,
        deployBox,
        epicAction: '',
        unique: cardData.unique,
        rules: null,
        reprints: {
            data: []
        },
        upgradePower: cardData.upgradePower ?? null,
        upgradeHp: cardData.upgradeHp ?? null,
        id: cardData.internalName + '-id',
        aspects: cardData.aspects || [],
        traits: cardData.traits || [],
        keywords,
        types: cardData.types,
        setId: cardData.setId,
        internalName: cardData.internalName,
        arena: cardData.arena || null,
    };
}

function buildSetStr(card) {
    return `${card.setId.set}_${card.setId.number}`;
}

function addMockCards(cards) {
    const mockCardsById = new Map();
    const mockCardNames = [];

    const allCards = [];

    for (const card of mockCards) {
        mockCardsById.set(buildSetStr(card), card);
        mockCardNames.push(card.internalName);
        allCards.push(card);
    }

    for (const card of cards) {
        const setStr = buildSetStr(card);
        if (mockCardsById.has(setStr)) {
            // uncomment the below to emit a log line for each mock card that is now in the official data
            // console.log(color(`\nCard '${setStr}' found in official data. The mock can now be safely removed from mockdata.js`, 'yellow'));

            continue;
        }

        allCards.push(card);
    }

    return { mockCardNames, cards: allCards };
}

module.exports = { addMockCards };<|MERGE_RESOLUTION|>--- conflicted
+++ resolved
@@ -92,7 +92,6 @@
         internalName: 'leias-disguise'
     }),
     buildMockCard({
-<<<<<<< HEAD
         title: 'The Sarlacc of Carkoon',
         subtitle: 'Horror of the Dune Sea',
         text: 'On Attack: Put a unit from your discard pile on the bottom of your deck. Deal damage equal to that unit\'s power to an enemy ground unit.',
@@ -123,7 +122,8 @@
         },
         unique: false,
         internalName: 'great-pit-of-carkoon'
-=======
+    }),
+    buildMockCard({
         title: 'Leia Organa',
         subtitle: 'Someone Who Loves You',
         power: 2,
@@ -141,7 +141,6 @@
         unique: true,
         arena: 'ground',
         internalName: 'leia-organa#someone-who-loves-you',
->>>>>>> 046780df
     }),
     buildMockCard({
         title: 'Credit',
