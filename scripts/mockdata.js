const { color } = require('console-log-colors');

const mockCards = [
    buildMockCard({
        title: 'Dedra Meero',
        subtitle: 'Not Wasting Time',
        power: 2,
        hp: 5,
        cost: 4,
        hasNonKeywordAbility: true,
        aspects: ['aggression', 'villainy'],
        types: ['leader'],
        traits: ['imperial', 'official'],
        setId: {
            set: 'SEC',
            number: 10
        },
        unique: true,
        arena: 'ground',
        internalName: 'dedra-meero#not-wasting-time',
    }),
    buildMockCard({
        title: 'Colonel Yularen',
        subtitle: 'This Is Why We Plan',
        power: 4,
        hp: 6,
        cost: 5,
        hasNonKeywordAbility: true,
        aspects: ['command', 'villainy'],
        types: ['leader'],
        traits: ['imperial', 'official'],
        setId: {
            set: 'SEC',
            number: 6
        },
        unique: true,
        arena: 'ground',
        internalName: 'colonel-yularen#this-is-why-we-plan',
    }),
    buildMockCard({
        title: 'Nala Se',
        subtitle: 'Chief Medical Scientist',
        power: 4,
        hp: 7,
        hasNonKeywordAbility: true,
        aspects: ['vigilance'],
        types: ['unit'],
        traits: ['kaminoan'],
        setId: {
            set: 'SEC',
            number: 65
        },
        cost: 5,
        unique: true,
        arena: 'ground',
        internalName: 'nala-se#chief-medical-scientist',
    }),
    buildMockCard({
        title: 'Crosshair',
        subtitle: 'Filled With Doubt',
        power: 2,
        hp: 3,
        hasNonKeywordAbility: true,
        aspects: ['aggression'],
        types: ['unit'],
        traits: ['imperial', 'clone', 'trooper'],
        setId: {
            set: 'SEC',
            number: 162
        },
        cost: 2,
        unique: true,
        arena: 'ground',
        internalName: 'crosshair#filled-with-doubt',
    }),
    buildMockCard({
        title: 'Emergency Powers',
        hasNonKeywordAbility: true,
        aspects: ['vigilance', 'villainy'],
        types: ['event'],
        traits: ['law'],
        setId: {
            set: 'SEC',
            number: 40
        },
        cost: 1,
        unique: false,
        internalName: 'emergency-powers',
    }),
    buildMockCard({
        title: 'Let\'s Call It War',
        hasNonKeywordAbility: true,
        aspects: ['aggression'],
        types: ['event'],
        traits: ['tactic'],
        setId: {
            set: 'SEC',
            number: 180
        },
        cost: 3,
        unique: false,
        internalName: 'lets-call-it-war',
    }),
    buildMockCard({
        title: 'Ambition\'s Reward',
        hasNonKeywordAbility: true,
        aspects: ['aggression'],
        types: ['upgrade'],
        traits: ['law'],
        setId: {
            set: 'SEC',
            number: 175
        },
        upgradeHp: 1,
        upgradePower: 1,
        power: 1,
        hp: 1,
        cost: 2,
        unique: false,
        internalName: 'ambitions-reward',
    }),
    buildMockCard({
        title: 'Unauthorized Investigation',
        hasNonKeywordAbility: true,
        aspects: ['aggression'],
        types: ['event'],
        traits: ['plan'],
        setId: {
            set: 'SEC',
            number: 181
        },
        cost: 3,
        unique: false,
        internalName: 'unauthorized-investigation',
    }),
    buildMockCard({
        title: 'Grand Admiral Thrawn',
        subtitle: 'Grand Schemer',
        power: 8,
        hp: 7,
        hasNonKeywordAbility: true,
        aspects: ['cunning', 'villainy'],
        types: ['unit'],
        traits: ['imperial', 'official'],
        setId: {
            set: 'SEC',
            number: 193
        },
        cost: 7,
        unique: true,
        arena: 'ground',
        internalName: 'grand-admiral-thrawn#grand-schemer',
    }),
    buildMockCard({
        title: 'Bo-Katan Kryze',
        subtitle: 'Alone',
        power: 8,
        hp: 8,
        hasNonKeywordAbility: true,
        aspects: ['vigilance', 'heroism'],
        types: ['unit'],
        traits: ['mandalorian'],
        setId: {
            set: 'SEC',
            number: 51
        },
        cost: 9,
        unique: true,
        arena: 'ground',
        internalName: 'bokatan-kryze#alone',
    }),
    buildMockCard({
        title: 'PreMor Personnel Carrier',
        power: 6,
        hp: 6,
        hasNonKeywordAbility: true,
        keywords: ['overwhelm'],
        aspects: ['command', 'villainy'],
        types: ['unit'],
        traits: ['vehicle', 'transport'],
        setId: {
            set: 'SEC',
            number: 89
        },
        cost: 8,
        unique: false,
        arena: 'space',
        internalName: 'premor-personnel-carrier',
    }),
    buildMockCard({
        title: 'Fulminatrix',
        subtitle: 'Fleet Killer',
        power: 9,
        hp: 7,
        hasNonKeywordAbility: true,
        aspects: ['aggression', 'villainy'],
        types: ['unit'],
        traits: ['first order', 'vehicle', 'capital ship'],
        setId: {
            set: 'SEC',
            number: 142
        },
        cost: 8,
        unique: true,
        arena: 'space',
        internalName: 'fulminatrix#fleet-killer',
    }),
    buildMockCard({
        title: 'It\'s Not Over Yet',
        hasNonKeywordAbility: true,
        aspects: ['aggression'],
        types: ['event'],
        traits: ['innate'],
        setId: {
            set: 'SEC',
            number: 177
        },
        cost: 2,
        unique: false,
        internalName: 'its-not-over-yet',
    }),
    buildMockCard({
        title: 'Topple the Summit',
        hasNonKeywordAbility: true,
        aspects: ['aggression'],
        keywords: ['plot'],
        types: ['event'],
        traits: ['plan'],
        setId: {
            set: 'SEC',
            number: 183
        },
        cost: 5,
        unique: false,
        internalName: 'topple-the-summit',
    }),
    buildMockCard({
        title: 'Tala Durith',
        subtitle: 'I Can Get You Inside',
        power: 3,
        hp: 3,
        hasNonKeywordAbility: true,
        keywords: ['plot'],
        aspects: ['cunning', 'heroism'],
        types: ['unit'],
        traits: ['imperial', 'rebel'],
        setId: {
            set: 'SEC',
            number: 203
        },
        cost: 3,
        unique: true,
        arena: 'ground',
        internalName: 'tala-durith#i-can-get-you-inside',
    }),
    buildMockCard({
        title: 'The Mandalorian',
        subtitle: 'Cleaning Up Nevarro',
        power: 6,
        hp: 8,
        hasNonKeywordAbility: true,
        keywords: ['ambush'],
        aspects: ['cunning', 'heroism'],
        types: ['unit'],
        traits: ['mandalorian', 'bounty hunter'],
        setId: {
            set: 'SEC',
            number: 209
        },
        cost: 8,
        unique: true,
        arena: 'ground',
        internalName: 'the-mandalorian#cleaning-up-nevarro',
    }),
    buildMockCard({
        title: 'Satine Kryze',
        subtitle: 'Standing On Principles',
        power: 0,
        hp: 8,
        cost: 5,
        hasNonKeywordAbility: true,
        keywords: ['restore 4'],
        aspects: ['vigilance', 'heroism'],
        types: ['leader'],
        traits: ['mandalorian', 'official'],
        setId: {
            set: 'SEC',
            number: 5
        },
        unique: true,
        arena: 'ground',
        internalName: 'satine-kryze#standing-on-principles',
    }),
    buildMockCard({
        title: 'Chandrilan Sponsor',
        power: 2,
        hp: 3,
        hasNonKeywordAbility: false,
        aspects: ['vigilance', 'heroism'],
        types: ['unit'],
        keywords: ['restore 2'],
        traits: ['official'],
        setId: {
            set: 'SEC',
            number: 43
        },
        cost: 2,
        unique: false,
        arena: 'ground',
        internalName: 'chandrilan-sponsor',
    }),
    buildMockCard({
        title: 'Coronet',
        subtitle: 'Stately Vessel',
        power: 4,
        hp: 6,
        hasNonKeywordAbility: true,
        aspects: ['vigilance', 'heroism'],
        types: ['unit'],
        keywords: ['restore 1'],
        traits: ['mandalorian', 'vehicle', 'transport'],
        setId: {
            set: 'SEC',
            number: 47
        },
        cost: 5,
        unique: true,
        arena: 'space',
        internalName: 'coronet#stately-vessel',
    }),
    buildMockCard({
        title: 'Arihnda Pryce',
        subtitle: 'On The Road To Power',
        power: 4,
        hp: 4,
        hasNonKeywordAbility: true,
        aspects: ['aggression', 'villainy'],
        types: ['unit'],
        traits: ['imperial'],
        setId: {
            set: 'SEC',
            number: 136
        },
        cost: 4,
        unique: true,
        arena: 'ground',
        internalName: 'arihnda-pryce#on-the-road-to-power',
    }),
    buildMockCard({
        title: 'Grassroots Resistance',
        hasNonKeywordAbility: true,
        aspects: ['heroism'],
        types: ['event'],
        traits: ['tactic'],
        setId: {
            set: 'SEC',
            number: 258
        },
        cost: 4,
        unique: false,
        internalName: 'grassroots-resistance',
    }),
    buildMockCard({
        title: 'Trade Federation Delegates',
        power: 3,
        hp: 4,
        hasNonKeywordAbility: true,
        aspects: ['cunning', 'villainy'],
        types: ['unit'],
        traits: ['republic', 'official'],
        setId: {
            set: 'SEC',
            number: 191
        },
        cost: 5,
        unique: false,
        arena: 'ground',
        internalName: 'trade-federation-delegates',
    }),
    buildMockCard({
        title: 'No One Ever Knew',
        hasNonKeywordAbility: true,
        aspects: ['cunning', 'villainy'],
        types: ['event'],
        traits: ['trick'],
        setId: {
            set: 'SEC',
            number: 196
        },
        cost: 2,
        unique: false,
        internalName: 'no-one-ever-knew',
    }),
    buildMockCard({
        title: 'Synara San',
        subtitle: 'Harboring a Secret',
        power: 7,
        hp: 7,
        hasNonKeywordAbility: true,
        keywords: ['hidden'],
        aspects: ['cunning'],
        types: ['unit'],
        traits: ['underworld'],
        setId: {
            set: 'SEC',
            number: 225
        },
        cost: 7,
        unique: true,
        arena: 'ground',
        internalName: 'synara-san#harboring-a-secret',
    }),
    buildMockCard({
        title: 'Sly Moore',
        subtitle: 'Cipher In The Dark',
        power: 3,
        hp: 6,
        cost: 5,
        hasNonKeywordAbility: true,
        aspects: ['cunning', 'villainy'],
        types: ['leader'],
        traits: ['force', 'imperial', 'official'],
        setId: {
            set: 'SEC',
            number: 14
        },
        unique: true,
        arena: 'ground',
        internalName: 'sly-moore#cipher-in-the-dark',
    }),
    buildMockCard({
        title: 'Elia Kane',
        subtitle: 'False Convert',
        power: 3,
        hp: 6,
        hasNonKeywordAbility: true,
        keywords: ['raid 1'],
        aspects: ['villainy'],
        types: ['unit'],
        traits: ['imperial', 'new republic'],
        setId: {
            set: 'SEC',
            number: 242
        },
        cost: 4,
        unique: true,
        arena: 'ground',
        internalName: 'elia-kane#false-convert',
    }),
    buildMockCard({
        title: 'Kylo Ren\'s Command Shuttle',
        subtitle: 'Icon of Authority',
        power: 3,
        hp: 5,
        hasNonKeywordAbility: true,
        aspects: ['vigilance', 'villainy'],
        types: ['unit'],
        traits: ['first order', 'vehicle', 'transport'],
        setId: {
            set: 'SEC',
            number: 32
        },
        cost: 4,
        unique: true,
        arena: 'space',
        internalName: 'kylo-rens-command-shuttle#icon-of-authority',
    }),
    buildMockCard({
        title: 'Charged with Espionage',
        hasNonKeywordAbility: true,
        aspects: ['cunning'],
        types: ['event'],
        traits: ['law'],
        setId: {
            set: 'SEC',
            number: 230
        },
        cost: 2,
        unique: false,
        internalName: 'charged-with-espionage',
    }),
    buildMockCard({
        title: 'Charged with Treason',
        hasNonKeywordAbility: true,
        aspects: ['aggression'],
        types: ['event'],
        traits: ['law'],
        setId: {
            set: 'SEC',
            number: 182
        },
        cost: 4,
        unique: false,
        internalName: 'charged-with-treason',
    }),
    buildMockCard({
        title: 'Luthen\'s Haulcraft',
        subtitle: 'Countermeasures Armed',
        power: 5,
        hp: 3,
        hasNonKeywordAbility: true,
        aspects: ['aggression', 'heroism'],
        types: ['unit'],
        traits: ['rebel', 'vehicle', 'transport'],
        setId: {
            set: 'SEC',
            number: 153
        },
        cost: 5,
        unique: true,
        arena: 'space',
        internalName: 'luthens-haulcraft#countermeasures-armed',
    }),
    buildMockCard({
        title: 'Vel Sartha',
        subtitle: 'One Path, One Choice',
        power: 4,
        hp: 6,
        hasNonKeywordAbility: true,
        aspects: ['cunning'],
        keywords: ['raid 2'],
        types: ['unit'],
        traits: ['rebel'],
        setId: {
            set: 'SEC',
            number: 224
        },
        cost: 5,
        unique: true,
        arena: 'ground',
        internalName: 'vel-sartha#one-path-one-choice',
    }),
    buildMockCard({
        title: 'High Command Councilor',
        power: 1,
        hp: 4,
        hasNonKeywordAbility: true,
        aspects: ['heroism'],
        types: ['unit'],
        traits: ['rebel', 'official'],
        setId: {
            set: 'SEC',
            number: 249
        },
        cost: 2,
        unique: false,
        arena: 'ground',
        internalName: 'high-command-councilor',
    }),
    buildMockCard({
        title: 'Ando Commission',
        power: 4,
        hp: 3,
        hasNonKeywordAbility: false,
        keywords: ['sentinel'],
        types: ['unit'],
        traits: ['separatist', 'official'],
        setId: {
            set: 'SEC',
            number: 262
        },
        cost: 4,
        unique: false,
        arena: 'ground',
        internalName: 'ando-commission',
    }),
    buildMockCard({
        title: 'Punishing One',
        subtitle: 'Takes No Prisoners',
        power: 3,
        hp: 5,
        hasNonKeywordAbility: true,
        aspects: ['aggression'],
        types: ['unit'],
        traits: ['underworld', 'vehicle', 'transport'],
        setId: {
            set: 'SEC',
            number: 171,
            internalName: 'punishing-one#takes-no-prisoners',
        },
        cost: 5,
        unique: true,
        arena: 'space',
        internalName: 'punishing-one#takes-no-prisoners',
    }),
    buildMockCard({
        title: 'Lobot',
        subtitle: 'Cloud City Coordinator',
        power: 0,
        hp: 4,
        hasNonKeywordAbility: false,
        aspects: ['vigilance'],
        types: ['unit'],
        keywords: ['sentinel', 'grit'],
        traits: ['fringe'],
        setId: {
            set: 'SEC',
            number: 57
        },
        cost: 2,
        unique: true,
        arena: 'ground',
        internalName: 'lobot#cloud-city-coordinator',
    }),
    buildMockCard({
        title: 'Rebellious Functionary',
        power: 2,
        hp: 2,
        hasNonKeywordAbility: false,
        aspects: ['aggression', 'heroism'],
        types: ['unit'],
        keywords: ['hidden'],
        traits: ['rebel', 'official'],
        setId: {
            set: 'SEC',
            number: 146
        },
        cost: 1,
        unique: false,
        arena: 'ground',
        internalName: 'rebellious-functionary',
    }),
    buildMockCard({
        title: 'Rebel Propagandist',
        power: 2,
        hp: 4,
        hasNonKeywordAbility: true,
        aspects: ['cunning', 'heroism'],
        types: ['unit'],
        traits: ['rebel', 'official'],
        setId: {
            set: 'SEC',
            number: 202
        },
        cost: 3,
        unique: false,
        arena: 'ground',
        internalName: 'rebel-propagandist',
    }),
    buildMockCard({
        title: 'Luthen Rael',
        subtitle: 'Don\'t You Want To Fight For Real?',
        power: 2,
        hp: 7,
        cost: 5,
        hasNonKeywordAbility: true,
        aspects: ['aggression', 'heroism'],
        types: ['leader'],
        traits: ['rebel'],
        setId: {
            set: 'SEC',
            number: 13
        },
        unique: true,
        arena: 'ground',
        internalName: 'luthen-rael#dont-you-want-to-fight-for-real',
    }),
    buildMockCard({
        title: 'Jade Squadron Patrol',
        power: 6,
        hp: 6,
        hasNonKeywordAbility: false,
        aspects: ['vigilance', 'heroism'],
        keywords: ['sentinel'],
        types: ['unit'],
        traits: ['resistance', 'vehicle', 'fighter'],
        setId: {
            set: 'SEC',
            number: 49
        },
        cost: 6,
        unique: false,
        arena: 'space',
        internalName: 'jade-squadron-patrol',
    }),
    buildMockCard({
        title: 'A-Wing',
        power: 1,
        hp: 2,
        hasNonKeywordAbility: false,
        aspects: ['cunning'],
        keywords: ['raid 1'],
        types: ['unit'],
        traits: ['vehicle', 'fighter'],
        setId: {
            set: 'SEC',
            number: 213
        },
        cost: 1,
        unique: false,
        arena: 'space',
        internalName: 'awing',
    }),
    buildMockCard({
        title: 'Bardottan Ornithopter',
        power: 3,
        hp: 4,
        hasNonKeywordAbility: true,
        aspects: ['vigilance'],
        types: ['unit'],
        traits: ['fringe', 'vehicle', 'transport'],
        setId: {
            set: 'SEC',
            number: 62
        },
        cost: 4,
        unique: false,
        arena: 'space',
        internalName: 'bardottan-ornithopter',
    }),
    buildMockCard({
        title: 'Daro Commando',
        power: 3,
        hp: 4,
        hasNonKeywordAbility: false,
        keywords: ['overwhelm'],
        aspects: ['command'],
        types: ['unit'],
        traits: ['imperial', 'clone', 'trooper'],
        setId: {
            set: 'SEC',
            number: 113
        },
        cost: 3,
        unique: false,
        arena: 'ground',
        internalName: 'daro-commando',
    }),
    buildMockCard({
        title: 'Supreme Council Aide',
        power: 2,
        hp: 2,
        hasNonKeywordAbility: false,
        aspects: ['villainy'],
        types: ['unit'],
        traits: ['first order', 'official'],
        setId: {
            set: 'SEC',
            number: 237
        },
        cost: 1,
        unique: false,
        arena: 'ground',
        internalName: 'supreme-council-aide',
    }),
    buildMockCard({
        title: 'Imperial Occupier',
        power: 2,
        hp: 2,
        hasNonKeywordAbility: true,
        aspects: ['aggression', 'villainy'],
        types: ['unit'],
        traits: ['imperial', 'trooper'],
        setId: {
            set: 'SEC',
            number: 132
        },
        cost: 2,
        unique: false,
        arena: 'ground',
        internalName: 'imperial-occupier',
    }),
    buildMockCard({
        title: 'C-3PO',
        subtitle: 'Human-Cyborg Relations',
        power: 1,
        hp: 6,
        cost: 4,
        hasNonKeywordAbility: true,
        aspects: ['cunning', 'heroism'],
        types: ['leader'],
        traits: ['rebel', 'droid'],
        setId: {
            set: 'SEC',
            number: 15
        },
        unique: true,
        arena: 'ground',
        internalName: 'c3po#humancyborg-relations',
    }),
    buildMockCard({
        title: 'Unruly Astromech',
        power: 3,
        hp: 2,
        hasNonKeywordAbility: true,
        keywords: ['hidden'],
        aspects: ['cunning'],
        types: ['unit'],
        traits: ['droid'],
        setId: {
            set: 'SEC',
            number: 221
        },
        cost: 3,
        unique: false,
        arena: 'ground',
        internalName: 'unruly-astromech',
    }),
    buildMockCard({
        title: 'Populist Advisor',
        power: 1,
        hp: 4,
        hasNonKeywordAbility: true,
        aspects: ['vigilance', 'heroism'],
        types: ['unit'],
        traits: ['new republic', 'official'],
        setId: {
            set: 'SEC',
            number: 41
        },
        cost: 1,
        unique: false,
        arena: 'ground',
        internalName: 'populist-advisor',
    }),
    buildMockCard({
        title: 'Reckless Rebel',
        power: 2,
        hp: 1,
        hasNonKeywordAbility: false,
        keywords: ['saboteur'],
        aspects: ['aggression'],
        types: ['unit'],
        traits: ['rebel', 'twi\'lek'],
        setId: {
            set: 'SEC',
            number: 160
        },
        cost: 1,
        unique: false,
        arena: 'ground',
        internalName: 'reckless-rebel',
    }),
    buildMockCard({
        title: 'Knowledge and Defense',
        hasNonKeywordAbility: true,
        aspects: ['vigilance'],
        types: ['event'],
        traits: ['learned'],
        setId: {
            set: 'SEC',
            number: 75
        },
        cost: 3,
        unique: false,
        internalName: 'knowledge-and-defense',
    }),
    buildMockCard({
        title: 'Figure of Unity',
        hasNonKeywordAbility: true,
        aspects: ['command', 'heroism'],
        types: ['upgrade'],
        traits: ['innate'],
        setId: {
            set: 'SEC',
            number: 104
        },
        cost: 3,
        upgradeHp: 2,
        upgradePower: 2,
        hp: 2,
        power: 2,
        unique: true,
        internalName: 'figure-of-unity',
    }),
    buildMockCard({
        title: 'Miraj Scintel',
        subtitle: 'The Weak Deserve to Kneel',
        power: 3,
        hp: 7,
        hasNonKeywordAbility: true,
        aspects: ['aggression', 'villainy'],
        types: ['unit'],
        traits: ['separatist', 'official'],
        setId: {
            set: 'SEC',
            number: 139
        },
        cost: 5,
        unique: true,
        arena: 'ground',
        internalName: 'miraj-scintel#the-weak-deserve-to-kneel',
    }),
    buildMockCard({
        title: 'Convene the Senate',
        hasNonKeywordAbility: true,
        aspects: ['command'],
        types: ['event'],
        traits: ['law'],
        setId: {
            set: 'SEC',
            number: 128
        },
        cost: 3,
        unique: false,
        internalName: 'convene-the-senate',
    }),
    buildMockCard({
        title: 'AAT Incinerator',
        power: 3,
        hp: 6,
        hasNonKeywordAbility: true,
        aspects: ['aggression'],
        types: ['unit'],
        traits: ['imperial', 'vehicle', 'tank'],
        setId: {
            set: 'SEC',
            number: 169
        },
        cost: 5,
        unique: false,
        arena: 'ground',
        internalName: 'aat-incinerator',
    }),
    buildMockCard({
        title: 'GNK Power Droid',
        power: 1,
        hp: 3,
        hasNonKeywordAbility: true,
        aspects: ['command'],
        types: ['unit'],
        traits: ['droid'],
        setId: {
            set: 'SEC',
            number: 110
        },
        cost: 2,
        unique: false,
        arena: 'ground',
        internalName: 'gnk-power-droid',
    }),
    buildMockCard({
        title: 'Vuutun Palaa',
        subtitle: 'Droid Control Ship',
        power: 7,
        hp: 7,
        hasNonKeywordAbility: true,
        aspects: ['command'],
        types: ['unit'],
        traits: ['separatist', 'vehicle', 'capital ship'],
        setId: {
            set: 'SEC',
            number: 122
        },
        cost: 9,
        unique: true,
        arena: 'space',
        internalName: 'vuutun-palaa#droid-control-ship',
    }),
    buildMockCard({
        title: 'Senator Chuchi',
        subtitle: 'Voice for the Voiceless',
        power: 2,
        hp: 5,
        hasNonKeywordAbility: true,
        aspects: ['vigilance', 'heroism'],
        keywords: ['restore 1'],
        types: ['unit'],
        traits: ['republic', 'official'],
        setId: {
            set: 'SEC',
            number: 45
        },
        cost: 3,
        unique: true,
        arena: 'ground',
        internalName: 'senator-chuchi#voice-for-the-voiceless',
    }),
    buildMockCard({
        title: 'Congress of Malastare',
        power: 5,
        hp: 5,
        hasNonKeywordAbility: true,
        aspects: ['vigilance'],
        types: ['unit'],
        traits: ['republic', 'official'],
        setId: {
            set: 'SEC',
            number: 64
        },
        cost: 5,
        unique: false,
        arena: 'ground',
        internalName: 'congress-of-malastare',
    }),
    buildMockCard({
        title: 'Mon Mothma',
        subtitle: 'Forming a Coalition',
        power: 3,
        hp: 7,
        cost: 5,
        hasNonKeywordAbility: true,
        aspects: ['command', 'heroism'],
        types: ['leader'],
        traits: ['republic', 'official'],
        setId: {
            set: 'SEC',
            number: 9
        },
        unique: true,
        arena: 'ground',
        internalName: 'mon-mothma#forming-a-coalition',
    }),
    buildMockCard({
        title: 'Alderaanian Envoys',
        power: 3,
        hp: 7,
        hasNonKeywordAbility: false,
        keywords: ['restore 3'],
        aspects: ['vigilance'],
        types: ['unit'],
        traits: ['republic', 'official'],
        setId: {
            set: 'SEC',
            number: 66
        },
        cost: 6,
        unique: false,
        arena: 'ground',
        internalName: 'alderaanian-envoys',
    }),
    buildMockCard({
        title: 'Populist Champion',
        power: 3,
        hp: 5,
        hasNonKeywordAbility: false,
        aspects: ['vigilance', 'heroism'],
        types: ['unit'],
        traits: ['new republic', 'official'],
        setId: {
            set: 'SEC',
            number: 44
        },
        cost: 3,
        unique: false,
        arena: 'ground',
        internalName: 'populist-champion',
    }),
    buildMockCard({
        title: 'Rotunda Senate Guards',
        power: 4,
        hp: 5,
        hasNonKeywordAbility: true,
        aspects: ['vigilance'],
        types: ['unit'],
        traits: ['republic', 'trooper'],
        setId: {
            set: 'SEC',
            number: 63
        },
        cost: 4,
        unique: false,
        arena: 'ground',
        internalName: 'rotunda-senate-guards',
    }),
    buildMockCard({
        title: 'Leia Organa',
        subtitle: 'Of a Secret Bloodline',
        power: 4,
        hp: 7,
        cost: 6,
        hasNonKeywordAbility: true,
        aspects: ['vigilance', 'heroism'],
        types: ['leader'],
        traits: ['new republic', 'official'],
        setId: {
            set: 'SEC',
            number: 4
        },
        unique: true,
        arena: 'ground',
        internalName: 'leia-organa#of-a-secret-bloodline',
    }),
    buildMockCard({
        title: 'Hyperspace Disaster',
        hasNonKeywordAbility: true,
        aspects: ['vigilance'],
        types: ['event'],
        traits: ['disaster'],
        setId: {
            set: 'SEC',
            number: 78
        },
        cost: 7,
        unique: false,
        internalName: 'hyperspace-disaster',
    }),
    buildMockCard({
        title: 'Corporate Warmongering',
        hasNonKeywordAbility: true,
        aspects: ['command', 'villainy'],
        types: ['event'],
        traits: ['plan'],
        setId: {
            set: 'SEC',
            number: 91
        },
        cost: 4,
        unique: false,
        internalName: 'corporate-warmongering',
    }),
    buildMockCard({
        title: 'Catch Unawares',
        hasNonKeywordAbility: true,
        aspects: ['cunning'],
        types: ['event'],
        traits: ['tactic'],
        setId: {
            set: 'SEC',
            number: 229
        },
        cost: 2,
        unique: false,
        internalName: 'catch-unawares',
    }),
    buildMockCard({
        title: 'Tempest Assault',
        hasNonKeywordAbility: true,
        aspects: ['aggression', 'villainy'],
        types: ['event'],
        traits: ['tactic'],
        setId: {
            set: 'SEC',
            number: 144
        },
        cost: 4,
        unique: false,
        internalName: 'tempest-assault',
    }),
    buildMockCard({
        title: 'Unauthorized Investigation',
        hasNonKeywordAbility: true,
        aspects: ['aggression'],
        types: ['event'],
        traits: ['plan'],
        setId: {
            set: 'SEC',
            number: 181
        },
        cost: 3,
        unique: false,
        internalName: 'unauthorized-investigation',
    }),
    buildMockCard({
        title: 'Governor Pryce',
        subtitle: 'Tyrant of Lothal',
        power: 4,
        hp: 6,
        cost: 6,
        hasNonKeywordAbility: true,
        aspects: ['aggression', 'villainy'],
        types: ['leader'],
        traits: ['imperial', 'official'],
        setId: {
            set: 'SEC',
            number: 11
        },
        unique: true,
        arena: 'ground',
        internalName: 'governor-pryce#tyrant-of-lothal',
    }),
    buildMockCard({
        title: 'Chancellor Valorum',
        subtitle: 'Civil Servant',
        power: 3,
        hp: 7,
        hasNonKeywordAbility: true,
        aspects: ['command', 'command'],
        types: ['unit'],
        traits: ['republic', 'official'],
        setId: {
            set: 'SEC',
            number: 107
        },
        cost: 5,
        unique: true,
        arena: 'ground',
        internalName: 'chancellor-valorum#civil-servant',
    }),
    buildMockCard({
        title: 'Grand Moff Tarkin',
        subtitle: 'Taking Krennic\'s Achievement',
        power: 2,
        hp: 6,
        hasNonKeywordAbility: true,
        aspects: ['cunning', 'villainy'],
        types: ['unit'],
        traits: ['imperial', 'official'],
        setId: {
            set: 'SEC',
            number: 192
        },
        cost: 6,
        unique: true,
        arena: 'ground',
        internalName: 'grand-moff-tarkin#taking-krennics-achievement',
    }),
    buildMockCard({
        title: 'Grand Admiral Thrawn',
        subtitle: 'Grand Schemer',
        power: 8,
        hp: 7,
        hasNonKeywordAbility: true,
        aspects: ['cunning', 'villainy'],
        types: ['unit'],
        traits: ['imperial', 'official'],
        setId: {
            set: 'SEC',
            number: 193
        },
        cost: 7,
        unique: true,
        arena: 'ground',
        internalName: 'grand-admiral-thrawn#grand-schemer',
    }),
    buildMockCard({
        title: 'Hondo Ohnaka',
        subtitle: 'You Better Hurry',
        power: 6,
        hp: 5,
        hasNonKeywordAbility: true,
        keywords: ['plot'],
        aspects: ['aggression', 'villainy'],
        types: ['unit'],
        traits: ['underworld'],
        setId: {
            set: 'SEC',
            number: 140
        },
        cost: 6,
        unique: true,
        arena: 'ground',
        internalName: 'hondo-ohnaka#you-better-hurry',
    }),
    buildMockCard({
        title: 'The Galleon',
        subtitle: 'Marauding Pirate Ship',
        power: 6,
        hp: 6,
        hasNonKeywordAbility: true,
        aspects: ['aggression', 'villainy'],
        types: ['unit'],
        traits: ['underworld', 'vehicle', 'transport'],
        setId: {
            set: 'SEC',
            number: 141
        },
        cost: 7,
        unique: true,
        arena: 'space',
        internalName: 'the-galleon#marauding-pirate-ship',
    }),
    buildMockCard({
        title: 'Screeching TIE Fighter',
        power: 2,
        hp: 1,
        hasNonKeywordAbility: true,
        aspects: ['cunning', 'villainy'],
        types: ['unit'],
        traits: ['imperial', 'vehicle', 'fighter'],
        setId: {
            set: 'SEC',
            number: 185
        },
        cost: 1,
        unique: false,
        arena: 'space',
        internalName: 'screeching-tie-fighter',
    }),
    buildMockCard({
        title: 'Junior Senator',
        power: 3,
        hp: 2,
        hasNonKeywordAbility: true,
        aspects: ['cunning', 'heroism'],
        types: ['unit'],
        traits: ['republic', 'official'],
        setId: {
            set: 'SEC',
            number: 200
        },
        cost: 2,
        unique: false,
        arena: 'ground',
        internalName: 'junior-senator',
    }),
    buildMockCard({
        title: 'Enforcer Squadron',
        power: 5,
        hp: 3,
        hasNonKeywordAbility: false,
        keywords: ['hidden'],
        aspects: ['aggression', 'heroism'],
        types: ['unit'],
        traits: ['republic', 'vehicle', 'fighter'],
        setId: {
            set: 'SEC',
            number: 138
        },
        cost: 4,
        unique: false,
        arena: 'space',
        internalName: 'enforcer-squadron',
    }),
    buildMockCard({
        title: 'Ambition\'s Reward',
        hasNonKeywordAbility: true,
        aspects: ['aggression'],
        types: ['upgrade'],
        traits: ['law'],
        setId: {
            set: 'SEC',
            number: 175
        },
        cost: 2,
        upgradeHp: 1,
        upgradePower: 1,
        hp: 1,
        power: 1,
        unique: false,
        internalName: 'ambitions-reward',
    }),
    buildMockCard({
        title: 'Alexsandr Kallus',
        subtitle: 'With New Purpose',
        power: 6,
        hp: 6,
        hasNonKeywordAbility: true,
        aspects: ['aggression', 'heroism'],
        types: ['unit'],
        traits: ['rebel', 'spectre'],
        setId: {
            set: 'SEC',
            number: 155
        },
        cost: 7,
        unique: true,
        arena: 'ground',
        internalName: 'alexsandr-kallus#with-new-purpose',
    }),
    buildMockCard({
        title: 'Lando Calrissian',
        subtitle: 'Trust Me',
        power: 6,
        hp: 8,
        hasNonKeywordAbility: true,
        keywords: ['grit'],
        aspects: ['vigilance'],
        types: ['unit'],
        traits: ['fringe', 'official'],
        setId: {
            set: 'SEC',
            number: 68
        },
        cost: 7,
        unique: true,
        arena: 'ground',
        internalName: 'lando-calrissian#trust-me',
    }),
    buildMockCard({
        title: 'Cassian Andor',
        subtitle: 'Lay Low',
        power: 2,
        hp: 2,
        hasNonKeywordAbility: true,
        aspects: ['vigilance', 'heroism'],
        types: ['unit'],
        traits: ['fringe'],
        setId: {
            set: 'SEC',
            number: 42
        },
        cost: 2,
        unique: true,
        arena: 'ground',
        internalName: 'cassian-andor#lay-low',
    }),
    buildMockCard({
        title: 'Dryden Vos',
        subtitle: 'I Get All Worked Up',
        power: 2,
        hp: 5,
        hasNonKeywordAbility: true,
        aspects: ['aggression', 'villainy'],
        types: ['unit'],
        traits: ['underworld'],
        setId: {
            set: 'SEC',
            number: 137
        },
        cost: 4,
        unique: true,
        arena: 'ground',
        internalName: 'dryden-vos#i-get-all-worked-up',
    }),
    buildMockCard({
        title: 'Defense Fleet X-Wing',
        power: 1,
        hp: 4,
        hasNonKeywordAbility: false,
        keywords: ['sentinel'],
        aspects: ['vigilance'],
        types: ['unit'],
        traits: ['new republic', 'vehicle', 'fighter'],
        setId: {
            set: 'SEC',
            number: 60
        },
        cost: 3,
        unique: false,
        arena: 'space',
        internalName: 'defense-fleet-xwing',
    }),
    buildMockCard({
        title: 'Loan Shark',
        power: 2,
        hp: 5,
        hasNonKeywordAbility: false,
        keywords: ['ambush', 'raid 1'],
        aspects: ['cunning'],
        types: ['unit'],
        traits: ['official'],
        setId: {
            set: 'SEC',
            number: 222
        },
        cost: 4,
        unique: false,
        arena: 'ground',
        internalName: 'loan-shark',
    }),
    buildMockCard({
        title: 'Covert Operative',
        power: 2,
        hp: 4,
        hasNonKeywordAbility: true,
        aspects: ['heroism'],
        types: ['unit'],
        traits: ['rebel'],
        setId: {
            set: 'SEC',
            number: 253
        },
        cost: 4,
        unique: false,
        arena: 'ground',
        internalName: 'covert-operative',
    }),
    buildMockCard({
        title: 'Academy Disciplinarian',
        power: 3,
        hp: 4,
        hasNonKeywordAbility: true,
        aspects: ['aggression'],
        types: ['unit'],
        traits: ['imperial', 'official'],
        setId: {
            set: 'SEC',
            number: 165
        },
        cost: 3,
        unique: false,
        arena: 'ground',
        internalName: 'academy-disciplinarian',
    }),
    buildMockCard({
        title: 'Theed Security',
        power: 2,
        hp: 3,
        hasNonKeywordAbility: true,
        aspects: ['command', 'heroism'],
        types: ['unit'],
        traits: ['naboo', 'trooper'],
        setId: {
            set: 'SEC',
            number: 95
        },
        cost: 2,
        unique: false,
        arena: 'ground',
        internalName: 'theed-security',
    }),
    buildMockCard({
        title: 'Emissary\'s Sheathipede',
        power: 2,
        hp: 4,
        hasNonKeywordAbility: true,
        aspects: ['cunning'],
        types: ['unit'],
        traits: ['separatist', 'vehicle', 'transport'],
        setId: {
            set: 'SEC',
            number: 215
        },
        cost: 2,
        unique: false,
        arena: 'space',
        internalName: 'emissarys-sheathipede',
    }),
    buildMockCard({
        title: 'One in a Million',
        hasNonKeywordAbility: true,
        keywords: ['plot'],
        aspects: ['vigilance', 'heroism'],
        types: ['event'],
        traits: ['gambit'],
        setId: {
            set: 'SEC',
            number: 53
        },
        cost: 1,
        unique: false,
        internalName: 'one-in-a-million',
    }),
    buildMockCard({
        title: 'Restore Freedom',
        hasNonKeywordAbility: true,
        aspects: ['heroism'],
        types: ['event'],
        traits: ['gambit'],
        setId: {
            set: 'SEC',
            number: 257
        },
        cost: 2,
        unique: false,
        internalName: 'restore-freedom',
    }),
    buildMockCard({
        title: 'The Wrong Ride',
        hasNonKeywordAbility: true,
        keywords: ['plot'],
        aspects: ['cunning'],
        types: ['event'],
        traits: ['disaster'],
        setId: {
            set: 'SEC',
            number: 235
        },
        cost: 3,
        unique: false,
        internalName: 'the-wrong-ride',
    }),
    buildMockCard({
        title: 'Dressellian Commandos',
        power: 4,
        hp: 5,
        hasNonKeywordAbility: false,
        aspects: ['command', 'heroism'],
        keywords: ['ambush', 'plot'],
        types: ['unit'],
        traits: ['rebel', 'trooper'],
        setId: {
            set: 'SEC',
            number: 100
        },
        cost: 5,
        unique: false,
        arena: 'ground',
        internalName: 'dressellian-commandos',
    }),
    buildMockCard({
        title: 'Crucible',
        subtitle: 'Centuries of Wisdom',
        power: 5,
        hp: 5,
        hasNonKeywordAbility: true,
        aspects: ['command'],
        types: ['unit'],
        traits: ['jedi', 'vehicle', 'transport'],
        setId: {
            set: 'SEC',
            number: 119
        },
        cost: 6,
        unique: true,
        arena: 'space',
        internalName: 'crucible#centuries-of-wisdom',
    }),
    buildMockCard({
        title: 'Libertine',
        subtitle: 'Under New Ownership',
        power: 3,
        hp: 7,
        hasNonKeywordAbility: true,
        aspects: ['cunning', 'cunning'],
        types: ['unit'],
        traits: ['underworld', 'vehicle', 'transport'],
        setId: {
            set: 'SEC',
            number: 212
        },
        cost: 4,
        unique: true,
        arena: 'space',
        internalName: 'libertine#under-new-ownership',
    }),
    buildMockCard({
        title: 'Cikatro Vizago',
        subtitle: 'Business Is What Matters',
        power: 3,
        hp: 4,
        hasNonKeywordAbility: true,
        aspects: ['cunning'],
        types: ['unit'],
        traits: ['underworld'],
        setId: {
            set: 'SEC',
            number: 218
        },
        cost: 3,
        unique: true,
        arena: 'ground',
        internalName: 'cikatro-vizago#business-is-what-matters',
    }),
    buildMockCard({
<<<<<<< HEAD
        title: 'DJ',
        subtitle: 'Need a Lift?',
        power: 4,
        hp: 6,
        hasNonKeywordAbility: true,
        aspects: ['cunning', 'cunning'],
        types: ['leader'],
        traits: ['underworld'],
        setId: {
            set: 'SEC',
            number: 18
        },
        cost: 6,
        unique: true,
        arena: 'ground',
        internalName: 'dj#need-a-lift',
=======
        title: 'Zam Wesell',
        subtitle: 'Inconspicuous Assassin',
        power: 1,
        hp: 5,
        hasNonKeywordAbility: true,
        aspects: ['vigilance', 'villainy'],
        types: ['unit'],
        traits: ['underworld', 'bounty hunter'],
        setId: {
            set: 'SEC',
            number: 29
        },
        cost: 2,
        unique: true,
        arena: 'ground',
        internalName: 'zam-wesell#inconspicuous-assassin',
    }),
    buildMockCard({
        title: 'Creditor\'s Claim',
        hasNonKeywordAbility: true,
        aspects: ['vigilance', 'villainy'],
        types: ['upgrade'],
        traits: ['supply'],
        setId: {
            set: 'SEC',
            number: 39
        },
        upgradeHp: 2,
        upgradePower: 2,
        power: 2,
        hp: 2,
        cost: 3,
        unique: false,
        internalName: 'creditors-claim',
>>>>>>> 1d84b38f
    }),
];

/** @param {{ title: string, subtitle: string?, hasNonKeywordAbility: boolean, cost: number?, hp: number?, arena?: string, unique: boolean, upgradeHp: number?, upgradePower: number?, aspects: string[]?, traits: string[]?, keywords: string[]?, types: string[], setId: { set: string, number: number }, internalName: string }} cardData */
function buildMockCard(cardData) {
    let textElements = [];
    let keywords = [];
    if (cardData.keywords) {
        const capitalizedKeywords = cardData.keywords?.map((keyword) => keyword.charAt(0).toUpperCase() + keyword.slice(1));
        textElements.push(...capitalizedKeywords);

        // grab the first token for cases like "restore 1"
        keywords.push(...cardData.keywords.map((keyword) => keyword.split(' ')[0]));
    }
    if (cardData.hasNonKeywordAbility) {
        textElements.push('mock ability text');
    }

    const abilityText = textElements.join('\n');
    let deployBox = null;
    let text = '';
    if (cardData.types.includes('leader')) {
        deployBox = abilityText;
    } else {
        text = abilityText;
    }

    return {
        title: cardData.title,
        subtitle: cardData.subtitle || '',
        cost: cardData.cost ?? null,
        hp: cardData.hp ?? null,
        power: cardData.power ?? null,
        text,
        deployBox,
        epicAction: '',
        unique: cardData.unique,
        rules: null,
        reprints: {
            data: []
        },
        upgradePower: cardData.upgradePower ?? null,
        upgradeHp: cardData.upgradeHp ?? null,
        id: cardData.internalName + '-id',
        aspects: cardData.aspects || [],
        traits: cardData.traits || [],
        keywords,
        types: cardData.types,
        setId: cardData.setId,
        internalName: cardData.internalName,
        arena: cardData.arena || null,
    };
}

function buildSetStr(card) {
    return `${card.setId.set}_${card.setId.number}`;
}

function addMockCards(cards) {
    const cardsById = new Map();
    const mockCardNames = [];

    for (const card of cards) {
        cardsById.set(buildSetStr(card), card);
    }

    for (const card of mockCards) {
        const setStr = buildSetStr(card);

        if (cardsById.has(setStr)) {
            // console.log(color(`\nCard '${setStr}' found in official data. The mock can now be safely removed from mockdata.js\n`, 'yellow'));
            cardsById.get(setStr).id = card.id;
        } else {
            cards.push(card);
            mockCardNames.push(card.internalName);
        }
    }

    return mockCardNames;
}

module.exports = { addMockCards };<|MERGE_RESOLUTION|>--- conflicted
+++ resolved
@@ -1614,7 +1614,42 @@
         internalName: 'cikatro-vizago#business-is-what-matters',
     }),
     buildMockCard({
-<<<<<<< HEAD
+        title: 'Zam Wesell',
+        subtitle: 'Inconspicuous Assassin',
+        power: 1,
+        hp: 5,
+        hasNonKeywordAbility: true,
+        aspects: ['vigilance', 'villainy'],
+        types: ['unit'],
+        traits: ['underworld', 'bounty hunter'],
+        setId: {
+            set: 'SEC',
+            number: 29
+        },
+        cost: 2,
+        unique: true,
+        arena: 'ground',
+        internalName: 'zam-wesell#inconspicuous-assassin',
+    }),
+    buildMockCard({
+        title: 'Creditor\'s Claim',
+        hasNonKeywordAbility: true,
+        aspects: ['vigilance', 'villainy'],
+        types: ['upgrade'],
+        traits: ['supply'],
+        setId: {
+            set: 'SEC',
+            number: 39
+        },
+        upgradeHp: 2,
+        upgradePower: 2,
+        power: 2,
+        hp: 2,
+        cost: 3,
+        unique: false,
+        internalName: 'creditors-claim',
+    }),
+    buildMockCard({
         title: 'DJ',
         subtitle: 'Need a Lift?',
         power: 4,
@@ -1631,42 +1666,6 @@
         unique: true,
         arena: 'ground',
         internalName: 'dj#need-a-lift',
-=======
-        title: 'Zam Wesell',
-        subtitle: 'Inconspicuous Assassin',
-        power: 1,
-        hp: 5,
-        hasNonKeywordAbility: true,
-        aspects: ['vigilance', 'villainy'],
-        types: ['unit'],
-        traits: ['underworld', 'bounty hunter'],
-        setId: {
-            set: 'SEC',
-            number: 29
-        },
-        cost: 2,
-        unique: true,
-        arena: 'ground',
-        internalName: 'zam-wesell#inconspicuous-assassin',
-    }),
-    buildMockCard({
-        title: 'Creditor\'s Claim',
-        hasNonKeywordAbility: true,
-        aspects: ['vigilance', 'villainy'],
-        types: ['upgrade'],
-        traits: ['supply'],
-        setId: {
-            set: 'SEC',
-            number: 39
-        },
-        upgradeHp: 2,
-        upgradePower: 2,
-        power: 2,
-        hp: 2,
-        cost: 3,
-        unique: false,
-        internalName: 'creditors-claim',
->>>>>>> 1d84b38f
     }),
 ];
 
