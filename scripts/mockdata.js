const { color } = require('console-log-colors');

const mockCards = [
    buildMockCard({
        title: 'Malakili, Loving Rancor Keeper',
        power: 1,
        hp: 4,
        hasNonKeywordAbility: true,
        aspects: ['command'],
        types: ['unit'],
        traits: ['underworld'],
        setId: {
            set: 'LOF',
            number: 108
        },
        cost: 2,
        unique: true,
        arena: 'ground',
        internalName: 'malakili#loving-rancor-keeper'
    }),
    buildMockCard({
        title: 'Shien Flurry',
        hasNonKeywordAbility: true,
        aspects: ['cunning'],
        types: ['event'],
        traits: ['learned'],
        setId: {
            set: 'LOF',
            number: 220
        },
        cost: 1,
        unique: false,
        internalName: 'shien-flurry',
    }),
    buildMockCard({
        title: 'Kit Fisto\'s Aethersprite, Good Hunting',
        power: 4,
        hp: 5,
        cost: 5,
        hasNonKeywordAbility: true,
        aspects: ['aggression', 'heroism'],
        keywords: ['saboteur'],
        types: ['unit'],
        traits: ['jedi', 'republic', 'vehicle', 'fighter'],
        setId: {
            set: 'LOF',
            number: 147
        },
        unique: true,
        arena: 'space',
        internalName: 'kit-fistos-aethersprite#good-hunting'
    }),
    buildMockCard({
        title: 'Adi Gallia, Stern and Focused',
        cost: 2,
        power: 2,
        hp: 4,
        hasNonKeywordAbility: true,
        aspects: ['aggression', 'heroism'],
        keywords: [],
        types: ['unit'],
        traits: ['force', 'jedi', 'republic'],
        setId: {
            set: 'LOF',
            number: 142
        },
        unique: true,
        arena: 'ground',
        internalName: 'adi-gallia#stern-and-focused'
    }),
    buildMockCard({
        title: 'Niman Strike',
        hasNonKeywordAbility: true,
        cost: 1,
        aspects: ['command'],
        types: ['event'],
        traits: ['learned'],
        setId: {
            set: 'LOF',
            number: 124
        },
        unique: false,
        internalName: 'niman-strike',
    }),
    buildMockCard({
        title: 'Yaddle, A Chance to Make Things Right',
        cost: 2,
        power: 2,
        hp: 4,
        hasNonKeywordAbility: true,
        aspects: ['vigilance', 'heroism'],
        keywords: ['restore 1'],
        types: ['unit'],
        traits: ['force', 'jedi', 'republic'],
        setId: {
            set: 'LOF',
            number: 45
        },
        unique: true,
        arena: 'ground',
        internalName: 'yaddle#a-chance-to-make-things-right'
    }),
    buildMockCard({
        title: 'Drengir Spawn',
        cost: 4,
        power: 3,
        hp: 3,
        hasNonKeywordAbility: true,
        aspects: ['command', 'villainy'],
        keywords: ['overwhelm'],
        types: ['unit'],
        traits: ['creature'],
        setId: {
            set: 'LOF',
            number: 86
        },
        unique: false,
        arena: 'ground',
        internalName: 'drengir-spawn'
    }),
    buildMockCard({
        title: 'The Legacy Run, Doomed Debris',
        cost: 5,
        power: 3,
        hp: 3,
        hasNonKeywordAbility: true,
        aspects: ['cunning'],
        types: ['unit'],
        traits: ['republic', 'vehicle', 'transport'],
        setId: {
            set: 'LOF',
            number: 213
        },
        unique: true,
        arena: 'space',
        internalName: 'the-legacy-run#doomed-debris'
    }),
    buildMockCard({
        title: 'Aurra Sing, Patient and Deadly',
        cost: 2,
        power: 1,
        hp: 4,
        hasNonKeywordAbility: false,
        aspects: ['cunning', 'villainy'],
        types: ['unit'],
        keywords: ['hidden', 'raid 2'],
        traits: ['underworld', 'bounty hunter'],
        setId: {
            set: 'LOF',
            number: 179
        },
        unique: true,
        arena: 'ground',
        internalName: 'aurra-sing#patient-and-deadly'
    }),
    buildMockCard({
        title: 'Crushing Blow',
        cost: 3,
        hasNonKeywordAbility: true,
        aspects: ['vigilance'],
        types: ['event'],
        traits: ['tactic'],
        setId: {
            set: 'LOF',
            number: 77
        },
        unique: false,
        internalName: 'crushing-blow'
    }),
    buildMockCard({
        title: 'Purge Trooper',
        cost: 3,
        power: 4,
        hp: 2,
        hasNonKeywordAbility: true,
        aspects: ['aggression', 'villainy'],
        types: ['unit'],
        traits: ['imperial', 'trooper'],
        setId: {
            set: 'LOF',
            number: 133
        },
        unique: false,
        arena: 'ground',
        internalName: 'purge-trooper'
    }),
    buildMockCard({
        title: 'Grand Inquisitor, Stories Travel Quickly',
        power: 3,
        hp: 5,
        cost: 5,
        hasNonKeywordAbility: true,
        aspects: ['cunning', 'villainy'],
        types: ['leader'],
        keywords: ['shielded'],
        traits: ['force', 'imperial', 'inquisitor'],
        setId: {
            set: 'LOF',
            number: 14
        },
        unique: true,
        arena: 'ground',
        internalName: 'grand-inquisitor#stories-travel-quickly'
    }),
    buildMockCard({
        title: 'Marchion Ro',
        subtitle: 'Eye of the Nihil',
        power: 6,
        hp: 7,
        cost: 6,
        hasNonKeywordAbility: true,
        aspects: ['cunning', 'villainy'],
        types: ['unit'],
        keywords: [],
        traits: ['underworld', 'nihil'],
        setId: {
            set: 'LOF',
            number: 186
        },
        unique: true,
        arena: 'ground',
        internalName: 'marchion-ro#eye-of-the-nihil'
    }),
    buildMockCard({
        title: 'Nihil Marauder',
        power: 1,
        hp: 5,
        cost: 3,
        hasNonKeywordAbility: false,
        aspects: ['cunning', 'villainy'],
        types: ['unit'],
        keywords: ['raid 3'],
        traits: ['underworld', 'trooper', 'nihil'],
        setId: {
            set: 'LOF',
            number: 182
        },
        unique: false,
        arena: 'ground',
        internalName: 'nihil-marauder'
    }),
    buildMockCard({
        title: 'Gungi',
        subtitle: 'Finding Himself',
        power: 2,
        hp: 5,
        cost: 2,
        hasNonKeywordAbility: false,
        aspects: ['command', 'heroism'],
        types: ['unit'],
        keywords: [],
        traits: ['force', 'jedi', 'wookiee'],
        setId: {
            set: 'LOF',
            number: 93
        },
        unique: true,
        arena: 'ground',
        internalName: 'gungi#finding-himself'
    }),
    buildMockCard({
        title: 'Jedi Temple Guards',
        power: 2,
        hp: 4,
        cost: 4,
        hasNonKeywordAbility: false,
        aspects: ['command'],
        types: ['unit'],
        keywords: ['ambush', 'restore 2'],
        traits: ['force', 'jedi'],
        setId: {
            set: 'LOF',
            number: 113
        },
        unique: false,
        arena: 'ground',
        internalName: 'jedi-temple-guards'
    }),
    buildMockCard({
        title: 'Jedi Vector',
        power: 1,
        hp: 3,
        cost: 2,
        hasNonKeywordAbility: true,
        aspects: ['heroism'],
        types: ['unit'],
        traits: ['jedi', 'vehicle', 'fighter'],
        setId: {
            set: 'LOF',
            number: 244
        },
        unique: false,
        arena: 'space',
        internalName: 'jedi-vector'
    }),
    buildMockCard({
        title: 'Avar Kriss',
        subtitle: 'Marshal of Starlight',
        power: 4,
        hp: 10,
        cost: 9,
        hasNonKeywordAbility: true,
        aspects: ['command', 'heroism'],
        types: ['leader'],
        traits: ['force', 'jedi', 'republic'],
        setId: {
            set: 'LOF',
            number: 7
        },
        unique: true,
        arena: 'ground',
        internalName: 'avar-kriss#marshal-of-starlight'
    }),
    buildMockCard({
        title: 'Priestesses of the Force, Eternal',
        cost: 7,
        power: 6,
        hp: 8,
        hasNonKeywordAbility: true,
        aspects: ['vigilance'],
        types: ['unit'],
        traits: ['force'],
        setId: {
            set: 'LOF',
            number: 72
        },
        unique: true,
        arena: 'ground',
        internalName: 'priestesses-of-the-force#eternal'
    }),
    buildMockCard({
        title: 'Sorcerous Blast',
        cost: 1,
        hasNonKeywordAbility: true,
        aspects: ['aggression'],
        types: ['event'],
        traits: ['force'],
        setId: {
            set: 'LOF',
            number: 172
        },
        unique: false,
        internalName: 'sorcerous-blast'
    }),
    buildMockCard({
        title: 'Vernestra Rwoh, Precocious Knight',
        cost: 3,
        power: 3,
        hp: 4,
        hasNonKeywordAbility: true,
        aspects: ['cunning', 'heroism'],
        types: ['unit'],
        traits: ['force', 'jedi'],
        setId: {
            set: 'LOF',
            number: 195
        },
        unique: true,
        arena: 'ground',
        internalName: 'vernestra-rwoh#precocious-knight'
    }),
    buildMockCard({
        title: 'Eye of Sion, To Peridea',
        cost: 6,
        power: 4,
        hp: 7,
        hasNonKeywordAbility: false,
        aspects: ['command', 'villainy'],
        types: ['unit'],
        keywords: ['hidden', 'ambush', 'overwhelm', 'restore 1'],
        traits: ['imperial', 'vehicle', 'transport'],
        setId: {
            set: 'LOF',
            number: 88
        },
        unique: true,
        arena: 'space',
        internalName: 'eye-of-sion#to-peridea'
    }),
    buildMockCard({
        title: 'Shin Hati, Overeager Apprentice',
        cost: 3,
        power: 4,
        hp: 2,
        hasNonKeywordAbility: false,
        aspects: ['cunning', 'villainy'],
        types: ['unit'],
        keywords: ['hidden', 'shielded'],
        traits: ['force', 'fringe'],
        setId: {
            set: 'LOF',
            number: 183
        },
        unique: true,
        arena: 'ground',
        internalName: 'shin-hati#overeager-apprentice'
    }),
    buildMockCard({
        title: 'Baylan Skoll, Enigmatic Master',
        cost: 5,
        power: 5,
        hp: 5,
        hasNonKeywordAbility: true,
        aspects: ['cunning', 'villainy'],
        types: ['unit'],
        keywords: ['hidden'],
        traits: ['force', 'fringe'],
        setId: {
            set: 'LOF',
            number: 185
        },
        unique: true,
        arena: 'ground',
        internalName: 'baylan-skoll#enigmatic-master'
    }),
    buildMockCard({
        title: 'Graceful Purrgil',
        cost: 5,
        power: 2,
        hp: 7,
        hasNonKeywordAbility: false,
        aspects: ['vigilance'],
        types: ['unit'],
        keywords: ['sentinel'],
        traits: ['creature'],
        setId: {
            set: 'LOF',
            number: 69
        },
        unique: false,
        arena: 'space',
        internalName: 'graceful-purrgil'
    }),
    buildMockCard({
        title: 'Dooku',
        subtitle: 'It Is Too Late',
        cost: 4,
        power: 5,
        hp: 4,
        hasNonKeywordAbility: true,
        aspects: ['cunning'],
        types: ['unit'],
        keywords: ['hidden'],
        traits: ['force', 'jedi'],
        setId: {
            set: 'LOF',
            number: 211
        },
        unique: true,
        arena: 'ground',
        internalName: 'dooku#it-is-too-late'
    }),
    buildMockCard({
        title: 'Protect the Pod',
        cost: 4,
        hasNonKeywordAbility: true,
        aspects: ['command'],
        types: ['event'],
        traits: ['tactic'],
        setId: {
            set: 'LOF',
            number: 128
        },
        unique: false,
        internalName: 'protect-the-pod'
    }),
    buildMockCard({
        title: 'Shatterpoint',
        cost: 4,
        hasNonKeywordAbility: true,
        aspects: ['vigilance'],
        types: ['event'],
        traits: ['force'],
        setId: {
            set: 'LOF',
            number: 79
        },
        unique: false,
        internalName: 'shatterpoint'
    }),
    buildMockCard({
        title: 'Ahsoka Tano',
        subtitle: 'Fighting For Peace',
        power: 5,
        hp: 6,
        cost: 6,
        hasNonKeywordAbility: true,
        aspects: ['vigilance', 'heroism'],
        types: ['leader'],
        traits: ['force', 'fringe'],
        setId: {
            set: 'LOF',
            number: 3
        },
        unique: true,
        arena: 'ground',
        internalName: 'ahsoka-tano#fighting-for-peace'
    }),
    buildMockCard({
        title: 'T-6 Shuttle 1974',
        subtitle: 'Stay Close',
        cost: 3,
        power: 3,
        hp: 4,
        hasNonKeywordAbility: true,
        aspects: ['vigilance', 'heroism'],
        types: ['unit'],
        traits: ['fringe', 'vehicle', 'transport'],
        setId: {
            set: 'LOF',
            number: 47
        },
        unique: true,
        arena: 'space',
        internalName: 't6-shuttle-1974#stay-close'
    }),
    buildMockCard({
        title: 'Hyperspace Wayfarer',
        cost: 6,
        power: 4,
        hp: 10,
        hasNonKeywordAbility: false,
        aspects: ['command'],
        types: ['unit'],
        traits: ['creature'],
        setId: {
            set: 'LOF',
            number: 119
        },
        unique: false,
        arena: 'space',
        internalName: 'hyperspace-wayfarer'
    }),
    buildMockCard({
        title: 'Pounce',
        cost: 2,
        hasNonKeywordAbility: true,
        aspects: ['cunning'],
        types: ['event'],
        traits: ['trick'],
        setId: {
            set: 'LOF',
            number: 224
        },
        unique: false,
        internalName: 'pounce'
    }),
    buildMockCard({
        title: 'Grappling Guardian',
        cost: 7,
        power: 3,
        hp: 9,
        hasNonKeywordAbility: true,
        aspects: ['vigilance'],
        types: ['unit'],
        traits: ['creature'],
        setId: {
            set: 'LOF',
            number: 71
        },
        unique: false,
        arena: 'space',
        internalName: 'grappling-guardian'
    }),
    buildMockCard({
        title: 'Mythosaur',
        subtitle: 'Folklore Awakened',
        cost: 9,
        power: 10,
        hp: 10,
        hasNonKeywordAbility: true,
        aspects: ['vigilance'],
        keywords: ['shielded'],
        types: ['unit'],
        traits: ['mandalorian', 'creature'],
        setId: {
            set: 'LOF',
            number: 73
        },
        unique: true,
        arena: 'ground',
        internalName: 'mythosaur#folklore-awakened'
    }),
    buildMockCard({
        title: 'Second Sister',
        subtitle: 'Seeking the Holocron',
        cost: 4,
        power: 3,
        hp: 6,
        hasNonKeywordAbility: true,
        aspects: ['cunning', 'villainy'],
        types: ['unit'],
        traits: ['force', 'imperial', 'inquisitor'],
        setId: {
            set: 'LOF',
            number: 184
        },
        unique: true,
        arena: 'ground',
        internalName: 'second-sister#seeking-the-holocron'
    }),
    buildMockCard({
        title: 'Supremacy',
        subtitle: 'Of Unimaginable Size',
        cost: 12,
        power: 12,
        hp: 12,
        hasNonKeywordAbility: true,
        aspects: ['command', 'villainy'],
        types: ['unit'],
        keywords: ['ambush'],
        traits: ['first order', 'vehicle', 'capital ship'],
        setId: {
            set: 'LOF',
            number: 89
        },
        unique: true,
        arena: 'space',
        internalName: 'supremacy#of-unimaginable-size'
    }),
    buildMockCard({
        title: 'Exegol Patroller',
        cost: 2,
        power: 3,
        hp: 1,
        hasNonKeywordAbility: false,
        aspects: ['command', 'villainy'],
        types: ['unit'],
        keywords: ['overwhelm'],
        traits: ['first order', 'vehicle', 'sith', 'fighter'],
        setId: {
            set: 'LOF',
            number: 80
        },
        unique: false,
        arena: 'space',
        internalName: 'exegol-patroller',
    }),
    buildMockCard({
        title: 'Supremacy TIE/sf',
        cost: 3,
        power: 3,
        hp: 3,
        hasNonKeywordAbility: false,
        aspects: ['vigilance', 'villainy'],
        types: ['unit'],
        keywords: ['sentinel'],
        traits: ['first order', 'vehicle', 'fighter'],
        setId: {
            set: 'LOF',
            number: 34
        },
        unique: false,
        arena: 'space',
        internalName: 'supremacy-tiesf',
    }),
    buildMockCard({
<<<<<<< HEAD
=======
        title: 'Supreme Leader Snoke',
        subtitle: 'In the Seat of Power',
        cost: 6,
        power: 4,
        hp: 7,
        hasNonKeywordAbility: true,
        aspects: ['command', 'villainy'],
        types: ['leader'],
        traits: ['first order', 'force', 'official'],
        setId: {
            set: 'LOF',
            number: 6
        },
        unique: true,
        arena: 'ground',
        internalName: 'supreme-leader-snoke#in-the-seat-of-power',
    }),
    buildMockCard({
>>>>>>> 78c8ff86
        title: 'Bendu',
        subtitle: 'Do You Fear The Storm?',
        cost: 8,
        power: 10,
        hp: 10,
        hasNonKeywordAbility: true,
        aspects: ['aggression'],
        types: ['unit'],
        traits: ['force', 'creature'],
        setId: {
            set: 'LOF',
            number: 170
        },
        unique: true,
        arena: 'ground',
        internalName: 'bendu#do-you-fear-the-storm',
    }),
    buildMockCard({
        title: 'Caretaker Matron',
        cost: 2,
        power: 0,
        hp: 4,
        hasNonKeywordAbility: true,
        aspects: ['heroism'],
        types: ['unit'],
        traits: ['fringe'],
        setId: {
            set: 'LOF',
            number: 243
        },
        unique: false,
        arena: 'ground',
        internalName: 'caretaker-matron',
    }),
    buildMockCard({
        title: 'Force Illusion',
        cost: 2,
        hasNonKeywordAbility: true,
        aspects: ['cunning'],
        types: ['event'],
        traits: ['force', 'trick'],
        setId: {
            set: 'LOF',
            number: 223
        },
        unique: false,
        internalName: 'force-illusion',
    }),
];

/** @param {{ title: string, subtitle: string?, hasNonKeywordAbility: boolean, cost: number?, hp: number?, arena?: string, unique: boolean, upgradeHp: number?, upgradePower: number?, aspects: string[]?, traits: string[]?, keywords: string[]?, types: string[], setId: { set: string, number: number }, internalName: string }} cardData */
function buildMockCard(cardData) {
    let textElements = [];
    let keywords = [];
    if (cardData.keywords) {
        const capitalizedKeywords = cardData.keywords?.map((keyword) => keyword.charAt(0).toUpperCase() + keyword.slice(1));
        textElements.push(...capitalizedKeywords);

        // grab the first token for cases like "restore 1"
        keywords.push(...cardData.keywords.map((keyword) => keyword.split(' ')[0]));
    }
    if (cardData.hasNonKeywordAbility) {
        textElements.push('mock ability text');
    }

    const abilityText = textElements.join('\n');
    let deployBox = null;
    let text = '';
    if (cardData.types.includes('leader')) {
        deployBox = abilityText;
    } else {
        text = abilityText;
    }

    return {
        title: cardData.title,
        subtitle: cardData.subtitle || '',
        cost: cardData.cost ?? null,
        hp: cardData.hp ?? null,
        power: cardData.power ?? null,
        text,
        deployBox,
        epicAction: '',
        unique: cardData.unique,
        rules: null,
        reprints: {
            data: []
        },
        upgradePower: cardData.upgradePower ?? null,
        upgradeHp: cardData.upgradeHp ?? null,
        id: cardData.internalName + '-id',
        aspects: cardData.aspects || [],
        traits: cardData.traits || [],
        keywords,
        types: cardData.types,
        setId: cardData.setId,
        internalName: cardData.internalName,
        arena: cardData.arena || null,
    };
}

function buildSetStr(card) {
    return `${card.setId.set}_${card.setId.number}`;
}

function addMockCards(cards) {
    const cardsById = new Map();
    const mockCardNames = [];

    for (const card of cards) {
        cardsById.set(buildSetStr(card), card);
    }

    for (const card of mockCards) {
        const setStr = buildSetStr(card);

        if (cardsById.has(setStr)) {
            // console.log(color(`\nCard '${setStr}' found in official data. The mock can now be safely removed from mockdata.js\n`, 'yellow'));
            cardsById.get(setStr).id = card.id;
        } else {
            cards.push(card);
            mockCardNames.push(card.internalName);
        }
    }

    return mockCardNames;
}

module.exports = { addMockCards };<|MERGE_RESOLUTION|>--- conflicted
+++ resolved
@@ -655,8 +655,6 @@
         internalName: 'supremacy-tiesf',
     }),
     buildMockCard({
-<<<<<<< HEAD
-=======
         title: 'Supreme Leader Snoke',
         subtitle: 'In the Seat of Power',
         cost: 6,
@@ -675,7 +673,6 @@
         internalName: 'supreme-leader-snoke#in-the-seat-of-power',
     }),
     buildMockCard({
->>>>>>> 78c8ff86
         title: 'Bendu',
         subtitle: 'Do You Fear The Storm?',
         cost: 8,
