--- conflicted
+++ resolved
@@ -1614,8 +1614,6 @@
         internalName: 'cikatro-vizago#business-is-what-matters',
     }),
     buildMockCard({
-<<<<<<< HEAD
-=======
         title: 'Zam Wesell',
         subtitle: 'Inconspicuous Assassin',
         power: 1,
@@ -1652,17 +1650,13 @@
         internalName: 'creditors-claim',
     }),
     buildMockCard({
->>>>>>> 96b20a69
         title: 'DJ',
         subtitle: 'Need a Lift?',
         power: 4,
         hp: 6,
         hasNonKeywordAbility: true,
         aspects: ['cunning', 'cunning'],
-<<<<<<< HEAD
         keywords: ['saboteur'],
-=======
->>>>>>> 96b20a69
         types: ['leader'],
         traits: ['underworld'],
         setId: {
