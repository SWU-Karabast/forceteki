const { color } = require('console-log-colors');

const mockCards = [
    buildMockCard({
        title: 'Malakili, Loving Rancor Keeper',
        power: 1,
        hp: 4,
        hasNonKeywordAbility: true,
        aspects: ['command'],
        types: ['unit'],
        traits: ['underworld'],
        setId: {
            set: 'LOF',
            number: 108
        },
        cost: 2,
        unique: true,
        arena: 'ground',
        internalName: 'malakili#loving-rancor-keeper'
    }),
    buildMockCard({
        title: 'Shien Flurry',
        hasNonKeywordAbility: true,
        aspects: ['cunning'],
        types: ['event'],
        traits: ['learned'],
        setId: {
            set: 'LOF',
            number: 220
        },
        cost: 1,
        unique: false,
        internalName: 'shien-flurry',
    }),
    buildMockCard({
        title: 'Kit Fisto\'s Aethersprite, Good Hunting',
        power: 4,
        hp: 5,
        cost: 5,
        hasNonKeywordAbility: true,
        aspects: ['aggression', 'heroism'],
        keywords: ['saboteur'],
        types: ['unit'],
        traits: ['jedi', 'republic', 'vehicle', 'fighter'],
        setId: {
            set: 'LOF',
            number: 147
        },
        unique: true,
        arena: 'space',
        internalName: 'kit-fistos-aethersprite#good-hunting'
    }),
    buildMockCard({
        title: 'Adi Gallia, Stern and Focused',
        cost: 2,
        power: 2,
        hp: 4,
        hasNonKeywordAbility: true,
        aspects: ['aggression', 'heroism'],
        keywords: [],
        types: ['unit'],
        traits: ['force', 'jedi', 'republic'],
        setId: {
            set: 'LOF',
            number: 142
        },
        unique: true,
        arena: 'ground',
        internalName: 'adi-gallia#stern-and-focused'
    }),
    buildMockCard({
        title: 'Niman Strike',
        hasNonKeywordAbility: true,
        cost: 1,
        aspects: ['command'],
        types: ['event'],
        traits: ['learned'],
        setId: {
            set: 'LOF',
            number: 124
        },
        unique: false,
        internalName: 'niman-strike',
    }),
    buildMockCard({
        title: 'Yaddle, A Chance to Make Things Right',
        cost: 2,
        power: 2,
        hp: 4,
        hasNonKeywordAbility: true,
        aspects: ['vigilance', 'heroism'],
        keywords: ['restore 1'],
        types: ['unit'],
        traits: ['force', 'jedi', 'republic'],
        setId: {
            set: 'LOF',
            number: 45
        },
        unique: true,
        arena: 'ground',
        internalName: 'yaddle#a-chance-to-make-things-right'
    }),
    buildMockCard({
        title: 'Drengir Spawn',
        cost: 4,
        power: 3,
        hp: 3,
        hasNonKeywordAbility: true,
        aspects: ['command', 'villainy'],
        keywords: ['overwhelm'],
        types: ['unit'],
        traits: ['creature'],
        setId: {
            set: 'LOF',
            number: 86
        },
        unique: false,
        arena: 'ground',
        internalName: 'drengir-spawn'
    }),
    buildMockCard({
        title: 'The Legacy Run, Doomed Debris',
        cost: 5,
        power: 3,
        hp: 3,
        hasNonKeywordAbility: true,
        aspects: ['cunning'],
        types: ['unit'],
        traits: ['republic', 'vehicle', 'transport'],
        setId: {
            set: 'LOF',
            number: 213
        },
        unique: true,
        arena: 'space',
        internalName: 'the-legacy-run#doomed-debris'
    }),
    buildMockCard({
        title: 'Aurra Sing, Patient and Deadly',
        cost: 2,
        power: 1,
        hp: 4,
        hasNonKeywordAbility: false,
        aspects: ['cunning', 'villainy'],
        types: ['unit'],
        keywords: ['hidden', 'raid 2'],
        traits: ['underworld', 'bounty hunter'],
        setId: {
            set: 'LOF',
            number: 179
        },
        unique: true,
        arena: 'ground',
        internalName: 'aurra-sing#patient-and-deadly'
    }),
    buildMockCard({
        title: 'Crushing Blow',
        cost: 3,
        hasNonKeywordAbility: true,
        aspects: ['vigilance'],
        types: ['event'],
        traits: ['tactic'],
        setId: {
            set: 'LOF',
            number: 77
        },
        unique: false,
        internalName: 'crushing-blow'
    }),
    buildMockCard({
        title: 'Purge Trooper',
        cost: 3,
        power: 4,
        hp: 2,
        hasNonKeywordAbility: true,
        aspects: ['aggression', 'villainy'],
        types: ['unit'],
        traits: ['imperial', 'trooper'],
        setId: {
            set: 'LOF',
            number: 133
        },
        unique: false,
        arena: 'ground',
        internalName: 'purge-trooper'
    }),
    buildMockCard({
        title: 'Grand Inquisitor, Stories Travel Quickly',
        power: 3,
        hp: 5,
        cost: 5,
        hasNonKeywordAbility: true,
        aspects: ['cunning', 'villainy'],
        types: ['leader'],
        keywords: ['shielded'],
        traits: ['force', 'imperial', 'inquisitor'],
        setId: {
            set: 'LOF',
            number: 14
        },
        unique: true,
        arena: 'ground',
        internalName: 'grand-inquisitor#stories-travel-quickly'
    }),
    buildMockCard({
        title: 'Marchion Ro',
        subtitle: 'Eye of the Nihil',
        power: 6,
        hp: 7,
        cost: 6,
        hasNonKeywordAbility: true,
        aspects: ['cunning', 'villainy'],
        types: ['unit'],
        keywords: [],
        traits: ['underworld', 'nihil'],
        setId: {
            set: 'LOF',
            number: 186
        },
        unique: true,
        arena: 'ground',
        internalName: 'marchion-ro#eye-of-the-nihil'
    }),
    buildMockCard({
        title: 'Nihil Marauder',
        power: 1,
        hp: 5,
        cost: 3,
        hasNonKeywordAbility: false,
        aspects: ['cunning', 'villainy'],
        types: ['unit'],
        keywords: ['raid 3'],
        traits: ['underworld', 'trooper', 'nihil'],
        setId: {
            set: 'LOF',
            number: 182
        },
        unique: false,
        arena: 'ground',
        internalName: 'nihil-marauder'
    }),
    buildMockCard({
        title: 'Gungi',
        subtitle: 'Finding Himself',
        power: 2,
        hp: 5,
        cost: 2,
        hasNonKeywordAbility: false,
        aspects: ['command', 'heroism'],
        types: ['unit'],
        keywords: [],
        traits: ['force', 'jedi', 'wookiee'],
        setId: {
            set: 'LOF',
            number: 93
        },
        unique: true,
        arena: 'ground',
        internalName: 'gungi#finding-himself'
    }),
    buildMockCard({
        title: 'Jedi Temple Guards',
        power: 2,
        hp: 4,
        cost: 4,
        hasNonKeywordAbility: false,
        aspects: ['command'],
        types: ['unit'],
        keywords: ['ambush', 'restore 2'],
        traits: ['force', 'jedi'],
        setId: {
            set: 'LOF',
            number: 113
        },
        unique: false,
        arena: 'ground',
        internalName: 'jedi-temple-guards'
    }),
    buildMockCard({
        title: 'Jedi Vector',
        power: 1,
        hp: 3,
        cost: 2,
        hasNonKeywordAbility: true,
        aspects: ['heroism'],
        types: ['unit'],
        traits: ['jedi', 'vehicle', 'fighter'],
        setId: {
            set: 'LOF',
            number: 244
        },
        unique: false,
        arena: 'space',
        internalName: 'jedi-vector'
    }),
    buildMockCard({
        title: 'Avar Kriss',
        subtitle: 'Marshal of Starlight',
        power: 4,
        hp: 10,
        cost: 9,
        hasNonKeywordAbility: true,
        aspects: ['command', 'heroism'],
        types: ['leader'],
        traits: ['force', 'jedi', 'republic'],
        setId: {
            set: 'LOF',
            number: 7
        },
        unique: true,
        arena: 'ground',
        internalName: 'avar-kriss#marshal-of-starlight'
    }),
    buildMockCard({
        title: 'Priestesses of the Force, Eternal',
        cost: 7,
        power: 6,
        hp: 8,
        hasNonKeywordAbility: true,
        aspects: ['vigilance'],
        types: ['unit'],
        traits: ['force'],
        setId: {
            set: 'LOF',
            number: 72
        },
        unique: true,
        arena: 'ground',
        internalName: 'priestesses-of-the-force#eternal'
    }),
    buildMockCard({
        title: 'Sorcerous Blast',
        cost: 1,
        hasNonKeywordAbility: true,
        aspects: ['aggression'],
        types: ['event'],
        traits: ['force'],
        setId: {
            set: 'LOF',
            number: 172
        },
        unique: false,
        internalName: 'sorcerous-blast'
    }),
    buildMockCard({
        title: 'Vernestra Rwoh, Precocious Knight',
        cost: 3,
        power: 3,
        hp: 4,
        hasNonKeywordAbility: true,
        aspects: ['cunning', 'heroism'],
        types: ['unit'],
        traits: ['force', 'jedi'],
        setId: {
            set: 'LOF',
            number: 195
        },
        unique: true,
        arena: 'ground',
        internalName: 'vernestra-rwoh#precocious-knight'
    }),
    buildMockCard({
        title: 'Eye of Sion, To Peridea',
        cost: 6,
        power: 4,
        hp: 7,
        hasNonKeywordAbility: false,
        aspects: ['command', 'villainy'],
        types: ['unit'],
        keywords: ['hidden', 'ambush', 'overwhelm', 'restore 1'],
        traits: ['imperial', 'vehicle', 'transport'],
        setId: {
            set: 'LOF',
            number: 88
        },
        unique: true,
        arena: 'space',
        internalName: 'eye-of-sion#to-peridea'
    }),
    buildMockCard({
        title: 'Shin Hati, Overeager Apprentice',
        cost: 3,
        power: 4,
        hp: 2,
        hasNonKeywordAbility: false,
        aspects: ['cunning', 'villainy'],
        types: ['unit'],
        keywords: ['hidden', 'shielded'],
        traits: ['force', 'fringe'],
        setId: {
            set: 'LOF',
            number: 183
        },
        unique: true,
        arena: 'ground',
        internalName: 'shin-hati#overeager-apprentice'
    }),
    buildMockCard({
        title: 'Baylan Skoll, Enigmatic Master',
        cost: 5,
        power: 5,
        hp: 5,
        hasNonKeywordAbility: true,
        aspects: ['cunning', 'villainy'],
        types: ['unit'],
        keywords: ['hidden'],
        traits: ['force', 'fringe'],
        setId: {
            set: 'LOF',
            number: 185
        },
        unique: true,
        arena: 'ground',
        internalName: 'baylan-skoll#enigmatic-master'
    }),
    buildMockCard({
        title: 'Graceful Purrgil',
        cost: 5,
        power: 2,
        hp: 7,
        hasNonKeywordAbility: false,
        aspects: ['vigilance'],
        types: ['unit'],
        keywords: ['sentinel'],
        traits: ['creature'],
        setId: {
            set: 'LOF',
            number: 69
        },
        unique: false,
        arena: 'space',
        internalName: 'graceful-purrgil'
    }),
    buildMockCard({
        title: 'Dooku',
        subtitle: 'It Is Too Late',
        cost: 4,
        power: 5,
        hp: 4,
        hasNonKeywordAbility: true,
        aspects: ['cunning'],
        types: ['unit'],
        keywords: ['hidden'],
        traits: ['force', 'jedi'],
        setId: {
            set: 'LOF',
            number: 211
        },
        unique: true,
        arena: 'ground',
        internalName: 'dooku#it-is-too-late'
    }),
    buildMockCard({
        title: 'Protect the Pod',
        cost: 4,
        hasNonKeywordAbility: true,
        aspects: ['command'],
        types: ['event'],
        traits: ['tactic'],
        setId: {
            set: 'LOF',
            number: 128
        },
        unique: false,
        internalName: 'protect-the-pod'
    }),
    buildMockCard({
        title: 'Shatterpoint',
        cost: 4,
        hasNonKeywordAbility: true,
        aspects: ['vigilance'],
        types: ['event'],
        traits: ['force'],
        setId: {
            set: 'LOF',
            number: 79
        },
        unique: false,
        internalName: 'shatterpoint'
    }),
    buildMockCard({
        title: 'Ahsoka Tano',
        subtitle: 'Fighting For Peace',
        power: 5,
        hp: 6,
        cost: 6,
        hasNonKeywordAbility: true,
        aspects: ['vigilance', 'heroism'],
        types: ['leader'],
        traits: ['force', 'fringe'],
        setId: {
            set: 'LOF',
            number: 3
        },
        unique: true,
        arena: 'ground',
        internalName: 'ahsoka-tano#fighting-for-peace'
    }),
    buildMockCard({
        title: 'T-6 Shuttle 1974',
        subtitle: 'Stay Close',
        cost: 3,
        power: 3,
        hp: 4,
        hasNonKeywordAbility: true,
        aspects: ['vigilance', 'heroism'],
        types: ['unit'],
        traits: ['fringe', 'vehicle', 'transport'],
        setId: {
            set: 'LOF',
            number: 47
        },
        unique: true,
        arena: 'space',
        internalName: 't6-shuttle-1974#stay-close'
    }),
    buildMockCard({
        title: 'Hyperspace Wayfarer',
        cost: 6,
        power: 4,
        hp: 10,
        hasNonKeywordAbility: false,
        aspects: ['command'],
        types: ['unit'],
        traits: ['creature'],
        setId: {
            set: 'LOF',
            number: 119
        },
        unique: false,
        arena: 'space',
        internalName: 'hyperspace-wayfarer'
    }),
    buildMockCard({
        title: 'Pounce',
        cost: 2,
        hasNonKeywordAbility: true,
        aspects: ['cunning'],
        types: ['event'],
        traits: ['trick'],
        setId: {
            set: 'LOF',
            number: 224
        },
        unique: false,
        internalName: 'pounce'
    }),
    buildMockCard({
        title: 'Grappling Guardian',
        cost: 7,
        power: 3,
        hp: 9,
        hasNonKeywordAbility: true,
        aspects: ['vigilance'],
        types: ['unit'],
        traits: ['creature'],
        setId: {
            set: 'LOF',
            number: 71
        },
        unique: false,
        arena: 'space',
        internalName: 'grappling-guardian'
    }),
    buildMockCard({
        title: 'Mythosaur',
        subtitle: 'Folklore Awakened',
        cost: 9,
        power: 10,
        hp: 10,
        hasNonKeywordAbility: true,
        aspects: ['vigilance'],
        keywords: ['shielded'],
        types: ['unit'],
        traits: ['mandalorian', 'creature'],
        setId: {
            set: 'LOF',
            number: 73
        },
        unique: true,
        arena: 'ground',
        internalName: 'mythosaur#folklore-awakened'
    }),
    buildMockCard({
        title: 'Second Sister',
        subtitle: 'Seeking the Holocron',
        cost: 4,
        power: 3,
        hp: 6,
        hasNonKeywordAbility: true,
        aspects: ['cunning', 'villainy'],
        types: ['unit'],
        traits: ['force', 'imperial', 'inquisitor'],
        setId: {
            set: 'LOF',
            number: 184
        },
        unique: true,
        arena: 'ground',
        internalName: 'second-sister#seeking-the-holocron'
    }),
    buildMockCard({
        title: 'Supremacy',
        subtitle: 'Of Unimaginable Size',
        cost: 12,
        power: 12,
        hp: 12,
        hasNonKeywordAbility: true,
        aspects: ['command', 'villainy'],
        types: ['unit'],
        keywords: ['ambush'],
        traits: ['first order', 'vehicle', 'capital ship'],
        setId: {
            set: 'LOF',
            number: 89
        },
        unique: true,
        arena: 'space',
        internalName: 'supremacy#of-unimaginable-size'
    }),
    buildMockCard({
        title: 'Exegol Patroller',
        cost: 2,
        power: 3,
        hp: 1,
        hasNonKeywordAbility: false,
        aspects: ['command', 'villainy'],
        types: ['unit'],
        keywords: ['overwhelm'],
        traits: ['first order', 'vehicle', 'sith', 'fighter'],
        setId: {
            set: 'LOF',
            number: 80
        },
        unique: false,
        arena: 'space',
        internalName: 'exegol-patroller',
    }),
    buildMockCard({
        title: 'Supremacy TIE/sf',
        cost: 3,
        power: 3,
        hp: 3,
        hasNonKeywordAbility: false,
        aspects: ['vigilance', 'villainy'],
        types: ['unit'],
        keywords: ['sentinel'],
        traits: ['first order', 'vehicle', 'fighter'],
        setId: {
            set: 'LOF',
            number: 34
        },
        unique: false,
        arena: 'space',
        internalName: 'supremacy-tiesf',
    }),
    buildMockCard({
<<<<<<< HEAD
        title: 'Bendu',
        subtitle: 'Do You Fear The Storm?',
        cost: 8,
        power: 10,
        hp: 10,
        hasNonKeywordAbility: true,
        aspects: ['aggression'],
        types: ['unit'],
        traits: ['force', 'creature'],
        setId: {
            set: 'LOF',
            number: 170
        },
        unique: true,
        arena: 'ground',
        internalName: 'bendu#do-you-fear-the-storm',
    }),
    buildMockCard({
        title: 'Caretaker Matron',
        cost: 2,
        power: 0,
        hp: 4,
        hasNonKeywordAbility: true,
        aspects: ['heroism'],
        types: ['unit'],
        traits: ['fringe'],
        setId: {
            set: 'LOF',
            number: 243
        },
        unique: false,
        arena: 'ground',
        internalName: 'caretaker-matron',
    }),
    buildMockCard({
        title: 'Force Illusion',
        cost: 2,
        hasNonKeywordAbility: true,
        aspects: ['cunning'],
        types: ['event'],
        traits: ['force', 'trick'],
        setId: {
            set: 'LOF',
            number: 223
        },
        unique: false,
        internalName: 'force-illusion',
=======
        title: 'Supreme Leader Snoke',
        subtitle: 'In the Seat of Power',
        cost: 6,
        power: 4,
        hp: 7,
        hasNonKeywordAbility: true,
        aspects: ['command', 'villainy'],
        types: ['leader'],
        traits: ['first order', 'force', 'official'],
        setId: {
            set: 'LOF',
            number: 6
        },
        unique: true,
        arena: 'ground',
        internalName: 'supreme-leader-snoke#in-the-seat-of-power',
>>>>>>> 7923cce2
    }),
];

/** @param {{ title: string, subtitle: string?, hasNonKeywordAbility: boolean, cost: number?, hp: number?, arena?: string, unique: boolean, upgradeHp: number?, upgradePower: number?, aspects: string[]?, traits: string[]?, keywords: string[]?, types: string[], setId: { set: string, number: number }, internalName: string }} cardData */
function buildMockCard(cardData) {
    let textElements = [];
    let keywords = [];
    if (cardData.keywords) {
        const capitalizedKeywords = cardData.keywords?.map((keyword) => keyword.charAt(0).toUpperCase() + keyword.slice(1));
        textElements.push(...capitalizedKeywords);

        // grab the first token for cases like "restore 1"
        keywords.push(...cardData.keywords.map((keyword) => keyword.split(' ')[0]));
    }
    if (cardData.hasNonKeywordAbility) {
        textElements.push('mock ability text');
    }

    const abilityText = textElements.join('\n');
    let deployBox = null;
    let text = '';
    if (cardData.types.includes('leader')) {
        deployBox = abilityText;
    } else {
        text = abilityText;
    }

    return {
        title: cardData.title,
        subtitle: cardData.subtitle || '',
        cost: cardData.cost ?? null,
        hp: cardData.hp ?? null,
        power: cardData.power ?? null,
        text,
        deployBox,
        epicAction: '',
        unique: cardData.unique,
        rules: null,
        reprints: {
            data: []
        },
        upgradePower: cardData.upgradePower ?? null,
        upgradeHp: cardData.upgradeHp ?? null,
        id: cardData.internalName + '-id',
        aspects: cardData.aspects || [],
        traits: cardData.traits || [],
        keywords,
        types: cardData.types,
        setId: cardData.setId,
        internalName: cardData.internalName,
        arena: cardData.arena || null,
    };
}

function buildSetStr(card) {
    return `${card.setId.set}_${card.setId.number}`;
}

function addMockCards(cards) {
    const cardsById = new Map();
    const mockCardNames = [];

    for (const card of cards) {
        cardsById.set(buildSetStr(card), card);
    }

    for (const card of mockCards) {
        const setStr = buildSetStr(card);

        if (cardsById.has(setStr)) {
            // console.log(color(`\nCard '${setStr}' found in official data. The mock can now be safely removed from mockdata.js\n`, 'yellow'));
            cardsById.get(setStr).id = card.id;
        } else {
            cards.push(card);
            mockCardNames.push(card.internalName);
        }
    }

    return mockCardNames;
}

module.exports = { addMockCards };<|MERGE_RESOLUTION|>--- conflicted
+++ resolved
@@ -655,7 +655,24 @@
         internalName: 'supremacy-tiesf',
     }),
     buildMockCard({
-<<<<<<< HEAD
+        title: 'Supreme Leader Snoke',
+        subtitle: 'In the Seat of Power',
+        cost: 6,
+        power: 4,
+        hp: 7,
+        hasNonKeywordAbility: true,
+        aspects: ['command', 'villainy'],
+        types: ['leader'],
+        traits: ['first order', 'force', 'official'],
+        setId: {
+            set: 'LOF',
+            number: 6
+        },
+        unique: true,
+        arena: 'ground',
+        internalName: 'supreme-leader-snoke#in-the-seat-of-power',
+    }),
+    buildMockCard({
         title: 'Bendu',
         subtitle: 'Do You Fear The Storm?',
         cost: 8,
@@ -703,24 +720,6 @@
         },
         unique: false,
         internalName: 'force-illusion',
-=======
-        title: 'Supreme Leader Snoke',
-        subtitle: 'In the Seat of Power',
-        cost: 6,
-        power: 4,
-        hp: 7,
-        hasNonKeywordAbility: true,
-        aspects: ['command', 'villainy'],
-        types: ['leader'],
-        traits: ['first order', 'force', 'official'],
-        setId: {
-            set: 'LOF',
-            number: 6
-        },
-        unique: true,
-        arena: 'ground',
-        internalName: 'supreme-leader-snoke#in-the-seat-of-power',
->>>>>>> 7923cce2
     }),
 ];
 
