const mockCards = [
    buildMockCard({
<<<<<<< HEAD
        title: 'Han Solo',
        subtitle: 'Hibernation Sick',
        power: 1,
        hp: 1,
        cost: 1,
        hasNonKeywordAbility: true,
        keywords: ['shielded'],
        aspects: ['vigilance', 'command'],
        types: ['unit'],
        traits: ['rebel'],
        setId: {
            set: 'LAW',
            number: 37,
        },
        unique: true,
        arena: 'ground',
        internalName: 'han-solo#hibernation-sick',
    }),
    buildMockCard({
        title: 'Zeb Orellios',
        subtitle: 'Spectre Four',
        power: 4,
        hp: 4,
        cost: 5,
        hasNonKeywordAbility: true,
        keywords: ['sentinel'],
        aspects: ['vigilance', 'aggression', 'heroism'],
        types: ['unit'],
        traits: ['rebel', 'spectre'],
        setId: {
            set: 'LAW',
            number: 45,
        },
        unique: true,
        arena: 'ground',
        internalName: 'zeb-orellios#spectre-four',
    })
=======
        title: 'Jaunty Light Freighter',
        power: 1,
        hp: 1,
        cost: 4,
        hasNonKeywordAbility: true,
        aspects: ['command', 'heroism'],
        types: ['unit'],
        traits: ['vehicle', 'transport'],
        setId: {
            set: 'LAW',
            number: 147,
        },
        unique: false,
        arena: 'space',
        internalName: 'jaunty-light-freighter',
    }),
>>>>>>> de6f3a3e
];

/** @param {{ title: string, subtitle: string?, hasNonKeywordAbility: boolean, cost: number?, hp: number?, arena?: string, unique: boolean, upgradeHp: number?, upgradePower: number?, aspects: string[]?, traits: string[]?, keywords: string[]?, types: string[], setId: { set: string, number: number }, internalName: string }} cardData */
function buildMockCard(cardData) {
    let textElements = [];
    let keywords = [];
    if (cardData.keywords) {
        const capitalizedKeywords = cardData.keywords?.map((keyword) => keyword.charAt(0).toUpperCase() + keyword.slice(1));
        textElements.push(...capitalizedKeywords);

        // grab the first token for cases like "restore 1"
        keywords.push(...cardData.keywords.map((keyword) => keyword.split(' ')[0]));
    }
    if (cardData.hasNonKeywordAbility) {
        textElements.push('mock ability text');
    }

    const abilityText = textElements.join('\n');
    let deployBox = null;
    let text = '';
    if (cardData.types.includes('leader')) {
        deployBox = abilityText;
    } else {
        text = abilityText;
    }

    return {
        title: cardData.title,
        subtitle: cardData.subtitle || '',
        cost: cardData.cost ?? null,
        hp: cardData.hp ?? null,
        power: cardData.power ?? null,
        text,
        deployBox,
        epicAction: '',
        unique: cardData.unique,
        rules: null,
        reprints: {
            data: []
        },
        upgradePower: cardData.upgradePower ?? null,
        upgradeHp: cardData.upgradeHp ?? null,
        id: cardData.internalName + '-id',
        aspects: cardData.aspects || [],
        traits: cardData.traits || [],
        keywords,
        types: cardData.types,
        setId: cardData.setId,
        internalName: cardData.internalName,
        arena: cardData.arena || null,
    };
}

function buildSetStr(card) {
    return `${card.setId.set}_${card.setId.number}`;
}

function addMockCards(cards) {
    const mockCardsById = new Map();
    const mockCardNames = [];

    const allCards = [];

    for (const card of mockCards) {
        mockCardsById.set(buildSetStr(card), card);
        mockCardNames.push(card.internalName);
        allCards.push(card);
    }

    for (const card of cards) {
        const setStr = buildSetStr(card);
        if (mockCardsById.has(setStr)) {
            // uncomment the below to emit a log line for each mock card that is now in the official data
            // console.log(color(`\nCard '${setStr}' found in official data. The mock can now be safely removed from mockdata.js`, 'yellow'));

            continue;
        }

        allCards.push(card);
    }

    return { mockCardNames, cards: allCards };
}

module.exports = { addMockCards };<|MERGE_RESOLUTION|>--- conflicted
+++ resolved
@@ -1,6 +1,5 @@
 const mockCards = [
     buildMockCard({
-<<<<<<< HEAD
         title: 'Han Solo',
         subtitle: 'Hibernation Sick',
         power: 1,
@@ -20,7 +19,7 @@
         internalName: 'han-solo#hibernation-sick',
     }),
     buildMockCard({
-        title: 'Zeb Orellios',
+        title: 'Zeb Orrelios',
         subtitle: 'Spectre Four',
         power: 4,
         hp: 4,
@@ -36,9 +35,9 @@
         },
         unique: true,
         arena: 'ground',
-        internalName: 'zeb-orellios#spectre-four',
-    })
-=======
+        internalName: 'zeb-orrelios#spectre-four',
+    }),
+    buildMockCard({
         title: 'Jaunty Light Freighter',
         power: 1,
         hp: 1,
@@ -55,7 +54,6 @@
         arena: 'space',
         internalName: 'jaunty-light-freighter',
     }),
->>>>>>> de6f3a3e
 ];
 
 /** @param {{ title: string, subtitle: string?, hasNonKeywordAbility: boolean, cost: number?, hp: number?, arena?: string, unique: boolean, upgradeHp: number?, upgradePower: number?, aspects: string[]?, traits: string[]?, keywords: string[]?, types: string[], setId: { set: string, number: number }, internalName: string }} cardData */
