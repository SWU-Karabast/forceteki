--- conflicted
+++ resolved
@@ -94,7 +94,6 @@
         internalName: 'leias-disguise'
     }),
     buildMockCard({
-<<<<<<< HEAD
         title: 'The Sarlacc of Carkoon',
         subtitle: 'Horror of the Dune Sea',
         text: 'On Attack: Put a unit from your discard pile on the bottom of your deck. Deal damage equal to that unit\'s power to an enemy ground unit.',
@@ -125,8 +124,8 @@
         },
         unique: false,
         internalName: 'great-pit-of-carkoon'
-    })
-=======
+    }),
+    buildMockCard({
         title: 'Credit',
         cost: 0,
         internalName: 'credit',
@@ -153,7 +152,6 @@
         unique: false,
         internalName: 'unmarked-credits',
     }),
->>>>>>> 550f3172
 ];
 
 /** @param {{ title: string, subtitle: string?, hasNonKeywordAbility: boolean, cost: number?, hp: number?, arena?: string, unique: boolean, upgradeHp: number?, upgradePower: number?, aspects: string[]?, traits: string[]?, keywords: string[]?, types: string[], setId: { set: string, number: number }, internalName: string }} cardData */
