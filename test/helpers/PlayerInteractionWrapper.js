const { detectBinary } = require('../../build/Util.js');
const TestSetupError = require('./TestSetupError.js');
const { checkNullCard, formatPrompt, getPlayerPromptState, promptStatesEqual } = require('./Util.js');

class PlayerInteractionWrapper {
    constructor(game, player, testContext) {
        this.game = game;
        this.player = player;
        this.testContext = testContext;

        player.noTimer = true;
        player.user = {
            settings: {}
        };
    }

    get name() {
        return this.player.name;
    }

    /**
     * Moves all cards other than leader + base to the RemovedFromTheGame zone so they can
     * be moved into their proper starting locations for the test.
     */
    moveAllNonBaseZonesToRemoved() {
        this.player.spaceArena.forEach((card) => this.moveCard(card, 'removed from game'));
        this.player.groundArena.forEach((card) => this.moveCard(card, 'removed from game'));
        this.player.resources.forEach((card) => this.moveCard(card, 'removed from game'));
        this.player.discard.forEach((card) => this.moveCard(card, 'removed from game'));
        this.player.hand.forEach((card) => this.moveCard(card, 'removed from game'));
        this.player.drawDeck.forEach((card) => this.moveCard(card, 'removed from game'));
    }

    get hand() {
        return this.player.hand;
    }

    /**
     * Sets the player's hand to contain the specified cards. Moves cards between
     * hand and conflict deck
     * @param {String|DrawCard[]} [newContents] - a list of card names or objects
     */
    setHand(newContents = [], prevLocations = ['deck']) {
        this.hand.forEach((card) => this.moveCard(card, 'deck'));

        newContents.reverse().forEach((nameOrCard) => {
            var card = typeof nameOrCard === 'string' ? this.findCardByName(nameOrCard, prevLocations) : nameOrCard;
            this.moveCard(card, 'hand');
        });
    }

    /**
     * Gets the player's base card
     */
    get base() {
        return this.player.base;
    }

    /**
     * Sets the player's base card
     */
    set base(Card) {
        this.player.base = Card;
    }

    /**
     * Gets all cards in play for a player in the space arena
     * @return {BaseCard[]} - List of player's cards currently in play in the space arena
     */
    get inPlay() {
        return this.player.filterCardsInPlay(() => true);
    }

    setLeaderStatus(leaderOptions) {
        if (!leaderOptions) {
            return;
        }

        // leader as a string card name is a no-op unless it doesn't match the existing leader, then throw an error
        if (typeof leaderOptions === 'string') {
            if (leaderOptions !== this.player.leader.internalName) {
                throw new TestSetupError(`Provided leader name ${leaderOptions} does not match player's leader ${this.player.leader.internalName}. Do not try to change leader after test has initialized.`);
            }
            return;
        }

        if (leaderOptions.card !== this.player.leader.internalName) {
            throw new TestSetupError(`Provided leader name ${leaderOptions.card} does not match player's leader ${this.player.leader.internalName}. Do not try to change leader after test has initialized.`);
        }

        var leaderCard = this.player.leader;

        if (leaderOptions.deployed) {
            leaderCard.deploy();

            // mark the deploy epic action as used
            const deployAbility = leaderCard.getActionAbilities().find((ability) => ability.title.includes('Deploy'));
            deployAbility.limit.increment(this.player);

            leaderCard.damage = leaderOptions.damage || 0;
            leaderCard.exhausted = leaderOptions.exhausted || false;

            // Get the upgrades
            if (leaderOptions.upgrades) {
                leaderOptions.upgrades.forEach((upgradeName) => {
                    const isToken = ['shield', 'experience'].includes(upgradeName);
                    let upgrade;
                    if (isToken) {
                        upgrade = this.game.generateToken(this.player, upgradeName);
                    } else {
                        upgrade = this.findCardByName(upgradeName);
                    }

                    upgrade.attachTo(leaderCard);
                });
            }
        } else {
            if (leaderOptions.damage) {
                throw new TestSetupError('Leader should not have damage when not deployed');
            }
            if (leaderOptions.upgrades) {
                throw new TestSetupError('Leader should not have upgrades when not deployed');
            }

            leaderCard.exhausted = leaderOptions.exhausted || false;
        }

        this.game.resolveGameState();
    }

    setBaseStatus(baseOptions) {
        if (!baseOptions) {
            return;
        }

        // leader as a string card name is a no-op unless it doesn't match the existing leader, then throw an error
        if (typeof baseOptions === 'string') {
            if (baseOptions !== this.player.base.internalName) {
                throw new TestSetupError(`Provided base name ${baseOptions} does not match player's base ${this.player.base.internalName}. Do not try to change base after test has initialized.`);
            }
            return;
        }

        if (baseOptions.card !== this.player.base.internalName) {
            throw new TestSetupError(`Provided base name ${baseOptions.card} does not match player's base ${this.player.base.internalName}. Do not try to change base after test has initialized.`);
        }

        var baseCard = this.player.base;
        baseCard.damage = baseOptions.damage || 0;

        this.game.resolveGameState();
    }

    /**
     * Gets all cards in play for a player in the space arena
     * @return {BaseCard[]} - List of player's cards currently in play in the space arena
     */
    get spaceArena() {
        return this.player.filterCardsInPlay((card) => card.location === 'space arena');
    }

    setSpaceArenaUnits(newState = [], prevLocations = ['deck', 'hand']) {
        this.setArenaUnits('space arena', this.spaceArena, newState, prevLocations);
    }

    /**
     * Gets all cards in play for a player in the ground arena
     * @return {BaseCard[]} - List of player's cards currently in play in the ground arena
     */
    get groundArena() {
        return this.player.filterCardsInPlay((card) => card.location === 'ground arena');
    }

    setGroundArenaUnits(newState = [], prevLocations = ['deck', 'hand']) {
        this.setArenaUnits('ground arena', this.groundArena, newState, prevLocations);
    }

    /**
     * List of objects describing units in play and any upgrades:
     * Either as Object:
     * {
     *    card: String,
     *    exhausted: Boolean
     *    covert: Boolean,
     *    upgrades: String[],
     *    damage: Number
     *  }
     * or String containing name or id of the card
     * @param {String} arenaName - name of the arena to set the units in, either 'ground arena' or 'space arena'
     * @param {DrawCard[]} currentUnitsInArena - list of cards currently in the arena
     * @param {(Object|String)[]} newState - list of cards in play and their states
     */
    setArenaUnits(arenaName, currentUnitsInArena, newState = [], prevLocations = ['deck', 'hand']) {
        // First, move all cards in play back to the deck
        currentUnitsInArena.forEach((card) => {
            this.moveCard(card, 'deck');
        });
        // Set up each of the cards
        newState.forEach((options) => {
            if (typeof options === 'string') {
                options = {
                    card: options
                };
            }
            if (!options.card) {
                throw new TestSetupError('You must provide a card name');
            }
            var card = this.findCardByName(options.card, prevLocations);
            // Move card to play
            this.moveCard(card, arenaName);
            // Set exhausted state (false by default)
            if (options.exhausted != null) {
                options.exhausted ? card.exhaust() : card.ready();
            } else {
                card.ready();
            }

            if (options.damage != null) {
                card.damage = options.damage;
            }

<<<<<<< HEAD
=======
            // Activate persistent effects of the card
            // card.applyPersistentEffects();
>>>>>>> 944e671f
            // Get the upgrades
            if (options.upgrades) {
                options.upgrades.forEach((upgradeName) => {
                    const isToken = ['shield', 'experience'].includes(upgradeName);
                    let upgrade;
                    if (isToken) {
                        upgrade = this.game.generateToken(this.player, upgradeName);
                    } else {
                        upgrade = this.findCardByName(upgradeName, prevLocations);
                    }

                    upgrade.attachTo(card);
                });
            }
            if (options.damage !== undefined) {
                card.damage = options.damage;
            }
        });

        this.game.resolveGameState(true);
    }

    get deck() {
        return this.player.drawDeck;
    }

    setDeck(newContents = [], prevLocations = ['any']) {
        this.player.drawDeck = [];
        newContents.reverse().forEach((nameOrCard) => {
            var card = typeof nameOrCard === 'string' ? this.findCardByName(nameOrCard, prevLocations) : nameOrCard;
            this.moveCard(card, 'deck');
        });
    }

    get resources() {
        return this.player.resources;
    }

    /**
     * Sets the player's resource count to the specified number, using
     * a default card name
     */
    setResourceCount(count) {
        this.setResourceCards(Array(count).fill('underworld-thug'));
    }

    /**
     * List of objects describing cards in resource area
     * Either as Object:
     * {
     *    card: String,
     *    exhausted: Boolean
     *  }
     * or String containing name or id of the card
     * @param {(Object|String)[]} newState - list of cards in play and their states
     */
    setResourceCards(newContents = [], prevLocations = ['deck', 'hand']) {
        //  Move cards to the deck
        this.resources.forEach((card) => {
            this.moveCard(card, 'deck');
        });
        // Move cards to the resource area in reverse order
        // (helps with referring to cards by index)
        newContents.reverse().forEach((name) => {
            var card = this.findCardByName(name, prevLocations);
            this.moveCard(card, 'resource');
            card.exhausted = false;
        });
    }

    countSpendableResources() {
        return this.player.countSpendableResources();
    }

    countExhaustedResources() {
        return this.player.countExhaustedResources();
    }

    get discard() {
        return this.player.discard;
    }

    /**
     * Sets the contents of the conflict discard pile
     * @param {String[]} newContents - list of names of cards to be put in conflict discard
     */
    setDiscard(newContents = []) {
        //  Move cards to the deck
        this.discard.forEach((card) => {
            this.moveCard(card, 'deck');
        });
        // Move cards to the discard in reverse order
        // (helps with referring to cards by index)
        newContents.reverse()
            .forEach((name) => {
                var card = this.findCardByName(name, 'deck');
                this.moveCard(card, 'discard');
            });
    }

    get initiativePlayer() {
        return this.game.initiativePlayer;
    }

    get actionPhaseActivePlayer() {
        return this.game.actionPhaseActivePlayer;
    }

    get opponent() {
        return this.player.opponent;
    }

    currentPrompt() {
        return this.player.currentPrompt();
    }

    get currentButtons() {
        var buttons = this.currentPrompt().buttons;
        return buttons.map((button) => button.text.toString());
    }

    /**
     * Lists cards selectable by the player during the action
     * @return {DrawCard[]} - selectable cards
     */
    get currentActionTargets() {
        return this.player.promptState.selectableCards;
    }

    /**
     * Lists cards currently selected by the player
     * @return {DrawCard[]} - selected cards
     */
    get selectedCards() {
        return this.player.promptState.selectedCards;
    }

    /**
     * Determines whether a player can initiate actions
     * @return {Boolean} - whether the player can initiate actions or has to wait
     */
    get canAct() {
        return !this.hasPrompt('Waiting for opponent to take an action or pass');
    }

    findCardByName(name, locations = 'any', side) {
        return this.filterCardsByName(name, locations, side)[0];
    }

    findCardsByName(names, locations = 'any', side) {
        return this.filterCardsByName(names, locations, side);
    }

    /**
     * Filters all of a player's cards using the name and location of a card
     * @param {String} names - the names of the cards
     * @param {String[]|String} [locations = 'any'] - locations in which to look for. 'provinces' = 'province 1', 'province 2', etc.
     * @param {?String} side - set to 'opponent' to search in opponent's cards
     */
    filterCardsByName(names, locations = 'any', side) {
        // So that function can accept either lists or single locations
        const namesAra = Array.isArray(names) ? names : [names];
        if (locations !== 'any') {
            if (!Array.isArray(locations)) {
                locations = [locations];
            }
        }
        try {
            var cards = this.filterCards(
                (card) => namesAra.includes(card.cardData.internalName) && (locations === 'any' || locations.includes(card.location)),
                side
            );
        } catch (e) {
            throw new TestSetupError(`Names: ${namesAra}, Location: ${locations}. Error thrown: ${e}`);
        }
        return cards;
    }

    findCard(condition, side) {
        return this.filterCards(condition, side)[0];
    }

    /**
     *   Filters cards by given condition
     *   @param {function(card: DrawCard)} condition - card matching function
     *   @param {String} [side] - set to 'opponent' to search in opponent's cards
     */
    filterCards(condition, side) {
        var player = this.player;
        if (side === 'opponent') {
            player = this.opponent;
        }
        var cards = player.decklist.allCards.filter(condition);
        if (cards.length === 0) {
            throw new TestSetupError(`Could not find any matching cards for ${player.name}`);
        }

        return cards;
    }

    exhaustResources(number) {
        this.player.exhaustResources(number);
    }

    putIntoPlay(card) {
        if (typeof card === 'string') {
            card = this.findCardByName(card);
        }
        if (card.location !== 'play area') {
            this.player.moveCard(card, 'play area');
        }
        card.facedown = false;
        return card;
    }

    hasPrompt(title) {
        var currentPrompt = this.player.currentPrompt();
        return (
            !!currentPrompt &&
            ((currentPrompt.menuTitle && currentPrompt.menuTitle.toLowerCase() === title.toLowerCase()) ||
                (currentPrompt.promptTitle && currentPrompt.promptTitle.toLowerCase() === title.toLowerCase()))
        );
    }

    selectDeck(deck) {
        this.game.selectDeck(this.player.name, deck);
    }

    clickPrompt(text) {
        text = text.toString();
        var currentPrompt = this.player.currentPrompt();
        var promptButton = currentPrompt.buttons.find(
            (button) => button.text.toString().toLowerCase() === text.toLowerCase()
        );

        if (!promptButton || promptButton.disabled) {
            throw new TestSetupError(
                `Couldn't click on '${text}' for ${this.player.name}. Current prompt is:\n${formatPrompt(this.currentPrompt(), this.currentActionTargets)}`
            );
        }

        this.game.menuButton(this.player.name, promptButton.arg, promptButton.uuid, promptButton.method);
        this.game.continue();
        // this.checkUnserializableGameState();
    }

    passAction() {
        this.clickPrompt('Pass');
    }


    clickPromptButtonIndex(index) {
        var currentPrompt = this.player.currentPrompt();

        if (currentPrompt.buttons.length <= index) {
            throw new TestSetupError(
                `Couldn't click on Button '${index}' for ${
                    this.player.name
                }. Current prompt is:\n${formatPrompt(this.currentPrompt(), this.currentActionTargets)}`
            );
        }

        var promptButton = currentPrompt.buttons[index];

        if (!promptButton || promptButton.disabled) {
            throw new TestSetupError(
                `Couldn't click on Button '${index}' for ${
                    this.player.name
                }. Current prompt is:\n${formatPrompt(this.currentPrompt(), this.currentActionTargets)}`
            );
        }

        this.game.menuButton(this.player.name, promptButton.arg, promptButton.uuid, promptButton.method);
        this.game.continue();
        // this.checkUnserializableGameState();
    }

    chooseCardInPrompt(cardName, controlName) {
        var currentPrompt = this.player.currentPrompt();

        let promptControl = currentPrompt.controls.find(
            (control) => control.name.toLowerCase() === controlName.toLowerCase()
        );

        if (!promptControl) {
            throw new TestSetupError(
                `Couldn't click card '${cardName}' for ${
                    this.player.name
                } - unable to find control '${controlName}'. Current prompt is:\n${formatPrompt(this.currentPrompt(), this.currentActionTargets)}`
            );
        }

        this.game.menuButton(this.player.name, cardName, promptControl.uuid, promptControl.method);
        this.game.continue();
        // this.checkUnserializableGameState();
    }

    // click any N of the selectable cards available
    // used for randomly selecting resource cards to get through the setup phase
    clickAnyOfSelectableCards(nCardsToChoose) {
        let availableCards = this.currentActionTargets;

        if (!availableCards || availableCards.length < nCardsToChoose) {
            throw new TestSetupError(`Insufficient card targets available for control, expected ${nCardsToChoose} found ${availableCards?.length ?? 0} prompt:\n${formatPrompt(this.currentPrompt(), this.currentActionTargets)}`);
        }

        for (let i = 0; i < nCardsToChoose; i++) {
            this.game.cardClicked(this.player.name, availableCards[i].uuid);
        }

        // this.checkUnserializableGameState();
    }

    clickCardNonChecking(card, location = 'any', side = 'self') {
        this.clickCard(card, location, side, false);
    }

    clickCard(card, location = 'any', side = 'self', expectChange = true) {
        checkNullCard(card, this.testContext);

        if (typeof card === 'string') {
            card = this.findCardByName(card, location, side);
        }

        let beforeClick = null;
        if (expectChange) {
            beforeClick = getPlayerPromptState(this.player);
        }

        this.game.cardClicked(this.player.name, card.uuid);
        this.game.continue();

        if (expectChange) {
            const afterClick = getPlayerPromptState(this.player);
            if (promptStatesEqual(beforeClick, afterClick)) {
                throw new TestSetupError(`Expected player prompt state to change after clicking ${card.internalName} but it did not. Current prompt:\n${formatPrompt(this.currentPrompt(), this.currentActionTargets)}`);
            }
        }

        // this.checkUnserializableGameState();
        return card;
    }

    clickMenu(card, menuText) {
        if (typeof card === 'string') {
            card = this.findCardByName(card);
        }

        var items = card.getMenu().filter((item) => item.text === menuText);

        if (items.length === 0) {
            throw new TestSetupError(`Card ${card.name} does not have a menu item '${menuText}'`);
        }

        this.game.menuItemClick(this.player.name, card.uuid, items[0]);
        this.game.continue();
        // this.checkUnserializableGameState();
    }

    dragCard(card, targetLocation) {
        this.game.drop(this.player.name, card.uuid, card.location, targetLocation);
        this.game.continue();
        // this.checkUnserializableGameState();
    }

    /**
     * Moves cards between Location
     * @param {String|DrawCard} card - card to be moved
     * @param {String} targetLocation - location where the card should be moved
     * @param {String | String[]} searchLocations - locations where to find the
     * card object, if card parameter is a String
     */
    moveCard(card, targetLocation, searchLocations = 'any') {
        if (typeof card === 'string') {
            card = this.mixedListToCardList([card], searchLocations)[0];
        }
        this.player.moveCard(card, targetLocation);
        this.game.continue();
        return card;
    }

    togglePromptedActionWindow(window, value) {
        this.player.promptedActionWindows[window] = value;
    }

    /**
     * Player's action of passing priority
     */
    pass() {
        if (!this.canAct) {
            throw new TestSetupError(`${this.name} can't pass, because they don't have priority`);
        }
        this.clickPrompt('Pass');
    }

    /**
     *
     */
    setActivePlayer() {
        this.game.actionPhaseActivePlayer = this.player;
        if (this.game.currentActionWindow) {
            this.game.currentActionWindow.activePlayer = this.player;
        }
    }

    playAttachment(attachment, target) {
        let card = this.clickCard(attachment, 'hand');
        if (this.currentButtons.includes('Play ' + card.name + ' as an attachment')) {
            this.clickPrompt('Play ' + card.name + ' as an attachment');
        }
        this.clickCard(target, 'play area');
        return card;
    }

    playCharacterFromHand(card, fate = 0) {
        if (typeof card === 'string') {
            card = this.findCardByName(card, 'hand');
        }
        this.clickCard(card, 'hand');
        if (this.currentButtons.includes('Play this character')) {
            this.clickPrompt('Play this character');
        }
        this.clickPrompt(fate.toString());
        return card;
    }

    /**
     * Converts a mixed list of card objects and card names to a list of card objects
     * @param {(DrawCard|String)[]} mixed - mixed list of cards and names or ids
     * @param {String[]|String} locations - list of locations to get card objects from
     */
    mixedListToCardList(mixed, locations = 'any') {
        if (!mixed) {
            return [];
        }
        // Yank all the non-string cards
        var cardList = mixed.filter((card) => typeof card !== 'string');
        mixed = mixed.filter((card) => typeof card === 'string');
        // Find cards objects for the rest
        mixed.forEach((card) => {
            // Find only those cards that aren't already in the list
            var cardObject = this.filterCardsByName(card, locations).find((card) => !cardList.includes(card));
            if (!cardObject) {
                throw new TestSetupError(`Could not find card named ${card}`);
            }
            cardList.push(cardObject);
        });

        return cardList;
    }

    /**
     * Removes cards unable to participate in a specified type of conflict from a list
     * @param {DrawCard[]} cardList - list of card objects
     * @param {String} type - type of conflict 'military' or 'political'
     */
    filterUnableToParticipate(cardList, type) {
        return cardList.filter((card) => {
            if (!card) {
                return false;
            }
            return !card.hasDash(type);
        });
    }

    // checkUnserializableGameState() {
    //     let state = this.game.getState(this.player.name);
    //     let results = detectBinary(state);
    //     if (results.length !== 0) {
    //         throw new TestSetupError('Unable to serialize game state back to client:\n' + JSON.stringify(results));
    //     }
    // }

    reduceDeckToNumber(number) {
        for (let i = this.deck.length - 1; i >= number; i--) {
            this.moveCard(this.deck[i], 'conflict discard pile');
        }
    }
}

module.exports = PlayerInteractionWrapper;<|MERGE_RESOLUTION|>--- conflicted
+++ resolved
@@ -219,11 +219,6 @@
                 card.damage = options.damage;
             }
 
-<<<<<<< HEAD
-=======
-            // Activate persistent effects of the card
-            // card.applyPersistentEffects();
->>>>>>> 944e671f
             // Get the upgrades
             if (options.upgrades) {
                 options.upgrades.forEach((upgradeName) => {
