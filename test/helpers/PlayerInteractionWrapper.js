const { Location, MoveToDeckLocation } = require('../../server/game/core/Constants.js');
const Game = require('../../server/game/core/Game.js');
const Player = require('../../server/game/core/Player.js');
const { detectBinary } = require('../../server/Util.js');
const GameFlowWrapper = require('./GameFlowWrapper.js');
const TestSetupError = require('./TestSetupError.js');
const { checkNullCard, formatPrompt, getPlayerPromptState, promptStatesEqual } = require('./Util.js');

class PlayerInteractionWrapper {
    /**
     *
     * @param {Game} game
     * @param {Player} player
     * @param {GameFlowWrapper} testContext
     */
    constructor(game, player, testContext) {
        this.game = game;
        this.player = player;
        this.testContext = testContext;

        player.noTimer = true;
        player.user = {
            settings: {}
        };
    }

    get name() {
        return this.player.name;
    }

    /**
     * Moves all cards other than leader + base to the RemovedFromTheGame zone so they can
     * be moved into their proper starting locations for the test.
     */
    moveAllNonBaseZonesToRemoved() {
        this.player.getArenaCards().forEach((card) => this.moveCard(card, 'outside the game'));
        this.player.resourceZone.cards.forEach((card) => this.moveCard(card, 'outside the game'));
        this.player.discardZone.cards.forEach((card) => this.moveCard(card, 'outside the game'));
        this.player.handZone.cards.forEach((card) => this.moveCard(card, 'outside the game'));
        this.player.deckZone.cards.forEach((card) => this.moveCard(card, 'outside the game'));
    }

    get hand() {
        return this.player.hand;
    }

    /**
     * Sets the player's hand to contain the specified cards. Moves cards between
     * hand and conflict deck
     * @param {String|DrawCard[]} [newContents] - a list of card names or objects
     */
    setHand(newContents = [], prevLocations = ['deck']) {
        this.hand.forEach((card) => this.moveCard(card, 'deck'));

        newContents.reverse().forEach((nameOrCard) => {
            var card = typeof nameOrCard === 'string' ? this.findCardByName(nameOrCard, prevLocations) : nameOrCard;
            this.moveCard(card, 'hand');
        });
    }

    /**
     * Gets the player's base card
     */
    get base() {
        return this.player.base;
    }

    /**
     * Sets the player's base card
     */
    set base(Card) {
        this.player.base = Card;
    }

    /**
     * Gets all cards in play for a player in the space arena
     * @return {BaseCard[]} - List of player's cards currently in play in the space arena
     */
    get inPlay() {
        return this.player.filterCardsInPlay(() => true);
    }

    setLeaderStatus(leaderOptions) {
        if (!leaderOptions) {
            return;
        }

        // leader as a string card name is a no-op unless it doesn't match the existing leader, then throw an error
        if (typeof leaderOptions === 'string') {
            if (leaderOptions !== this.player.leader.internalName) {
                throw new TestSetupError(`Provided leader name ${leaderOptions} does not match player's leader ${this.player.leader.internalName}. Do not try to change leader after test has initialized.`);
            }
            return;
        }

        if (leaderOptions.card !== this.player.leader.internalName) {
            throw new TestSetupError(`Provided leader name ${leaderOptions.card} does not match player's leader ${this.player.leader.internalName}. Do not try to change leader after test has initialized.`);
        }

        var leaderCard = this.player.leader;

        if (leaderOptions.deployed) {
            leaderCard.deploy();

            // mark the deploy epic action as used
            const deployAbility = leaderCard.getActionAbilities().find((ability) => ability.title.includes('Deploy'));
            deployAbility.limit.increment(this.player);

            leaderCard.damage = leaderOptions.damage || 0;
            leaderCard.exhausted = leaderOptions.exhausted || false;

            // Get the upgrades
            if (leaderOptions.upgrades) {
                leaderOptions.upgrades.forEach((upgradeName) => {
                    const isToken = ['shield', 'experience'].includes(upgradeName);
                    let upgrade;
                    if (isToken) {
                        upgrade = this.game.generateToken(this.player, upgradeName);
                    } else {
                        upgrade = this.findCardByName(upgradeName);
                    }

                    upgrade.attachTo(leaderCard);
                });
            }
        } else {
            if (leaderOptions.deployed === false) {
                if (leaderCard.deployed === true) {
                    leaderCard.undeploy();
                }
            }
            if (leaderOptions.damage) {
                throw new TestSetupError('Leader should not have damage when not deployed');
            }
            if (leaderOptions.upgrades) {
                throw new TestSetupError('Leader should not have upgrades when not deployed');
            }

            leaderCard.exhausted = leaderOptions.exhausted || false;
        }

        this.game.resolveGameState(true);
    }

    setBaseStatus(baseOptions) {
        if (!baseOptions) {
            return;
        }
        // base as a string card name is a no-op unless it doesn't match the existing base, then throw an error
        if (typeof baseOptions === 'string') {
            if (baseOptions !== this.player.base.internalName) {
                throw new TestSetupError(`Provided base name ${baseOptions} does not match player's base ${this.player.base.internalName}. Do not try to change base after test has initialized.`);
            }
            return;
        }

        if (baseOptions.card !== this.player.base.internalName) {
            throw new TestSetupError(`Provided base name ${baseOptions.card} does not match player's base ${this.player.base.internalName}. Do not try to change base after test has initialized.`);
        }

        var baseCard = this.player.base;
        baseCard.damage = baseOptions.damage || 0;

        this.game.resolveGameState(true);
    }

    /**
     * Gets all cards in play for a player in the space arena
     * @return {BaseCard[]} - List of player's cards currently in play in the space arena
     */
    get spaceArena() {
        return this.player.filterCardsInPlay((card) => card.location === 'space arena');
    }

    setSpaceArenaUnits(newState = [], prevLocations = ['deck', 'hand']) {
        this.setArenaUnits('space arena', this.spaceArena, newState, prevLocations);
    }

    /**
     * Gets all cards in play for a player in the ground arena
     * @return {BaseCard[]} - List of player's cards currently in play in the ground arena
     */
    get groundArena() {
        return this.player.filterCardsInPlay((card) => card.location === 'ground arena');
    }

    setGroundArenaUnits(newState = [], prevLocations = ['deck', 'hand']) {
        this.setArenaUnits('ground arena', this.groundArena, newState, prevLocations);
    }

    /**
     * List of objects describing units in play and any upgrades:
     * Either as Object:
     * {
     *    card: String,
     *    exhausted: Boolean
     *    covert: Boolean,
     *    upgrades: String[],
     *    damage: Number
     *  }
     * or String containing name or id of the card
     * @param {String} arenaName - name of the arena to set the units in, either 'ground arena' or 'space arena'
     * @param {DrawCard[]} currentUnitsInArena - list of cards currently in the arena
     * @param {(Object|String)[]} newState - list of cards in play and their states
     */
    setArenaUnits(arenaName, currentUnitsInArena, newState = [], prevLocations = ['deck', 'hand']) {
        // First, move all cards in play back to the deck
        currentUnitsInArena.forEach((card) => {
            this.moveCard(card, 'deck');
        });
        // Set up each of the cards
        newState.forEach((options) => {
            if (typeof options === 'string') {
                options = {
                    card: options
                };
            }
            if (!options.card) {
                throw new TestSetupError('You must provide a card name');
            }
            var card = this.findCardByName(options.card, prevLocations);

            if (card.isUnit() && card.defaultArena !== arenaName) {
                throw new TestSetupError(`Attempting to place ${card.internalName} in invalid arena '${arenaName}'`);
            }

            // Move card to play
            this.moveCard(card, arenaName);
            // Set exhausted state (false by default)
            if (options.exhausted != null) {
                options.exhausted ? card.exhaust() : card.ready();
            } else {
                card.ready();
            }

            if (options.damage != null) {
                card.damage = options.damage;
            }

            // Get the upgrades
            if (options.upgrades) {
                options.upgrades.forEach((upgradeName) => {
                    const isToken = ['shield', 'experience'].includes(upgradeName);
                    let upgrade;
                    if (isToken) {
                        upgrade = this.game.generateToken(this.player, upgradeName);
                    } else {
                        upgrade = this.findCardByName(upgradeName, prevLocations);
                    }

                    upgrade.attachTo(card);
                });
            }
            if (options.damage !== undefined) {
                card.damage = options.damage;
            }
        });

        this.game.resolveGameState(true);
    }

    get deck() {
        return this.player.drawDeck;
    }

    setDeck(newContents = [], prevLocations = ['any']) {
        this.player.deckZone.cards.forEach((card) => this.moveCard(card, 'outside the game'));
        newContents.reverse().forEach((nameOrCard) => {
            var card = typeof nameOrCard === 'string' ? this.findCardByName(nameOrCard, prevLocations) : nameOrCard;
            this.moveCard(card, 'deck');
        });
    }

    get resources() {
        return this.player.resources;
    }

    /**
     * Sets the player's resource count to the specified number, using
     * a default card name
     */
    setResourceCount(count) {
        this.setResourceCards(Array(count).fill('underworld-thug'));
    }

    /**
     * List of objects describing cards in resource area
     * Either as Object:
     * {
     *    card: String,
     *    exhausted: Boolean
     *  }
     * or String containing name or id of the card
     * @param {(Object|String)[]} newState - list of cards in play and their states
     */
    setResourceCards(newContents = [], prevLocations = ['deck', 'hand']) {
        //  Move cards to the deck
        this.resources.forEach((card) => {
            this.moveCard(card, 'deck');
        });
        // Move cards to the resource area in reverse order
        // (helps with referring to cards by index)
        newContents.reverse().forEach((name) => {
            var card = this.findCardByName(name, prevLocations);
            this.moveCard(card, 'resource');
            card.exhausted = false;
        });
    }

    get handSize() {
        return this.player.hand.length;
    }

    countSpendableResources() {
        return this.player.countSpendableResources();
    }

    countExhaustedResources() {
        return this.player.countExhaustedResources();
    }

    get discard() {
        return this.player.discard;
    }

    /**
     * Sets the contents of the conflict discard pile
     * @param {String[]} newContents - list of names of cards to be put in conflict discard
     */
    setDiscard(newContents = [], prevLocations = ['deck']) {
        //  Move cards to the deck
        this.discard.forEach((card) => this.moveCard(card, 'deck'));
        // Move cards to the discard in reverse order
        // (helps with referring to cards by index)
        newContents.reverse().forEach((name) => {
            const card = typeof name === 'string' ? this.findCardByName(name, prevLocations) : name;
            this.moveCard(card, 'discard');
        });
    }

    get initiativePlayer() {
        return this.game.initiativePlayer;
    }

    get hasInitiative() {
        return this.game.initiativePlayer != null && this.game.initiativePlayer.id === this.player.id;
    }

    get actionPhaseActivePlayer() {
        return this.game.actionPhaseActivePlayer;
    }

    get opponent() {
        return this.player.opponent;
    }

    currentPrompt() {
        return this.player.currentPrompt();
    }

    get currentButtons() {
        var buttons = this.currentPrompt().buttons;
        return buttons.map((button) => button.text.toString());
    }

    /**
     * Lists cards selectable by the player during the action
     * @return {DrawCard[]} - selectable cards
     */
    get currentActionTargets() {
        return this.player.promptState.selectableCards;
    }

    /**
     * Lists cards currently selected by the player
     * @return {DrawCard[]} - selected cards
     */
    get selectedCards() {
        return this.player.promptState.selectedCards;
    }

    /**
     * Determines whether a player can initiate actions
     * @return {Boolean} - whether the player can initiate actions or has to wait
     */
    get canAct() {
        return !this.hasPrompt('Waiting for opponent to take an action or pass');
    }

    findCardByName(name, locations = 'any', side) {
        return this.filterCardsByName(name, locations, side)[0];
    }

    findCardsByName(names, locations = 'any', side) {
        return this.filterCardsByName(names, locations, side);
    }

    /**
     * Filters all of a player's cards using the name and location of a card
     * @param {String} names - the names of the cards
     * @param {String[]|String} [locations = 'any'] - locations in which to look for. 'provinces' = 'province 1', 'province 2', etc.
     * @param {?String} side - set to 'opponent' to search in opponent's cards
     */
    filterCardsByName(names, locations = 'any', side) {
        // So that function can accept either lists or single locations
        const namesAra = Array.isArray(names) ? names : [names];
        if (locations !== 'any') {
            if (!Array.isArray(locations)) {
                locations = [locations];
            }
        }
        try {
            var cards = this.filterCards(
                (card) => namesAra.includes(card.cardData.internalName) && (locations === 'any' || locations.includes(card.location)),
                side
            );
        } catch (e) {
            throw new TestSetupError(`Names: ${namesAra}, Location: ${locations}. Error thrown: ${e}`);
        }
        return cards;
    }

    findCard(condition, side) {
        return this.filterCards(condition, side)[0];
    }

    /**
     *   Filters cards by given condition
     *   @param {function(card: DrawCard)} condition - card matching function
     *   @param {String} [side] - set to 'opponent' to search in opponent's cards
     */
    filterCards(condition, side) {
        var player = this.player;
        if (side === 'opponent') {
            player = this.opponent;
        }
        var cards = player.decklist.allCards.filter(condition);
        if (cards.length === 0) {
            throw new TestSetupError(`Could not find any matching cards for ${player.name}`);
        }

        return cards;
    }

    exhaustResources(number) {
        this.player.exhaustResources(number);
    }

    hasPrompt(title) {
        var currentPrompt = this.player.currentPrompt();
        return (
            !!currentPrompt &&
            ((currentPrompt.menuTitle && currentPrompt.menuTitle.toLowerCase() === title.toLowerCase()) ||
              (currentPrompt.promptTitle && currentPrompt.promptTitle.toLowerCase() === title.toLowerCase()))
        );
    }

    selectDeck(deck) {
        this.game.selectDeck(this.player.name, deck);
    }

    clickPrompt(text) {
        text = text.toString();
        var currentPrompt = this.player.currentPrompt();
        var promptButton = currentPrompt.buttons.find(
            (button) => button.text.toString().toLowerCase() === text.toLowerCase()
        );

        if (!promptButton || promptButton.disabled) {
            throw new TestSetupError(
                `Couldn't click on '${text}' for ${this.player.name}. Current prompt is:\n${formatPrompt(this.currentPrompt(), this.currentActionTargets)}`
            );
        }

        this.game.menuButton(this.player.name, promptButton.arg, promptButton.uuid, promptButton.method);
        this.game.continue();
        // this.checkUnserializableGameState();
    }

    chooseListOption(text) {
        var currentPrompt = this.player.currentPrompt();
        if (!currentPrompt.dropdownListOptions.includes(text)) {
            throw new TestSetupError(
                `Couldn't choose list option '${text}' for ${this.player.name}. Current prompt is:\n${formatPrompt(this.currentPrompt(), this.currentActionTargets)}`
            );
        }

        this.game.menuButton(this.player.name, text, currentPrompt.promptUuid);
        this.game.continue();
        // this.checkUnserializableGameState();
    }

    setDistributeDamagePromptState(cardDistributionMap) {
        this.setDistributeAmongTargetsPromptState(cardDistributionMap, 'distributeDamage');
    }

    setDistributeHealingPromptState(cardDistributionMap) {
        this.setDistributeAmongTargetsPromptState(cardDistributionMap, 'distributeHealing');
    }

    setDistributeAmongTargetsPromptState(cardDistributionMap, type) {
        var currentPrompt = this.player.currentPrompt();

        const promptResults = {
            valueDistribution: cardDistributionMap,
            type
        };

        this.game.statefulPromptResults(this.player.name, promptResults, currentPrompt.promptUuid);
        this.game.continue();
        // this.checkUnserializableGameState();
    }

    clickPromptButtonIndex(index) {
        var currentPrompt = this.player.currentPrompt();

        if (currentPrompt.buttons.length <= index) {
            throw new TestSetupError(
                `Couldn't click on Button '${index}' for ${this.player.name
                }. Current prompt is:\n${formatPrompt(this.currentPrompt(), this.currentActionTargets)}`
            );
        }

        var promptButton = currentPrompt.buttons[index];

        if (!promptButton || promptButton.disabled) {
            throw new TestSetupError(
                `Couldn't click on Button '${index}' for ${this.player.name
                }. Current prompt is:\n${formatPrompt(this.currentPrompt(), this.currentActionTargets)}`
            );
        }

        this.game.menuButton(this.player.name, promptButton.arg, promptButton.uuid, promptButton.method);
        this.game.continue();
        // this.checkUnserializableGameState();
    }

    chooseCardInPrompt(cardName, controlName) {
        var currentPrompt = this.player.currentPrompt();

        let promptControl = currentPrompt.controls.find(
            (control) => control.name.toLowerCase() === controlName.toLowerCase()
        );

        if (!promptControl) {
            throw new TestSetupError(
                `Couldn't click card '${cardName}' for ${this.player.name
                } - unable to find control '${controlName}'. Current prompt is:\n${formatPrompt(this.currentPrompt(), this.currentActionTargets)}`
            );
        }

        this.game.menuButton(this.player.name, cardName, promptControl.uuid, promptControl.method);
        this.game.continue();
        // this.checkUnserializableGameState();
    }

    // click any N of the selectable cards available
    // used for randomly selecting resource cards to get through the setup phase
    clickAnyOfSelectableCards(nCardsToChoose) {
        let availableCards = this.currentActionTargets;

        if (!availableCards || availableCards.length < nCardsToChoose) {
            throw new TestSetupError(`Insufficient card targets available for control, expected ${nCardsToChoose} found ${availableCards?.length ?? 0} prompt:\n${formatPrompt(this.currentPrompt(), this.currentActionTargets)}`);
        }

        for (let i = 0; i < nCardsToChoose; i++) {
            this.game.cardClicked(this.player.name, availableCards[i].uuid);
        }

        // this.checkUnserializableGameState();
    }

    clickCardNonChecking(card, location = 'any', side = 'self') {
        this.clickCard(card, location, side, false);
    }

    clickCard(card, location = 'any', side = 'self', expectChange = true) {
        checkNullCard(card, this.testContext);

        if (typeof card === 'string') {
            card = this.findCardByName(card, location, side);
        }

        let beforeClick = null;
        if (expectChange) {
            beforeClick = getPlayerPromptState(this.player);
        }

        this.game.cardClicked(this.player.name, card.uuid);
        this.game.continue();

        if (expectChange) {
            const afterClick = getPlayerPromptState(this.player);
            if (promptStatesEqual(beforeClick, afterClick)) {
                throw new TestSetupError(`Expected player prompt state to change after clicking ${card.internalName} but it did not. Current prompt:\n${formatPrompt(this.currentPrompt(), this.currentActionTargets)}`);
            }
        }

        // this.checkUnserializableGameState();
        return card;
    }

    clickMenu(card, menuText) {
        if (typeof card === 'string') {
            card = this.findCardByName(card);
        }

        var items = card.getMenu().filter((item) => item.text === menuText);

        if (items.length === 0) {
            throw new TestSetupError(`Card ${card.name} does not have a menu item '${menuText}'`);
        }

        this.game.menuItemClick(this.player.name, card.uuid, items[0]);
        this.game.continue();
        // this.checkUnserializableGameState();
    }

    dragCard(card, targetLocation) {
        this.game.drop(this.player.name, card.uuid, card.location, targetLocation);
        this.game.continue();
        // this.checkUnserializableGameState();
    }

    /**
     * Moves cards between Location
     * @param {String|DrawCard} card - card to be moved
     * @param {String} targetLocation - location where the card should be moved
     * @param {String | String[]} searchLocations - locations where to find the
     * card object, if card parameter is a String
     */
    moveCard(card, targetLocation, searchLocations = 'any') {
        if (typeof card === 'string') {
            card = this.mixedListToCardList([card], searchLocations)[0];
        }
        card.moveTo(targetLocation === Location.Deck ? MoveToDeckLocation.DeckTop : targetLocation);
        this.game.continue();
        return card;
    }

    togglePromptedActionWindow(window, value) {
        this.player.promptedActionWindows[window] = value;
    }

    /**
     * Player's action of passing priority
     */
    passAction() {
        if (!this.canAct) {
            throw new TestSetupError(`${this.name} can't pass, because they don't have priority`);
        }
        this.clickPrompt('Pass');
    }

    /**
     * Player's action of passing priority
     */
    claimInitiative() {
        if (!this.canAct) {
            throw new TestSetupError(`${this.name} can't pass, because they don't have priority`);
        }
        this.clickPrompt('Claim Initiative');
    }

    /**
     *
     */
    setActivePlayer() {
        this.game.actionPhaseActivePlayer = this.player;
        if (this.game.currentActionWindow) {
            this.game.currentActionWindow.activePlayer = this.player;
        }
    }

    playAttachment(attachment, target) {
        let card = this.clickCard(attachment, 'hand');
        if (this.currentButtons.includes('Play ' + card.name + ' as an attachment')) {
            this.clickPrompt('Play ' + card.name + ' as an attachment');
        }
        this.clickCard(target, 'play area');
        return card;
    }

    readyResources(number) {
        this.player.readyResources(number);
    }

    playCharacterFromHand(card, fate = 0) {
        if (typeof card === 'string') {
            card = this.findCardByName(card, 'hand');
        }
        this.clickCard(card, 'hand');
        if (this.currentButtons.includes('Play this character')) {
            this.clickPrompt('Play this character');
        }
        this.clickPrompt(fate.toString());
        return card;
    }

    /**
     * Converts a mixed list of card objects and card names to a list of card objects
     * @param {(DrawCard|String)[]} mixed - mixed list of cards and names or ids
     * @param {String[]|String} locations - list of locations to get card objects from
     */
    mixedListToCardList(mixed, locations = 'any') {
        if (!mixed) {
            return [];
        }
        // Yank all the non-string cards
        var cardList = mixed.filter((card) => typeof card !== 'string');
        mixed = mixed.filter((card) => typeof card === 'string');
        // Find cards objects for the rest
        mixed.forEach((card) => {
            // Find only those cards that aren't already in the list
            var cardObject = this.filterCardsByName(card, locations).find((card) => !cardList.includes(card));
            if (!cardObject) {
                throw new TestSetupError(`Could not find card named ${card}`);
            }
            cardList.push(cardObject);
        });

        return cardList;
    }

    /**
     * Removes cards unable to participate in a specified type of conflict from a list
     * @param {DrawCard[]} cardList - list of card objects
     * @param {String} type - type of conflict 'military' or 'political'
     */
    filterUnableToParticipate(cardList, type) {
        return cardList.filter((card) => {
            if (!card) {
                return false;
            }
            return !card.hasDash(type);
        });
    }

    // checkUnserializableGameState() {
    //     let state = this.game.getState(this.player.name);
    //     let results = detectBinary(state);
    //     if (results.length !== 0) {
    //         throw new TestSetupError('Unable to serialize game state back to client:\n' + JSON.stringify(results));
    //     }
    // }

<<<<<<< HEAD
    // reduceDeckToNumber(number) {
    //     for (let i = this.deck.length - 1; i >= number; i--) {
    //         this.moveCard(this.deck[i], 'conflict discard pile');
    //     }
    // }
=======
    reduceDeckToNumber(number) {
        for (let i = this.deck.length - 1; i >= number; i--) {
            this.moveCard(this.deck[i], 'discard');
        }
    }
>>>>>>> 9affa920
}

module.exports = PlayerInteractionWrapper;<|MERGE_RESOLUTION|>--- conflicted
+++ resolved
@@ -744,19 +744,11 @@
     //     }
     // }
 
-<<<<<<< HEAD
-    // reduceDeckToNumber(number) {
-    //     for (let i = this.deck.length - 1; i >= number; i--) {
-    //         this.moveCard(this.deck[i], 'conflict discard pile');
-    //     }
-    // }
-=======
     reduceDeckToNumber(number) {
         for (let i = this.deck.length - 1; i >= number; i--) {
             this.moveCard(this.deck[i], 'discard');
         }
     }
->>>>>>> 9affa920
 }
 
 module.exports = PlayerInteractionWrapper;