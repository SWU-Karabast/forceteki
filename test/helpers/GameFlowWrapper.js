/* global jasmine */

const Game = require('../../server/game/core/Game.js');
const PlayerInteractionWrapper = require('./PlayerInteractionWrapper.js');
const Settings = require('../../server/Settings.js');
const TestSetupError = require('./TestSetupError.js');
const playableCardTitles = require('../json/_playableCardTitles.json');

class GameFlowWrapper {
    /**
     * @param {any} router
     * @param {PlayerInfo} player1Info
     * @param {PlayerInfo} player2Info
     */
    constructor(router, player1Info, player2Info) {
        var details = {
            name: `${player1Info.username}'s game`,
            id: 12345,
            owner: player1Info.username,
            saveGameId: 12345,
            players: [
<<<<<<< HEAD
                { user: Settings.getUserWithDefaultsSet({ username: 'player1', id: '111' }) },
                { user: Settings.getUserWithDefaultsSet({ username: 'player2', id: '222' }) }
=======
                { id: player1Info.id, user: Settings.getUserWithDefaultsSet({ username: player1Info.username }) },
                { id: player2Info.id, user: Settings.getUserWithDefaultsSet({ username: player2Info.username }) },
>>>>>>> 5c7159d9
            ],
            playableCardTitles: this.getPlayableCardTitles()
        };

        this.game = new Game(details, { router });
        this.game.started = true;

        this.player1Name = player1Info.username;
        this.player2Name = player2Info.username;

        this.player1 = new PlayerInteractionWrapper(this.game, this.game.getPlayerByName(this.player1Name), this);
        this.player2 = new PlayerInteractionWrapper(this.game, this.game.getPlayerByName(this.player2Name), this);
        // this.player1.player.timerSettings.events = false;
        // this.player2.player.timerSettings.events = false;
        this.allPlayers = [this.player1, this.player2];
    }

    getPlayableCardTitles() {
        return playableCardTitles;
    }

    allPlayersInInitiativeOrder() {
        return [...this.allPlayers].sort((playerWrapper) => (this.game.initiativePlayer.id === playerWrapper.player.id ? -1 : 1));
    }

    /**
     * Executes a function for each player, starting with the one prompted for action
     * @param {Function} handler - function of a player to be executed
     */
    eachPlayerStartingWithPrompted(handler) {
        const playerPromptStateToSortOrder = (player) => {
            return player.hasPrompt('Waiting for opponent to take an action or pass') ? 1 : 0;
        };

        var playersInPromptedOrder = [...this.allPlayers].sort((playerA, playerB) =>
            playerPromptStateToSortOrder(playerA) - playerPromptStateToSortOrder(playerB)
        );
        playersInPromptedOrder.forEach((player) => handler(player));
    }

    /**
     * Resource any two cards in hand for each player
     */
    resourceAnyTwo() {
        this.guardCurrentPhase('setup');
        for (const player of this.allPlayersInInitiativeOrder()) {
            player.clickAnyOfSelectableCards(2);
            player.clickPrompt('Done');
        }

        this.game.continue();
    }

    startGame() {
        this.game.initialise();
    }

    /**
     * Keeps hand during prompt for conflict mulligan
     */
    keepStartingHand() {
        this.guardCurrentPhase('setup');
        this.allPlayersInInitiativeOrder().forEach((player) => player.clickPrompt('No'));
    }


    /**
     * Skips setup phase with defaults
     */
    skipSetupPhase() {
        const startingPlayer = (!!this.game.initiativePlayer ? this.allPlayers.find((playerWrapper) => playerWrapper.player.id === this.game.initiativePlayer.id) : this.player1) || this.player1;
        this.selectInitiativePlayer(startingPlayer);
        this.keepStartingHand();
        this.resourceAnyTwo();
    }

    /**
     * Both players pass for the rest of the action window
     */
    noMoreActions() {
        this.eachPlayerStartingWithPrompted((player) => {
            if (player.player.passedActionPhase === false) {
                player.clickPrompt('Pass');
            }
        });
    }

    /**
     * Pass any remaining player actions
     */
    moveToRegroupPhase() {
        this.guardCurrentPhase('action');
        this.noMoreActions();
        this.guardCurrentPhase('regroup');
    }

    moveToNextActionPhase() {
        this.moveToRegroupPhase();
        this.skipRegroupPhase();
    }

    /**
     * Completes the regroup phase
     */
    skipRegroupPhase() {
        this.guardCurrentPhase('regroup');
        var playersInPromptedOrder = [...this.allPlayers].sort((player) => player.hasPrompt('Waiting for opponent to choose cards to resource'));
        playersInPromptedOrder.forEach((player) => player.clickPrompt('Done'));
        this.guardCurrentPhase('action');
    }

    /**
     * Moves to the next phase of the game
     * @return {number} value of phase change.
     * regroup -> dynasty value is 4
     * all other changes is -1
     */
    nextPhase() {
        var phaseChange = 0;
        switch (this.game.currentPhase) {
            case 'setup':
                this.skipSetupPhase();
                break;
            case 'action':
                this.moveToRegroupPhase();
                phaseChange = -1;
                break;
            case 'regroup':
                this.skipRegroupPhase();
                phaseChange = 4; // New turn
                break;
            default:
                break;
        }
        return phaseChange;
    }

    /**
     * Moves through phases, until a certain one is reached
     * @param {String} endphase - phase in which to end
     */
    advancePhases(endphase) {
        if (!endphase) {
            return;
        }

        while (this.game.currentPhase !== endphase) {
            this.nextPhase();
        }
    }

    /**
     * Asserts that the game is in the expected phase
     */
    guardCurrentPhase(phase) {
        if (this.game.currentPhase !== phase) {
            throw new TestSetupError(`Expected to be in the ${phase} phase but actually was ${this.game.currentPhase}`);
        }
    }

    getPromptedPlayer(title) {
        var promptedPlayer = this.allPlayers.find((p) => p.hasPrompt(title));

        if (!promptedPlayer) {
            var promptString = this.allPlayers.map((player) => player.name + ': ' + player.formatPrompt()).join('\n\n');
            throw new TestSetupError(`No players are being prompted with '${title}'. Current prompts are:\n\n${promptString}`);
        }

        return promptedPlayer;
    }

    selectInitiativePlayer(player) {
        var promptedPlayer = this.getPromptedPlayer('You won the flip. Do you want to start with initiative:');
        if (player === promptedPlayer) {
            promptedPlayer.clickPrompt('Yes');
        } else {
            promptedPlayer.clickPrompt('No');
        }
    }

    setDamage(card, damage) {
        if (card == null) {
            throw new TestSetupError('Null unit passed to helper');
        }

        if (typeof card === 'string') {
            throw new TestSetupError('Must pass card object, not string name');
        }

        if (card.damage === damage) {
            return;
        }

        const damageDiff = damage - card.damage;

        // pass in an empty object as the "damage source"
        if (damageDiff > 0) {
            card.addDamage(damageDiff, {});
        } else if (damageDiff < 0) {
            card.removeDamage(-damageDiff, {});
        }
    }

    /**
     * Get an array of the latest chat messages
     * @param {Number} numBack - number of messages back from the latest to retrieve
     * @param {Boolean} inOrder - reverse the retrieved elements so the array is displayed in the order the messages occurred.
     */
    getChatLogs(numBack = 1, inOrder = true) {
        let results = [];
        for (let i = 0; i < this.game.messages.length && i < numBack; i++) {
            let result = '';
            let chatMessage = this.game.messages[this.game.messages.length - i - 1];
            for (let j = 0; j < chatMessage.message.length; j++) {
                result += getChatString(chatMessage.message[j]);
            }
            results.push(result);
        }

        return inOrder ? results.reverse() : results;

        function getChatString(item) {
            if (Array.isArray(item)) {
                return item.map((arrItem) => getChatString(arrItem)).join('');
            } else if (item instanceof Object) {
                if (item.name) {
                    return item.name;
                } else if (item.message) {
                    return getChatString(item.message);
                }
            }
            return item;
        }
    }

    /**
     * Get specified chat message or nothing
     * @param {Number} numBack - How far back you want to get a message, defaults to the latest chat message
     */
    getChatLog(numBack = 0) {
        let messages = this.getChatLogs(numBack + 1, false);
        return messages.length && messages[numBack] ? messages[numBack] : '<No Message Found>';
    }
}

module.exports = GameFlowWrapper;<|MERGE_RESOLUTION|>--- conflicted
+++ resolved
@@ -19,13 +19,8 @@
             owner: player1Info.username,
             saveGameId: 12345,
             players: [
-<<<<<<< HEAD
-                { user: Settings.getUserWithDefaultsSet({ username: 'player1', id: '111' }) },
-                { user: Settings.getUserWithDefaultsSet({ username: 'player2', id: '222' }) }
-=======
-                { id: player1Info.id, user: Settings.getUserWithDefaultsSet({ username: player1Info.username }) },
-                { id: player2Info.id, user: Settings.getUserWithDefaultsSet({ username: player2Info.username }) },
->>>>>>> 5c7159d9
+                { user: Settings.getUserWithDefaultsSet({ username: player1Info.username, id: player1Info.id }) },
+                { user: Settings.getUserWithDefaultsSet({ username: player2Info.username, id: player2Info.id }) },
             ],
             playableCardTitles: this.getPlayableCardTitles()
         };
