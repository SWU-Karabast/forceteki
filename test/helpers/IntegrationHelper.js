/* global describe, beforeEach, jasmine */
/* eslint camelcase: 0, no-invalid-this: 0 */

const { select } = require('underscore');
const { GameMode } = require('../../server/GameMode.js');
const Contract = require('../../server/game/core/utils/Contract.js');
const TestSetupError = require('./TestSetupError.js');
const { checkNullCard, formatPrompt, getPlayerPromptState, promptStatesEqual, stringArraysEqual } = require('./Util.js');

require('./ObjectFormatters.js');

const DeckBuilder = require('./DeckBuilder.js');
const GameFlowWrapper = require('./GameFlowWrapper.js');
const Util = require('./Util.js');

const deckBuilder = new DeckBuilder();

// TODO: why not just call these directly
const ProxiedGameFlowWrapperMethods = [
    'allPlayersInInitiativeOrder',
    'startGame',
    'keepStartingHand',
    'skipSetupPhase',
    'selectInitiativePlayer',
    'moveToNextActionPhase',
    'moveToRegroupPhase',
    'advancePhases',
    'getPromptedPlayer',
    'nextPhase',
    'setDamage',
    'getChatLogs',
    'getChatLog'
];

var customMatchers = {
    toHavePrompt: function () {
        return {
            compare: function (actual, expected) {
                var result = {};
                var currentPrompt = actual.currentPrompt();
                result.pass = actual.hasPrompt(expected);

                if (result.pass) {
                    result.message = `Expected ${actual.name} not to have prompt '${expected}' but it did.`;
                } else {
                    result.message = `Expected ${actual.name} to have prompt '${expected}' but the prompt is:\n${formatPrompt(actual.currentPrompt(), actual.currentActionTargets)}`;
                }

                return result;
            }
        };
    },
    toHaveEnabledPromptButton: function (util, customEqualityMatchers) {
        return {
            compare: function (actual, expected) {
                var buttons = actual.currentPrompt().buttons;
                var result = {};

                result.pass = buttons.some(
                    (button) => !button.disabled && util.equals(button.text, expected, customEqualityMatchers)
                );

                if (result.pass) {
                    result.message = `Expected ${actual.name} not to have enabled prompt button '${expected}' but it did.`;
                } else {
                    result.message = `Expected ${actual.name} to have enabled prompt button '${expected}' `;

                    if (buttons.length > 0) {
                        var buttonText = buttons.map(
                            (button) => '[' + button.text + (button.disabled ? ' (disabled) ' : '') + ']'
                        ).join('\n');
                        result.message += `but it had buttons:\n${buttonText}`;
                    } else {
                        result.message += 'but it had no buttons';
                    }
                }

                result.message += `\n\n${generatePromptHelpMessage(actual)}`;

                return result;
            }
        };
    },
    toHaveEnabledPromptButtons: function (util, customEqualityMatchers) {
        return {
            compare: function (actual, expecteds) {
                if (!Array.isArray(expecteds)) {
                    expecteds = [expecteds];
                }

                var buttons = actual.currentPrompt().buttons;
                var result = {};

                for (let expected of expecteds) {
                    result.pass = buttons.some(
                        (button) => !button.disabled && util.equals(button.text, expected, customEqualityMatchers)
                    );

                    if (result.pass) {
                        result.message = `Expected ${actual.name} not to have enabled prompt buttons '${expected}' but it did.`;
                    } else {
                        result.message = `Expected ${actual.name} to have enabled prompt buttons '${expected}' `;

                        if (buttons.length > 0) {
                            var buttonText = buttons.map(
                                (button) => '[' + button.text + (button.disabled ? ' (disabled) ' : '') + ']'
                            ).join('\n');
                            result.message += `but it had buttons:\n${buttonText}`;
                        } else {
                            result.message += 'but it had no buttons';
                        }
                    }
                }

                result.message += `\n\n${generatePromptHelpMessage(actual)}`;

                return result;
            }
        };
    },
    toHaveDisabledPromptButton: function (util, customEqualityMatchers) {
        return {
            compare: function (actual, expected) {
                var buttons = actual.currentPrompt().buttons;
                var result = {};

                result.pass = buttons.some(
                    (button) => button.disabled && util.equals(button.text, expected, customEqualityMatchers)
                );

                if (result.pass) {
                    result.message = `Expected ${actual.name} not to have disabled prompt button '${expected}' but it did.`;
                } else {
                    result.message = `Expected ${actual.name} to have disabled prompt button '${expected}' `;

                    if (buttons.length > 0) {
                        var buttonText = buttons.map(
                            (button) => '[' + button.text + (button.disabled ? ' (disabled) ' : '') + ']'
                        ).join('\n');
                        result.message += `but it had buttons:\n${buttonText}`;
                    } else {
                        result.message += 'but it had no buttons';
                    }
                }

                result.message += `\n\n${generatePromptHelpMessage(actual)}`;

                return result;
            }
        };
    },
    toHaveDisabledPromptButtons: function (util, customEqualityMatchers) {
        return {
            compare: function (actual, expecteds) {
                if (!Array.isArray(expecteds)) {
                    expecteds = [expecteds];
                }

                var buttons = actual.currentPrompt().buttons;
                var result = {};

                for (let expected of expecteds) {
                    result.pass = buttons.some(
                        (button) => button.disabled && util.equals(button.text, expected, customEqualityMatchers)
                    );

                    if (result.pass) {
                        result.message = `Expected ${actual.name} not to have disabled prompt button '${expected}' but it did.`;
                    } else {
                        result.message = `Expected ${actual.name} to have disabled prompt buttons '${expected}' `;

                        if (buttons.length > 0) {
                            var buttonText = buttons.map(
                                (button) => '[' + button.text + (button.disabled ? ' (disabled) ' : '') + ']'
                            ).join('\n');
                            result.message += `but it had buttons:\n${buttonText}`;
                        } else {
                            result.message += 'but it had no buttons';
                        }
                    }
                }

                result.message += `\n\n${generatePromptHelpMessage(actual)}`;

                return result;
            }
        };
    },
    toHavePassAbilityButton: function (util, customEqualityMatchers) {
        return {
            compare: function (actual) {
                var buttons = actual.currentPrompt().buttons;
                var result = {};

                result.pass = buttons.some(
                    (button) => !button.disabled && util.equals(button.text, 'Pass ability', customEqualityMatchers)
                );

                if (result.pass) {
                    result.message = `Expected ${actual.name} not to have enabled prompt button 'Pass ability' but it did.`;
                } else {
                    result.message = `Expected ${actual.name} to have enabled prompt button 'Pass ability' `;

                    if (buttons.length > 0) {
                        var buttonText = buttons.map(
                            (button) => '[' + button.text + (button.disabled ? ' (disabled) ' : '') + ']'
                        ).join('\n');
                        result.message += `but it had buttons:\n${buttonText}`;
                    } else {
                        result.message += 'but it had no buttons';
                    }
                }

                result.message += `\n\n${generatePromptHelpMessage(actual)}`;

                return result;
            }
        };
    },
    toHaveChooseNoTargetButton: function (util, customEqualityMatchers) {
        return {
            compare: function (actual) {
                var buttons = actual.currentPrompt().buttons;
                var result = {};

                result.pass = buttons.some(
                    (button) => !button.disabled &&
                      (util.equals(button.text, 'Choose no target', customEqualityMatchers) || util.equals(button.text, 'Choose no targets', customEqualityMatchers))
                );

                if (result.pass) {
                    result.message = `Expected ${actual.name} not to have enabled prompt button 'Choose no target(s)' but it did.`;
                } else {
                    result.message = `Expected ${actual.name} to have enabled prompt button 'Choose no target(s)' `;

                    if (buttons.length > 0) {
                        var buttonText = buttons.map(
                            (button) => '[' + button.text + (button.disabled ? ' (disabled) ' : '') + ']'
                        ).join('\n');
                        result.message += `but it had buttons:\n${buttonText}`;
                    } else {
                        result.message += 'but it had no buttons';
                    }
                }

                result.message += `\n\n${generatePromptHelpMessage(actual)}`;

                return result;
            }
        };
    },
    toHavePassAttackButton: function (util, customEqualityMatchers) {
        return {
            compare: function (actual) {
                var buttons = actual.currentPrompt().buttons;
                var result = {};

                result.pass = buttons.some(
                    (button) => !button.disabled && util.equals(button.text, 'Pass attack', customEqualityMatchers)
                );

                if (result.pass) {
                    result.message = `Expected ${actual.name} not to have enabled prompt button 'Pass attack' but it did.`;
                } else {
                    result.message = `Expected ${actual.name} to have enabled prompt button 'Pass attack' `;

                    if (buttons.length > 0) {
                        var buttonText = buttons.map(
                            (button) => '[' + button.text + (button.disabled ? ' (disabled) ' : '') + ']'
                        ).join('\n');
                        result.message += `but it had buttons:\n${buttonText}`;
                    } else {
                        result.message += 'but it had no buttons';
                    }
                }

                result.message += `\n\n${generatePromptHelpMessage(actual)}`;

                return result;
            }
        };
    },
    toHaveClaimInitiativeAbilityButton: function (util, customEqualityMatchers) {
        return {
            compare: function (actual) {
                var buttons = actual.currentPrompt().buttons;
                var result = {};

                result.pass = buttons.some(
                    (button) => !button.disabled && util.equals(button.text, 'Claim Initiative', customEqualityMatchers)
                );

                if (result.pass) {
                    result.message = `Expected ${actual.name} not to have enabled prompt button 'Claim Initiative' but it did.`;
                } else {
                    result.message = `Expected ${actual.name} to have enabled prompt button 'Claim Initiative' `;

                    if (buttons.length > 0) {
                        var buttonText = buttons.map(
                            (button) => '[' + button.text + (button.disabled ? ' (disabled) ' : '') + ']'
                        ).join('\n');
                        result.message += `but it had buttons:\n${buttonText}`;
                    } else {
                        result.message += 'but it had no buttons';
                    }
                }

                result.message += `\n\n${generatePromptHelpMessage(actual)}`;

                return result;
            }
        };
    },
    toBeAbleToSelect: function () {
        return {
            compare: function (player, card) {
                if (typeof card === 'string') {
                    card = player.findCardByName(card);
                } else {
                    checkNullCard(card);
                }
                let result = {};

                result.pass = player.currentActionTargets.includes(card);

                if (result.pass) {
                    result.message = `Expected ${card.name} not to be selectable by ${player.name} but it was.`;
                } else {
                    result.message = `Expected ${card.name} to be selectable by ${player.name} but it wasn't.`;
                }

                result.message += `\n\n${generatePromptHelpMessage(player)}`;

                return result;
            }
        };
    },
    toBeAbleToSelectAllOf: function () {
        return {
            compare: function (player, cards) {
                checkNullCard(cards);
                if (!Array.isArray(cards)) {
                    cards = [cards];
                }

                let cardsPopulated = [];
                for (let card of cards) {
                    if (typeof card === 'string') {
                        cardsPopulated.push(player.findCardByName(card));
                    } else {
                        cardsPopulated.push(card);
                    }
                }

                let result = {};

                let selectable = cardsPopulated.filter((x) => player.currentActionTargets.includes(x));
                let unselectable = cardsPopulated.filter((x) => !player.currentActionTargets.includes(x));

                result.pass = unselectable.length === 0;

                if (result.pass) {
                    if (selectable.length === 1) {
                        result.message = `Expected ${selectable[0].name} not to be selectable by ${player.name} but it was.`;
                    } else {
                        result.message = `Expected at least 1 of the following cards not to be selectable by ${player.name} but they all were: ${selectable.map((card) => card.name).join(', ')}`;
                    }
                } else {
                    if (unselectable.length === 1) {
                        result.message = `Expected ${unselectable[0].name} to be selectable by ${player.name} but it wasn't.`;
                    } else {
                        result.message = `Expected the following cards to be selectable by ${player.name} but they were not: ${unselectable.map((card) => card.name).join(', ')}`;
                    }
                }

                result.message += `\n\n${generatePromptHelpMessage(player)}`;

                return result;
            }
        };
    },
    toBeAbleToSelectNoneOf: function () {
        return {
            compare: function (player, cards) {
                checkNullCard(cards);
                if (!Array.isArray(cards)) {
                    cards = [cards];
                }

                let cardsPopulated = [];
                for (let card of cards) {
                    if (typeof card === 'string') {
                        cardsPopulated.push(player.findCardByName(card));
                    } else {
                        cardsPopulated.push(card);
                    }
                }

                let result = {};

                let selectable = cardsPopulated.filter((x) => player.currentActionTargets.includes(x));
                let unselectable = cardsPopulated.filter((x) => !player.currentActionTargets.includes(x));

                result.pass = selectable.length === 0;

                if (result.pass) {
                    if (unselectable.length === 1) {
                        result.message = `Expected ${unselectable[0].name} to be selectable by ${player.name} but it wasn't.`;
                    } else {
                        result.message = `Expected at least 1 of the following cards to be selectable by ${player.name} but they all were not: ${unselectable.map((card) => card.name).join(', ')}`;
                    }
                } else {
                    if (selectable.length === 1) {
                        result.message = `Expected ${selectable[0].name} not to be selectable by ${player.name} but it was.`;
                    } else {
                        result.message = `Expected the following cards to not be selectable by ${player.name} but they were: ${selectable.map((card) => card.name).join(', ')}`;
                    }
                }

                result.message += `\n\n${generatePromptHelpMessage(player)}`;

                return result;
            }
        };
    },
    toBeAbleToSelectExactly: function () {
        return {
            compare: function (player, cards) {
                checkNullCard(cards);
                if (!Array.isArray(cards)) {
                    cards = [cards];
                }

                let cardsPopulated = [];
                for (let card of cards) {
                    if (typeof card === 'string') {
                        cardsPopulated.push(player.findCardByName(card));
                    } else {
                        cardsPopulated.push(card);
                    }
                }

                let result = {};

                let expectedSelectable = cardsPopulated.filter((x) => player.currentActionTargets.includes(x));
                let unexpectedUnselectable = cardsPopulated.filter((x) => !player.currentActionTargets.includes(x));
                let unexpectedSelectable = player.currentActionTargets.filter((x) => !cardsPopulated.includes(x));

                result.pass = unexpectedUnselectable.length === 0 && unexpectedSelectable.length === 0;

                if (result.pass) {
                    result.message = `Expected ${player.name} not to be able to select exactly these cards but they can: ${expectedSelectable.map((card) => card.name).join(', ')}`;
                } else {
                    let message = '';

                    if (unexpectedUnselectable.length > 0) {
                        message = `Expected the following cards to be selectable by ${player.name} but they were not: ${unexpectedUnselectable.map((card) => card.name).join(', ')}`;
                    }
                    if (unexpectedSelectable.length > 0) {
                        if (message.length > 0) {
                            message += '\n';
                        }
                        message += `Expected the following cards not to be selectable by ${player.name} but they were: ${unexpectedSelectable.map((card) => card.name).join(', ')}`;
                    }
                    result.message = message;
                }

                result.message += `\n\n${generatePromptHelpMessage(player)}`;

                return result;
            }
        };
    },
    toHaveAvailableActionWhenClickedBy: function () {
        return {
            compare: function (card, player) {
                checkNullCard(card);
                if (typeof card === 'string') {
                    card = player.findCardByName(card);
                }
                let result = {};

                const beforeClick = getPlayerPromptState(player.player);

                player.clickCardNonChecking(card);

                const afterClick = getPlayerPromptState(player.player);

                // if the prompt state changed after click, there was an action available
                result.pass = !promptStatesEqual(beforeClick, afterClick);

                if (result.pass) {
                    result.message = `Expected ${card.name} not to have an action available when clicked by ${player.name} but it has ability prompt:\n${generatePromptHelpMessage(player)}`;
                } else {
                    result.message = `Expected ${card.name} to have an action available when clicked by ${player.name} but it did not.`;
                }

                return result;
            }
        };
    },
    toBeActivePlayer: function () {
        return {
            compare: function (player) {
                let result = {};

                // use player.player here because the received parameter is a PlayerInteractionWrapper
                result.pass = player.game.actionPhaseActivePlayer === player.player;

                if (result.pass) {
                    result.message = `Expected ${player.name} not to be the active player but they were.`;
                } else {
                    result.message = `Expected ${player.name} to be the active player but they were not.`;
                }

                return result;
            }
        };
    },
    toHaveInitiative: function () {
        return {
            compare: function (player) {
                let result = {};

                result.pass = player.hasInitiative;

                if (result.pass) {
                    result.message = `Expected ${player.name} not to have initiative but it did.`;
                } else {
                    result.message = `Expected ${player.name} to have initiative but it did not.`;
                }

                return result;
            }
        };
    },
    toHavePassAbilityPrompt: function () {
        return {
            compare: function (player, abilityText) {
                var result = {};

                if (abilityText == null) {
                    throw new TestSetupError('toHavePassAbilityPrompt requires an abilityText parameter');
                }

                const passPromptText = `Trigger the ability '${abilityText}' or pass`;
                result.pass = player.hasPrompt(passPromptText);

                if (result.pass) {
                    result.message = `Expected ${player.name} not to have pass prompt '${passPromptText}' but it did.`;
                } else {
                    result.message = `Expected ${player.name} to have pass prompt '${passPromptText}' but it has prompt:\n${generatePromptHelpMessage(player)}`;
                }

                return result;
            }
        };
    },
    toHavePassSingleTargetPrompt: function () {
        return {
            compare: function (player, abilityText, target) {
                var result = {};

                if (abilityText == null || target == null) {
                    throw new TestSetupError('toHavePassSingleTargetPrompt requires the target and abilityText parameters');
                }

<<<<<<< HEAD
                const passPromptText = `Trigger the effect '${abilityText}' on target '${target.title}' or pass`;
                result.pass = player.hasPrompt(passPromptText);
=======
                // in certain cases the prompt may have additional text explaining the hidden zone rule
                const passPromptText = `Trigger the effect '${abilityText}' on target '${target.title}' or pass`;
                const passPromptTextForHiddenZone = passPromptText + ' (because you are choosing from a hidden zone you may choose nothing)';

                result.pass = player.hasPrompt(passPromptText) || player.hasPrompt(passPromptTextForHiddenZone);
>>>>>>> bb11dce7

                if (result.pass) {
                    result.message = `Expected ${player.name} not to have pass prompt '${passPromptText}' but it did.`;
                } else {
                    result.message = `Expected ${player.name} to have pass prompt '${passPromptText}' but it has prompt:\n${generatePromptHelpMessage(player)}`;
                }

                return result;
            }
        };
    },
    toBeInBottomOfDeck: function () {
        return {
            compare: function (card, player, numCards) {
                checkNullCard(card);
                var result = {};
                const deck = player.deck;
                const L = deck.length;
                result.pass = L >= numCards;
                if (result.pass) {
                    result.pass = card.zoneName === 'deck';
                    if (!result.pass) {
                        result.message = `Expected ${card.title} to be in the deck.`;
                    } else {
                        var onBottom = false;
                        for (let i = 1; i <= numCards; i++) {
                            if (deck[L - i] === card) {
                                onBottom = true;
                                break;
                            }
                        }
                        result.pass = onBottom;
                        if (!onBottom) {
                            result.message = `Expected ${card.title} to be on the bottom of the deck.`;
                        }
                    }
                } else {
                    result.message = 'Deck is smaller than parameter numCards';
                }
                return result;
            }
        };
    },
    toAllBeInBottomOfDeck: function () {
        return {
            compare: function (cards, player, numCards) {
                checkNullCard(cards);
                var result = {};
                const deck = player.deck;
                const L = deck.length;
                result.pass = L >= numCards;
                if (result.pass) {
                    var notInDeck = [];
                    var notOnBottom = [];
                    for (let card of cards) {
                        thisCardPass = card.zoneName === 'deck';
                        if (!thisCardPass) {
                            result.pass = thisCardPass;
                            notInDeck.push(card.title);
                        } else {
                            var onBottom = false;
                            for (let i = 1; i <= numCards; i++) {
                                if (deck[L - i] === card) {
                                    onBottom = true;
                                    break;
                                }
                            }
                            thisCardPass = onBottom;
                            if (!onBottom) {
                                result.pass = onBottom;
                                notOnBottom.push(card.title);
                            }
                        }
                    }

                    if (!result.pass) {
                        result.message = '';
                        if (notInDeck.length > 0) {
                            result.message += `Expected ${notInDeck.join(', ')} to be in the deck.`;
                        }
                        if (notOnBottom.length > 0) {
                            result.message += ` Expected ${notOnBottom.join(', ')} to be on the bottom of the deck`;
                        }
                    }
                } else {
                    result.message = 'Deck is smaller than parameter numCards';
                }
                return result;
            }
        };
    },
    toBeInZone: function () {
        return {
            compare: function (card, zone, player = null) {
                if (typeof card === 'string') {
                    throw new TestSetupError('This expectation requires a card object, not a name');
                }
                if (zone === 'capture') {
                    throw new TestSetupError('Do not use toBeInZone to check for capture zone, use to toBeCapturedBy instead');
                }
                let result = {};

                const zoneOwningPlayer = player || card.controller;

                const correctProperty = card.zoneName === zone;
                const correctPile = zoneOwningPlayer.getCardsInZone(zone).includes(card);

                if (correctProperty !== correctPile) {
                    result.pass = false;
                    result.message = `Card ${card.internalName} has inconsistent zone state, card.zoneName is '${card.zoneName}' but it is not in the corresponding pile for ${zoneOwningPlayer.name}'`;
                    return result;
                }

                result.pass = correctProperty && correctPile;

                if (result.pass) {
                    result.message = `Expected ${card.internalName} not to be in zone '${zone}' but it is`;
                } else {
                    result.message = `Expected ${card.internalName} to be in zone '${zone}' but it is in zone '${card.zoneName}'`;
                }

                return result;
            }
        };
    },
    toBeCapturedBy: function () {
        return {
            compare: function (card, captor) {
                if (typeof card === 'string' || typeof captor === 'string') {
                    throw new TestSetupError('This expectation requires a card object, not a name');
                }
                let result = {};

                if (card.zoneName !== 'capture') {
                    result.pass = false;
                    result.message = `Card ${card.internalName} has inconsistent zone state, card.zoneName is '${card.zoneName}' but it is not in the corresponding capture zone for ${captor.internalName}'`;
                    return result;
                }

                const correctPile = captor.captureZone;

                result.pass = captor.captureZone.hasCard(card);

                if (result.pass) {
                    result.message = `Expected ${card.internalName} not to be captured by ${captor.internalName} but it is`;
                } else {
                    result.message = `Expected ${card.internalName} to be captured by ${captor.internalName} but it is in zone '${card.zone}'`;
                }

                return result;
            }
        };
    },
    toHaveExactUpgradeNames: function () {
        return {
            compare: function (card, upgradeNames) {
                let result = {};

                if (!card.upgrades) {
                    throw new TestSetupError(`Card ${card.internalName} does not have an upgrades property`);
                }
                if (!Array.isArray(upgradeNames)) {
                    throw new TestSetupError(`Parameter upgradeNames is not an array: ${upgradeNames}`);
                }

                const actualUpgradeNames = card.upgrades.map((upgrade) => upgrade.internalName);

                const expectedUpgradeNames = [...upgradeNames];

                result.pass = stringArraysEqual(actualUpgradeNames, expectedUpgradeNames);

                if (result.pass) {
                    result.message = `Expected ${card.internalName} not to have this exact set of upgrades but it does: ${expectedUpgradeNames.join(', ')}`;
                } else {
                    result.message = `Expected ${card.internalName} to have this exact set of upgrades: '${expectedUpgradeNames.join(', ')}' but it has: '${actualUpgradeNames.join(', ')}'`;
                }

                return result;
            }
        };
    },
    // TODO: could add a field to expect enabled or disabled per button
    toHaveExactPromptButtons: function () {
        return {
            compare: function (player, buttons) {
                let result = {};

                if (!Array.isArray(buttons)) {
                    throw new TestSetupError(`Parameter 'buttons' is not an array: ${buttons}`);
                }

                const actualButtons = player.currentPrompt().buttons.map((button) => button.text);

                const expectedButtons = [...buttons];

                result.pass = stringArraysEqual(actualButtons, expectedButtons);

                if (result.pass) {
                    result.message = `Expected ${player.name} not to have this exact set of buttons but it does: ${expectedButtons.join(', ')}`;
                } else {
                    result.message = `Expected ${player.name} to have this exact set of buttons: '${expectedButtons.join(', ')}'`;
                }

                result.message += `\n\n${generatePromptHelpMessage(player)}`;

                return result;
            }
        };
    },
    toHaveExactDropdownListOptions: function () {
        return {
            compare: function (player, expectedOptions) {
                let result = {};

                if (!Array.isArray(expectedOptions)) {
                    throw new TestSetupError(`Parameter 'options' is not an array: ${expectedOptions}`);
                }

                const actualOptions = player.currentPrompt().dropdownListOptions;

                result.pass = stringArraysEqual(actualOptions, expectedOptions);

                if (result.pass) {
                    result.message = `Expected ${player.name} not to have this exact list of options but it does: '${Util.createStringForOptions(expectedOptions)}'`;
                } else {
                    result.message = `Expected ${player.name} to have this exact list of options: '${Util.createStringForOptions(expectedOptions)}'`;
                }

                result.message += `\n\n${generatePromptHelpMessage(player)}`;

                return result;
            }
        };
    }
};

function generatePromptHelpMessage(player) {
    return `Current prompt for ${player.name}:\n${formatPrompt(player.currentPrompt(), player.currentActionTargets)}`;
}

function validatePlayerOptions(playerOptions, playerName, startPhase) {
    // list of approved property names
    const noneSetupPhase = [
        'hasInitiative',
        'resources',
        'groundArena',
        'spaceArena',
        'hand',
        'discard',
        'leader',
        'base',
        'deck',
        'resource',
    ];
    // list of approved property names for setup phase
    const setupPhase = [
        'leader',
        'deck'
    ];

    // Check for unknown properties
    for (const prop of Object.keys(playerOptions)) {
        if (!noneSetupPhase.includes(prop) && startPhase !== 'setup') {
            throw new Error(`${playerName} has an unknown property '${prop}'`);
        } else if (!setupPhase.includes(prop) && startPhase === 'setup') {
            throw new Error(`${playerName} has an unknown property '${prop}'`);
        }
    }
}

beforeEach(function () {
    jasmine.addMatchers(customMatchers);
});

global.integration = function (definitions) {
    describe('- integration -', function () {
        /**
         * @type {SwuTestContextRef}
         */
        const contextRef = {
            context: null, setupTest: function (options) {
                this.context.setupTest(options);
            }
        };
        beforeEach(function () {
            const newContext = {};
            contextRef.context = newContext;
            this.flow = newContext.flow = new GameFlowWrapper();

            this.game = newContext.game = this.flow.game;
            this.player1Object = newContext.player1Object = this.game.getPlayerByName('player1');
            this.player2Object = newContext.player2Object = this.game.getPlayerByName('player2');
            this.player1 = newContext.player1 = this.flow.player1;
            this.player2 = newContext.player2 = this.flow.player2;

            ProxiedGameFlowWrapperMethods.forEach((method) => {
                this[method] = newContext[method] = (...args) => this.flow[method].apply(this.flow, args);
            });

            this.buildDeck = newContext.buildDeck = function (faction, cards) {
                return deckBuilder.buildDeck(faction, cards);
            };

            /**
             * Factory method. Creates a new simulation of a game.
             * @param {Object} [options = {}] - specifies the state of the game
             */
            this.setupTest = newContext.setupTest = function (options = {}) {
                // Set defaults
                if (!options.player1) {
                    options.player1 = {};
                }
                if (!options.player2) {
                    options.player2 = {};
                }

                // validate supplied parameters
                validatePlayerOptions(options.player1, 'player1', options.phase);
                validatePlayerOptions(options.player2, 'player2', options.phase);

                this.game.gameMode = GameMode.Premier;

                if (options.player1.hasInitiative) {
                    this.game.initiativePlayer = this.player1Object;
                } else if (options.player2.hasInitiative) {
                    this.game.initiativePlayer = this.player2Object;
                }

                // pass decklists to players. they are initialized into real card objects in the startGame() call
                const [deck1, namedCards1] = deckBuilder.customDeck(1, options.player1, options.phase);
                const [deck2, namedCards2] = deckBuilder.customDeck(2, options.player2, options.phase);

                this.player1.selectDeck(deck1);
                this.player2.selectDeck(deck2);

                // pass the data for token cards to the game so it can generate them
                this.game.initialiseTokens(deckBuilder.getTokenData());

                // each player object will convert the card names to real cards on start
                this.startGame();

                if (options.phase !== 'setup') {
                    this.player1.player.promptedActionWindows[options.phase] = true;
                    this.player2.player.promptedActionWindows[options.phase] = true;

                    // Advance the phases to the specified
                    this.advancePhases(options.phase);
                } else {
                    // Set action window prompt
                    this.player1.player.promptedActionWindows['action'] = true;
                    this.player2.player.promptedActionWindows['action'] = true;
                }

                // return all zone cards to deck and then set them below
                this.player1.moveAllNonBaseZonesToRemoved();
                this.player2.moveAllNonBaseZonesToRemoved();


                if (options.phase !== 'setup') {
                    // Resources
                    this.player1.setResourceCards(options.player1.resources, ['outsideTheGame']);
                    this.player2.setResourceCards(options.player2.resources, ['outsideTheGame']);

                    // Arenas
                    this.player1.setGroundArenaUnits(options.player1.groundArena, ['outsideTheGame']);
                    this.player2.setGroundArenaUnits(options.player2.groundArena, ['outsideTheGame']);
                    this.player1.setSpaceArenaUnits(options.player1.spaceArena, ['outsideTheGame']);
                    this.player2.setSpaceArenaUnits(options.player2.spaceArena, ['outsideTheGame']);

                    // Hand + discard
                    this.player1.setHand(options.player1.hand, ['outsideTheGame']);
                    this.player2.setHand(options.player2.hand, ['outsideTheGame']);
                    this.player1.setDiscard(options.player1.discard, ['outsideTheGame']);
                    this.player2.setDiscard(options.player2.discard, ['outsideTheGame']);

                    // Set Leader state (deployed, exhausted, etc.)
                    this.player1.setLeaderStatus(options.player1.leader);
                    this.player2.setLeaderStatus(options.player2.leader);
                }

                // Set Base damage
                this.player1.setBaseStatus(options.player1.base);
                this.player2.setBaseStatus(options.player2.base);

                // Deck
                this.player1.setDeck(options.player1.deck, ['outsideTheGame']);
                this.player2.setDeck(options.player2.deck, ['outsideTheGame']);

                // add named cards to this for easy reference (allows us to do "this.<cardName>")
                // note that if cards map to the same property name (i.e., same title), then they won't be added
                const cardNamesAsProperties = Util.convertNonDuplicateCardNamesToProperties(
                    [this.player1, this.player2],
                    [namedCards1, namedCards2]
                );
                this.cardPropertyNames = newContext.cardPropertyNames = [];
                cardNamesAsProperties.forEach((card) => {
                    this[card.propertyName] = newContext[card.propertyName] = card.cardObj;
                    this.cardPropertyNames.push(card.propertyName);
                });

                this.p1Base = newContext.p1Base = this.player1.base;
                this.p1Leader = newContext.p1Leader = this.player1.leader;
                this.p2Base = newContext.p2Base = this.player2.base;
                this.p2Leader = newContext.p2Leader = this.player2.leader;

                this.game.resolveGameState(true);
            };
        });

        definitions(contextRef);
    });
};<|MERGE_RESOLUTION|>--- conflicted
+++ resolved
@@ -565,16 +565,11 @@
                     throw new TestSetupError('toHavePassSingleTargetPrompt requires the target and abilityText parameters');
                 }
 
-<<<<<<< HEAD
-                const passPromptText = `Trigger the effect '${abilityText}' on target '${target.title}' or pass`;
-                result.pass = player.hasPrompt(passPromptText);
-=======
                 // in certain cases the prompt may have additional text explaining the hidden zone rule
                 const passPromptText = `Trigger the effect '${abilityText}' on target '${target.title}' or pass`;
                 const passPromptTextForHiddenZone = passPromptText + ' (because you are choosing from a hidden zone you may choose nothing)';
 
                 result.pass = player.hasPrompt(passPromptText) || player.hasPrompt(passPromptTextForHiddenZone);
->>>>>>> bb11dce7
 
                 if (result.pass) {
                     result.message = `Expected ${player.name} not to have pass prompt '${passPromptText}' but it did.`;
