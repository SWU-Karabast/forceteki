--- conflicted
+++ resolved
@@ -919,14 +919,12 @@
                     this.game.initiativePlayer = this.player2Object;
                 }
 
-<<<<<<< HEAD
                 const player1OwnedCards = deckBuilder.getOwnedCards(1, options.player1, options.player2);
                 const player2OwnedCards = deckBuilder.getOwnedCards(2, options.player2, options.player1);
-=======
+
                 const autoSingleTarget = !!options.autoSingleTarget;
                 this.player1Object.autoSingleTarget = autoSingleTarget;
                 this.player2Object.autoSingleTarget = autoSingleTarget;
->>>>>>> eabe3d67
 
                 // pass decklists to players. they are initialized into real card objects in the startGame() call
                 const [deck1, namedCards1, resources1, drawDeck1] = deckBuilder.customDeck(1, player1OwnedCards, options.phase);
