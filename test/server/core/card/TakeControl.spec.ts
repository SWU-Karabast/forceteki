--- conflicted
+++ resolved
@@ -6,40 +6,15 @@
                     phase: 'action',
                     player1: {
                         hand: ['waylay'],
-<<<<<<< HEAD
                         groundArena: [{ card: 'lom-pyke#dealer-in-truths', damage: 1, exhausted: true, upgrades: [{ card: 'academy-training', owner: 'player2' }], owner: 'player2' }],
                         leader: { card: 'emperor-palpatine#galactic-ruler', deployed: true },
                     },
                     player2: {
                         groundArena: ['wampa', 'atat-suppressor'],
-                        hand: ['strike-true', 'vanquish'],
-=======
-                        groundArena: ['battlefield-marine'],
-                        leader: { card: 'emperor-palpatine#galactic-ruler', exhausted: true },
-                    },
-                    player2: {
-                        groundArena: [
-                            { card: 'lom-pyke#dealer-in-truths', damage: 1, exhausted: true, upgrades: ['academy-training'] },
-                            'wampa', 'atat-suppressor'
-                        ],
                         hand: ['strike-true', 'vanquish', 'take-captive'],
->>>>>>> f235168e
                         leader: 'finn#this-is-a-rescue'
                     }
                 });
-
-                const { context } = contextRef;
-<<<<<<< HEAD
-=======
-
-                // Lom Pyke captures Battlefield Marine to confirm that captured units remain captured
-                context.player1.passAction();
-                context.player2.clickCard(context.takeCaptive);
-                context.player2.clickCard(context.lomPyke);
-
-                // flip Palpatine to take control of Lom Pyke
-                context.player1.clickCard(context.emperorPalpatine);
->>>>>>> f235168e
             });
 
             it('it should keep all state', function () {
@@ -51,14 +26,7 @@
                 expect(context.lomPyke.exhausted).toBeTrue();
                 expect(context.lomPyke.damage).toBe(1);
 
-<<<<<<< HEAD
-                context.player1.passAction();
-=======
-                // check capture status
-                expect(context.lomPyke.capturedUnits.length).toBe(1);
-                expect(context.lomPyke.capturedUnits[0]).toBe(context.battlefieldMarine);
-                expect(context.battlefieldMarine).toBeCapturedBy(context.lomPyke);
->>>>>>> f235168e
+                context.player1.passAction();
 
                 // activate Finn, then Academy Training is automatically targeted since it is still friendly
                 context.player2.setResourceCount(3);
@@ -125,6 +93,49 @@
                 context.player1.clickCard(context.waylay);
                 context.player1.clickCard(context.lomPyke);
                 expect(context.lomPyke).toBeInZone('hand', context.player2);
+            });
+        });
+
+        describe('When a player takes control of a unit in the arena', function() {
+            beforeEach(function () {
+                contextRef.setupTest({
+                    phase: 'action',
+                    player1: {
+                        hand: ['waylay'],
+                        groundArena: ['battlefield-marine'],
+                        leader: { card: 'emperor-palpatine#galactic-ruler', exhausted: true },
+                    },
+                    player2: {
+                        groundArena: ['wampa', 'atat-suppressor', { card: 'lom-pyke#dealer-in-truths', damage: 1, exhausted: true, upgrades: ['academy-training'] }],
+                        hand: ['strike-true', 'vanquish', 'take-captive'],
+                        leader: 'finn#this-is-a-rescue'
+                    }
+                });
+
+                const { context } = contextRef;
+
+                // Lom Pyke captures Battlefield Marine to confirm that captured units remain captured
+                context.player1.passAction();
+                context.player2.clickCard(context.takeCaptive);
+                context.player2.clickCard(context.lomPyke);
+
+                // flip Palpatine to take control of Lom Pyke
+                context.player1.clickCard(context.emperorPalpatine);
+            });
+
+            it('it should keep captured cards', function () {
+                const { context } = contextRef;
+
+                expect(context.lomPyke.controller).toBe(context.player1Object);
+                expect(context.lomPyke).toHaveExactUpgradeNames(['academy-training']);
+                expect(context.academyTraining.controller).toBe(context.player2Object);
+                expect(context.lomPyke.exhausted).toBeTrue();
+                expect(context.lomPyke.damage).toBe(1);
+
+                // check capture status
+                expect(context.lomPyke.capturedUnits.length).toBe(1);
+                expect(context.lomPyke.capturedUnits[0]).toBe(context.battlefieldMarine);
+                expect(context.battlefieldMarine).toBeCapturedBy(context.lomPyke);
             });
         });
 
