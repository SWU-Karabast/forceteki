describe('Upgrade cards', function() {
    integration(function() {
        describe('When an upgrade is attached', function() {
            beforeEach(function () {
                this.setupTest({
                    phase: 'action',
                    player1: {
                        hand: ['foundling'],
                        groundArena: [{ card: 'wampa', upgrades: ['academy-training'] }],
                        spaceArena: [{ card: 'tieln-fighter', upgrades: ['entrenched'] }]
                    },
                    player2: {
                        spaceArena: ['bright-hope#the-last-transport'],
                        hand: ['confiscate']
                    }
                });
            });


            it('it should stack bonuses with other applied upgrades', function () {
                this.player1.clickCard(this.foundling);
                expect(this.player1).toBeAbleToSelectExactly([this.wampa, this.tielnFighter, this.brightHope]);
                this.player1.clickCard(this.wampa);

                expect(this.wampa.upgrades).toContain(this.academyTraining);
                expect(this.wampa.upgrades).toContain(this.foundling);
                expect(this.wampa.upgrades.length).toBe(2);
                expect(this.wampa.getPower()).toBe(7);
                expect(this.wampa.getHp()).toBe(8);
            });

            it('its stat bonuses should be correctly applied during combat', function () {
                this.player1.clickCard(this.tielnFighter);
                expect(this.brightHope.damage).toBe(5);
                expect(this.tielnFighter.damage).toBe(2);
            });

            it('and the owner is defeated, the upgrade should also be defeated', function () {
                this.tielnFighter.damage = 3;

                this.player1.clickCard(this.tielnFighter);

                expect(this.brightHope.damage).toBe(5);
                expect(this.tielnFighter).toBeInLocation('discard');
                expect(this.entrenched).toBeInLocation('discard');
            });

            it('and is giving an hp boost keeping the attached unit alive, the attached unit should be defeated when the upgrade is defeated', function () {
                this.tielnFighter.damage = 2;
                this.player1.passAction();

                this.player2.clickCard(this.confiscate);
                this.player2.clickCard(this.entrenched);
                expect(this.entrenched).toBeInLocation('discard');
                expect(this.tielnFighter).toBeInLocation('discard');
            });
        });

        describe('When an upgrade is attached to a leader', function() {
            beforeEach(function () {
                this.setupTest({
                    phase: 'action',
                    player1: {
                        leader: { card: 'boba-fett#daimyo', deployed: true, upgrades: ['academy-training'] }
                    },
                    player2: {
                        groundArena: ['atat-suppressor']
                    }
                });
            });

            it('its stat bonuses should be correctly applied during combat', function () {
                this.player1.clickCard(this.bobaFett);
                this.player1.clickCard(this.atatSuppressor);
                expect(this.bobaFett).toBeInLocation('ground arena');
                expect(this.bobaFett.damage).toBe(8);
                expect(this.atatSuppressor.damage).toBe(6);
            });
        });

        describe('When an upgrade is attached,', function() {
            beforeEach(function () {
                this.setupTest({
                    phase: 'action',
                    player1: {
                        spaceArena: [{ card: 'tieln-fighter', upgrades: ['entrenched'] }]
                    },
                    player2: {
                        groundArena: ['supreme-leader-snoke#shadow-ruler'],
                        hand: ['confiscate']
                    }
                });
            });

            it('its stat bonuses should be correctly applied on top of constant effects modifying stats', function () {
                expect(this.tielnFighter.getPower()).toBe(3);
                expect(this.tielnFighter.getHp()).toBe(2);
            });

            it('and is giving an hp boost keeping the attached unit alive against stat modifying effects, the attached unit should be defeated when the upgrade is defeated', function () {
                this.player1.passAction();

                this.player2.clickCard(this.confiscate);
                expect(this.entrenched).toBeInLocation('discard');
                expect(this.tielnFighter).toBeInLocation('discard');
            });
        });

<<<<<<< HEAD
        describe('When an upgrade is attached,', function() {
=======
        describe('When an upgrade is attached', function() {
>>>>>>> 965dae3d
            beforeEach(function () {
                this.setupTest({
                    phase: 'action',
                    player1: {
<<<<<<< HEAD
                        hand: ['waylay'],
                        groundArena: ['pyke-sentinel'],
                    },
                    player2: {
                        hand: ['entrenched'],
                        groundArena: ['wampa'],
                    }
                });
            });

            it('and a unit is returned to its owner\'s hand, the upgrade should be in the upgrade\'s owner\'s hand', function () {
                this.player1.passAction();
                this.player2.clickCard('entrenched'); // Providing ownership
                this.player2.clickCard(this.pykeSentinel);

                this.player1.clickCard('waylay');
                expect(this.player1).toBeAbleToSelectExactly([this.wampa, this.pykeSentinel]);
                this.player1.clickCard(this.pykeSentinel);

                expect(this.pykeSentinel).toBeInLocation('hand', this.player1);
                expect(this.entrenched).toBeInLocation('discard', this.player2);
=======
                        groundArena: [{ card: 'first-legion-snowtrooper', upgrades: ['experience'] }],
                    },
                    player2: {
                        groundArena: [{ card: 'death-trooper', damage: 1 }],
                        base: { card: 'dagobah-swamp', damage: 5 }
                    }
                });
            });

            it('its stat bonuses should be correctly applied on top of overwhelm and +2/+0 from Snowtrooper ability when attacking.', function () {
                // actions
                this.player1.clickCard(this.firstLegionSnowtrooper);
                expect(this.firstLegionSnowtrooper.getPower()).toBe(3);
                this.player1.clickCard(this.deathTrooper);

                // check board state
                expect(this.firstLegionSnowtrooper.exhausted).toBe(true);
                expect(this.firstLegionSnowtrooper.damage).toBe(3);
                expect(this.p2Base.damage).toBe(8);
                expect(this.player2).toBeActivePlayer();
>>>>>>> 965dae3d
            });
        });
    });
});<|MERGE_RESOLUTION|>--- conflicted
+++ resolved
@@ -106,46 +106,21 @@
             });
         });
 
-<<<<<<< HEAD
-        describe('When an upgrade is attached,', function() {
-=======
         describe('When an upgrade is attached', function() {
->>>>>>> 965dae3d
+
             beforeEach(function () {
                 this.setupTest({
                     phase: 'action',
                     player1: {
-<<<<<<< HEAD
-                        hand: ['waylay'],
-                        groundArena: ['pyke-sentinel'],
+                      hand: ['waylay'],
+                      groundArena: [{ card: 'first-legion-snowtrooper', upgrades: ['experience'] }, 'pyke-sentinel'],
                     },
                     player2: {
                         hand: ['entrenched'],
-                        groundArena: ['wampa'],
-                    }
-                });
-            });
-
-            it('and a unit is returned to its owner\'s hand, the upgrade should be in the upgrade\'s owner\'s hand', function () {
-                this.player1.passAction();
-                this.player2.clickCard('entrenched'); // Providing ownership
-                this.player2.clickCard(this.pykeSentinel);
-
-                this.player1.clickCard('waylay');
-                expect(this.player1).toBeAbleToSelectExactly([this.wampa, this.pykeSentinel]);
-                this.player1.clickCard(this.pykeSentinel);
-
-                expect(this.pykeSentinel).toBeInLocation('hand', this.player1);
-                expect(this.entrenched).toBeInLocation('discard', this.player2);
-=======
-                        groundArena: [{ card: 'first-legion-snowtrooper', upgrades: ['experience'] }],
-                    },
-                    player2: {
-                        groundArena: [{ card: 'death-trooper', damage: 1 }],
+                        groundArena: [{ card: 'death-trooper', damage: 1 }, 'wampa'],
                         base: { card: 'dagobah-swamp', damage: 5 }
                     }
                 });
-            });
 
             it('its stat bonuses should be correctly applied on top of overwhelm and +2/+0 from Snowtrooper ability when attacking.', function () {
                 // actions
@@ -158,7 +133,19 @@
                 expect(this.firstLegionSnowtrooper.damage).toBe(3);
                 expect(this.p2Base.damage).toBe(8);
                 expect(this.player2).toBeActivePlayer();
->>>>>>> 965dae3d
+            });
+  
+            it('and a unit is returned to its owner\'s hand, the upgrade should be in the upgrade\'s owner\'s hand', function () {
+                this.player1.passAction();
+                this.player2.clickCard('entrenched'); // Providing ownership
+                this.player2.clickCard(this.pykeSentinel);
+
+                this.player1.clickCard('waylay');
+                expect(this.player1).toBeAbleToSelectExactly([this.wampa, this.pykeSentinel]);
+                this.player1.clickCard(this.pykeSentinel);
+
+                expect(this.pykeSentinel).toBeInLocation('hand', this.player1);
+                expect(this.entrenched).toBeInLocation('discard', this.player2);
             });
         });
     });
