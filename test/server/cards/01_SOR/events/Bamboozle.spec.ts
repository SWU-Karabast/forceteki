--- conflicted
+++ resolved
@@ -89,16 +89,6 @@
 
             reset();
 
-<<<<<<< HEAD
-            // There are no cards left to discard
-            context.player1.clickCard(context.bamboozle);
-
-            // Auto plays for 2 cost as nothing to discard
-            context.player1.clickCard(context.battlefieldMarine);
-            expect(context.player2).toBeActivePlayer();
-
-            // Full cost of bamboozle (+2)
-=======
             // alternate play mode should no longer be available since no cunning card in hand
             context.player1.clickCard(context.bamboozle);
             expect(context.player1).toBeAbleToSelectExactly([context.battlefieldMarine, context.greenSquadronAwing, context.sawGerrera]);
@@ -107,7 +97,6 @@
             expect(context.bamboozle).toBeInZone('discard');
             expect(context.player2).toBeActivePlayer();
             expect(context.p1Base.damage).toBe(2);
->>>>>>> 1c159375
             expect(context.player1.exhaustedResourceCount).toBe(4);
         });
 
