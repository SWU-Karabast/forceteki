--- conflicted
+++ resolved
@@ -64,11 +64,7 @@
             it('negates aspect penalties on the first clone played', function () {
                 const { context } = contextRef;
 
-<<<<<<< HEAD
                 // shore trooper first -- should be +2 aspect penalty for 4
-=======
-                // shore trooper first -- should be 4 due to aspect penalties
->>>>>>> 5c7159d9
                 context.player1.clickCard(context.seasonedShoretrooper);
                 expect(context.player1.exhaustedResourceCount).toBe(4);
 
@@ -78,13 +74,7 @@
                 context.player1.clickCard(context.crosshair);
                 expect(context.player1.exhaustedResourceCount).toBe(8);
 
-                context.player2.passAction();
-
-<<<<<<< HEAD
                 // This should cost +2 aspect penalty for 4
-=======
-                // This should cost 4 due to aspect penalties
->>>>>>> 5c7159d9
                 context.player1.clickCard(context.wolffe);
                 expect(context.player1.exhaustedResourceCount).toBe(12);
             });
