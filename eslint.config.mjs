import jasmine from "eslint-plugin-jasmine";
import globals from "globals";
import eslint from '@eslint/js';
import tseslint from 'typescript-eslint';
import stylistic from '@stylistic/eslint-plugin';
import eslintPluginImportX from 'eslint-plugin-import-x';
import tsParser from '@typescript-eslint/parser';
import unusedImports from "eslint-plugin-unused-imports";

export default tseslint.config(
    {
        ignores: ["build/**", "legacy_jigoku/**", "node_modules/**"],
    },
    {
        files: ["**/*.js", "**/*.ts"],
        ...jasmine.configs.recommended,
        ...eslint.configs.recommended,
        ...eslintPluginImportX.flatConfigs.recommended,
        ...eslintPluginImportX.flatConfigs.typescript,
        extends: [
            stylistic.configs['all-flat']
        ],
        plugins: {
            jasmine,
            '@stylistic': stylistic,
            "unused-imports": unusedImports,
            'import-x': eslintPluginImportX
        },

        languageOptions: {
            globals: {
                ...globals.node,
                ...globals.jasmine,
            },

            ecmaVersion: 2020,
            sourceType: "commonjs",
        },

        rules: {
            "jasmine/no-spec-dupes": 0,
            "jasmine/no-suite-dupes": 0,
            "jasmine/missing-expect": 1,
            "jasmine/new-line-before-expect": 0,
            "jasmine/prefer-toHaveBeenCalledWith": 0,
            "jasmine/new-line-between-declarations": 2,

            "import-x/newline-after-import": ["error"],

            "@stylistic/spaced-comment": ["error", "always"],
            "@stylistic/function-call-spacing": ["error", "never"],
            "@stylistic/padded-blocks": ["error", "never"],
            "@stylistic/object-curly-spacing": ["error", "always"],
            "@stylistic/function-paren-newline": ["off"],
            "@stylistic/function-call-argument-newline": ["off"],
            "@stylistic/object-property-newline": ["off"],
            "@stylistic/space-before-function-paren": ["off"],
            "@stylistic/lines-between-class-members": ["error", "always", { "exceptAfterSingleLine": true }],
            "@stylistic/quote-props": ["error", "as-needed"],
            "@stylistic/array-element-newline": ["off"],
            "@stylistic/multiline-ternary": ["off"],
            "@stylistic/array-bracket-newline": ["off"],
            "@stylistic/implicit-arrow-linebreak": ["off"],
            "@stylistic/no-multi-spaces": ["error", { "ignoreEOLComments": true }],
            "@stylistic/multiline-comment-style": ["off"],
            "@stylistic/dot-location": ["error", "property"],
            "@stylistic/no-extra-parens": ["off"],
            "@stylistic/comma-dangle": ["error", "only-multiline"],
            "@stylistic/eol-last": ["off"],
            "@stylistic/quotes": ["error", "single"],
            "@stylistic/indent": ["error", 4, {
                "SwitchCase": 1,
            }],
            "@stylistic/lines-around-comment": ["error", {
                "beforeBlockComment": true,
                "afterBlockComment": false,
                "beforeLineComment": false,
                "afterLineComment": false,
                "allowBlockStart": true,
                "allowBlockEnd": true,
                "allowObjectStart": true,
                "allowObjectEnd": true,
                "allowArrayStart": true,
                "allowArrayEnd": true,
                "allowClassStart": true,
                "allowClassEnd": true,
            }],

            "global-strict": 0,
            "brace-style": ["error", "1tbs"],
            "no-sparse-arrays": ["warn"],
            eqeqeq: ["error", "always", { "null": "ignore" }],
            "no-else-return": ["error"],
            "no-extra-bind": ["error"],
            curly: ["error", "all"],
            "no-invalid-this": ["error"],
            "no-useless-escape": ["warn"],
            "no-useless-concat": ["warn"],
            "no-useless-constructor": ["warn"],
            "array-bracket-spacing": ["error", "never"],

            // uncomment for checking import cycles (too slow to leave on all the time)
            // "import-x/no-cycle": ["error"],

            "no-unused-vars": "off", // or "@typescript-eslint/no-unused-vars": "off",
            "unused-imports/no-unused-imports": "error",
            "unused-imports/no-unused-vars": [
                "warn",
                {
                    "vars": "all",
                    "varsIgnorePattern": "^_",
                    "args": "after-used",
                    "argsIgnorePattern": "^_",
                },
            ]
        },
    },
    {
        files: ["**/*.ts"],
        ignores: ["test/**"],
        extends: [
            ...tseslint.configs.strict,
            ...tseslint.configs.stylistic,
        ],
<<<<<<< HEAD
        languageOptions: {
            // uncomment for checking import cycles (too slow to leave on all the time)
            // parser: tsParser,
            // sourceType: 'module'
            
            parserOptions: {
              projectService: true
            }
        },
=======
        // uncomment for checking import cycles (too slow to leave on all the time)
        // languageOptions: {
        //     parser: tsParser,
        //     sourceType: 'module',
        //     parserOptions: {
        //       projectService: true
        //     }
        // },
>>>>>>> 53e24efa
        rules: {
            "@typescript-eslint/no-unused-vars": ["error", {
                "vars": "local",
            }],
            "@typescript-eslint/no-explicit-any": ["warn"],
            "@typescript-eslint/no-inferrable-types": ["error", {
                "ignoreParameters": true
            }],
            "@typescript-eslint/consistent-type-assertions": ["error", {
                "assertionStyle": "as",
                "objectLiteralTypeAssertions": "never"
            }],
            "@typescript-eslint/ban-ts-comment": ["warn"],
            "@typescript-eslint/no-unused-vars": ["warn"],
            "@typescript-eslint/prefer-namespace-keyword": "off",
            "@typescript-eslint/explicit-member-accessibility": "error",
            "@typescript-eslint/no-namespace": "off",
            "@stylistic/type-annotation-spacing": ["error"],
            "@typescript-eslint/consistent-type-imports": "error",
<<<<<<< HEAD
            "@typescript-eslint/consistent-type-exports": "error",

            // uncomment for checking import cycles (too slow to leave on all the time)
            // "import-x/no-cycle": ["error"],
=======

            // uncomment for checking import cycles (too slow to leave on all the time)
            // "import-x/no-cycle": ["error"],
            // "@typescript-eslint/consistent-type-exports": "error",
>>>>>>> 53e24efa
        }
    },
    {
        files: ["test/**/*.ts"],
        extends: [
            ...tseslint.configs.strict,
            ...tseslint.configs.stylistic,
        ],
        rules: {
            "jasmine/no-spec-dupes": 0,
            "jasmine/no-suite-dupes": 0,
            "jasmine/missing-expect": 1,
            "jasmine/new-line-before-expect": 0,
            "jasmine/prefer-toHaveBeenCalledWith": 0,
            "jasmine/new-line-between-declarations": 2,

            "import-x/newline-after-import": ["error"],

            "@stylistic/spaced-comment": ["error", "always"],
            "@stylistic/function-call-spacing": ["error", "never"],
            "@stylistic/padded-blocks": ["error", "never"],
            "@stylistic/object-curly-spacing": ["error", "always"],
            "@stylistic/function-paren-newline": ["off"],
            "@stylistic/function-call-argument-newline": ["off"],
            "@stylistic/object-property-newline": ["off"],
            "@stylistic/space-before-function-paren": ["off"],
            "@stylistic/lines-between-class-members": ["error", "always", { "exceptAfterSingleLine": true }],
            "@stylistic/quote-props": ["error", "as-needed"],
            "@stylistic/array-element-newline": ["off"],
            "@stylistic/multiline-ternary": ["off"],
            "@stylistic/array-bracket-newline": ["off"],
            "@stylistic/implicit-arrow-linebreak": ["off"],
            "@stylistic/no-multi-spaces": ["error", { "ignoreEOLComments": true }],
            "@stylistic/multiline-comment-style": ["off"],
            "@stylistic/dot-location": ["error", "property"],
            "@stylistic/no-extra-parens": ["off"],
            "@stylistic/comma-dangle": ["error", "only-multiline"],
            "@stylistic/eol-last": ["off"],
            "@stylistic/quotes": ["error", "single"],
            "@stylistic/indent": ["error", 4, {
                "SwitchCase": 1,
            }],
            "@stylistic/lines-around-comment": ["error", {
                "beforeBlockComment": true,
                "afterBlockComment": false,
                "beforeLineComment": false,
                "afterLineComment": false,
                "allowBlockStart": true,
                "allowBlockEnd": true,
                "allowObjectStart": true,
                "allowObjectEnd": true,
                "allowArrayStart": true,
                "allowArrayEnd": true,
                "allowClassStart": true,
                "allowClassEnd": true,
            }],

            "global-strict": 0,
            "brace-style": ["error", "1tbs"],
            "no-sparse-arrays": ["warn"],
            eqeqeq: ["error", "always", { "null": "ignore" }],
            "no-else-return": ["error"],
            "no-extra-bind": ["error"],
            curly: ["error", "all"],
            "no-invalid-this": ["error"],
            "no-useless-escape": ["warn"],
            "no-useless-concat": ["warn"],
            "no-useless-constructor": ["warn"],
            "array-bracket-spacing": ["error", "never"],
            "@typescript-eslint/no-unused-vars": ["error", {
                "vars": "local",
            }],
            "@typescript-eslint/no-explicit-any": ["warn"],
            "@typescript-eslint/no-inferrable-types": ["error", {
                "ignoreParameters": true
            }],
            "@typescript-eslint/consistent-type-assertions": ["error", {
                "assertionStyle": "as",
                "objectLiteralTypeAssertions": "never"
            }],
            "@typescript-eslint/ban-ts-comment": ["warn"],
            "@typescript-eslint/no-unused-vars": ["warn"],
            "@typescript-eslint/prefer-namespace-keyword": "off",
            "@typescript-eslint/explicit-member-accessibility": "error",
            "@typescript-eslint/no-namespace": "off"
        }
    }
);<|MERGE_RESOLUTION|>--- conflicted
+++ resolved
@@ -122,17 +122,6 @@
             ...tseslint.configs.strict,
             ...tseslint.configs.stylistic,
         ],
-<<<<<<< HEAD
-        languageOptions: {
-            // uncomment for checking import cycles (too slow to leave on all the time)
-            // parser: tsParser,
-            // sourceType: 'module'
-            
-            parserOptions: {
-              projectService: true
-            }
-        },
-=======
         // uncomment for checking import cycles (too slow to leave on all the time)
         // languageOptions: {
         //     parser: tsParser,
@@ -141,7 +130,6 @@
         //       projectService: true
         //     }
         // },
->>>>>>> 53e24efa
         rules: {
             "@typescript-eslint/no-unused-vars": ["error", {
                 "vars": "local",
@@ -161,17 +149,10 @@
             "@typescript-eslint/no-namespace": "off",
             "@stylistic/type-annotation-spacing": ["error"],
             "@typescript-eslint/consistent-type-imports": "error",
-<<<<<<< HEAD
-            "@typescript-eslint/consistent-type-exports": "error",
-
-            // uncomment for checking import cycles (too slow to leave on all the time)
-            // "import-x/no-cycle": ["error"],
-=======
 
             // uncomment for checking import cycles (too slow to leave on all the time)
             // "import-x/no-cycle": ["error"],
             // "@typescript-eslint/consistent-type-exports": "error",
->>>>>>> 53e24efa
         }
     },
     {
