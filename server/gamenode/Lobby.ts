import Game from '../game/core/Game';
import { v4 as uuid } from 'uuid';
import type Socket from '../socket';
import * as Contract from '../game/core/utils/Contract';
import fs from 'fs';
import path from 'path';
import { logger } from '../logger';
import { GameChat } from '../game/core/chat/GameChat';
import type { User } from '../utils/user/User';
import type { IUser } from '../Settings';
import { getUserWithDefaultsSet } from '../Settings';
import type { CardDataGetter } from '../utils/cardData/CardDataGetter';
import { Deck } from '../utils/deck/Deck';
import type { DeckValidator } from '../utils/deck/DeckValidator';
import type { SwuGameFormat } from '../SwuGameFormat';
import type { IDeckValidationFailures } from '../utils/deck/DeckInterfaces';
import { ScoreType } from '../utils/deck/DeckInterfaces';
import type { GameConfiguration } from '../game/core/GameInterfaces';
import { GameMode } from '../GameMode';
import type { GameServer } from './GameServer';

interface LobbySpectator {
    id: string;
    username: string;
    state: 'connected' | 'disconnected';
    socket?: Socket;
}

interface LobbyUser extends LobbySpectator {
    state: 'connected' | 'disconnected';
    ready: boolean;
    deck?: Deck;
    deckValidationErrors?: IDeckValidationFailures;
    importDeckValidationErrors?: IDeckValidationFailures;
    reportedBugs: number;
}

interface PlayerDetails {
    user: User;
    deckID: string;
    leaderID: string;
    baseID: string;
}

export enum MatchType {
    Custom = 'Custom',
    Private = 'Private',
    Quick = 'Quick',
}

export interface RematchRequest {
    initiator?: string;
    mode: 'reset' | 'regular';
}

export class Lobby {
    private readonly _id: string;
    private readonly _lobbyName: string;
    public readonly isPrivate: boolean;
    private readonly connectionLink?: string;
    private readonly gameChat: GameChat;
    private readonly cardDataGetter: CardDataGetter;
    private readonly deckValidator: DeckValidator;
    private readonly testGameBuilder?: any;
    private readonly server: GameServer;
    private readonly lobbyCreateTime: Date = new Date();

    private game?: Game;
    public users: LobbyUser[] = [];
    public spectators: LobbySpectator[] = [];
    private lobbyOwnerId: string;
    public gameType: MatchType;
    public gameFormat: SwuGameFormat;
    private rematchRequest?: RematchRequest = null;
    private userLastActivity = new Map<string, Date>();
    private matchingCountdownText?: string;
    private matchingCountdownTimeoutHandle?: NodeJS.Timeout;
    private usersLeftCount = 0;
<<<<<<< HEAD
    private playersDetails: PlayerDetails[] = [];
=======
    private gameMessageErrorCount = 0;
>>>>>>> 784deddb

    public constructor(
        lobbyName: string,
        lobbyGameType: MatchType,
        lobbyGameFormat: SwuGameFormat,
        cardDataGetter: CardDataGetter,
        deckValidator: DeckValidator,
        gameServer: GameServer,
        testGameBuilder?: any
    ) {
        Contract.assertTrue(
            [MatchType.Custom, MatchType.Private, MatchType.Quick].includes(lobbyGameType),
            `Lobby game type ${lobbyGameType} doesn't match any MatchType values`
        );
        this._id = uuid();
        this._lobbyName = lobbyName || `Game #${this._id.substring(0, 6)}`;
        this.gameChat = new GameChat();
        this.connectionLink = lobbyGameType !== MatchType.Quick ? this.createLobbyLink() : null;
        this.isPrivate = lobbyGameType === MatchType.Private;
        this.gameType = lobbyGameType;
        this.cardDataGetter = cardDataGetter;
        this.testGameBuilder = testGameBuilder;
        this.deckValidator = deckValidator;
        this.gameFormat = lobbyGameFormat;
        this.server = gameServer;
    }

    public get id(): string {
        return this._id;
    }

    public get name(): string {
        return this._lobbyName;
    }

    public get format(): SwuGameFormat {
        return this.gameFormat;
    }

    public getLobbyState(): any {
        return {
            id: this._id,
            lobbyName: this._lobbyName,
            users: this.users.map((u) => ({
                id: u.id,
                username: u.username,
                state: u.state,
                ready: u.ready,
                deck: u.deck?.getDecklist(),
                reportedBugs: u.reportedBugs,
                deckErrors: u.deckValidationErrors,
                importDeckErrors: u.importDeckValidationErrors,
                unimplementedCards: this.deckValidator.getUnimplementedCardsInDeck(u.deck?.getDecklist()),
                minDeckSize: u.deck?.base.id ? this.deckValidator.getMinimumSideboardedDeckSize(u.deck?.base.id) : 50,
                maxSideBoard: this.deckValidator.getMaxSideboardSize(this.format)
            })),
            spectators: this.spectators.map((s) => ({
                id: s.id,
                username: s.username,
            })),
            gameOngoing: !!this.game,
            gameChat: this.gameChat,
            lobbyOwnerId: this.lobbyOwnerId,
            isPrivate: this.isPrivate,
            connectionLink: this.connectionLink,
            gameType: this.gameType,
            gameFormat: this.gameFormat,
            rematchRequest: this.rematchRequest,
            matchingCountdownText: this.matchingCountdownText
        };
    }

    public getLastActivityForUser(userId: string): Date | null {
        return this.userLastActivity.get(userId);
    }

    private createLobbyLink(): string {
        return process.env.ENVIRONMENT === 'development'
            ? `http://localhost:3000/lobby?lobbyId=${this._id}`
            : `https://karabast.net/lobby?lobbyId=${this._id}`;
    }

    private updateUserLastActivity(id: string): void {
        const now = new Date();
        this.userLastActivity.set(id, now);
    }

    public hasPlayer(id: string) {
        return this.users.some((u) => u.id === id);
    }

    public createLobbyUser(user: User, decklist = null): void {
        const existingUser = this.users.find((u) => u.id === user.getId());
        const deck = decklist ? new Deck(decklist, this.cardDataGetter) : null;
        if (existingUser) {
            existingUser.deck = deck;
            return;
        }

        this.users.push(({
            id: user.getId(),
            username: user.getUsername(),
            state: null,
            ready: false,
            socket: null,
            deckValidationErrors: deck ? this.deckValidator.validateInternalDeck(deck.getDecklist(), this.gameFormat) : {},
            deck,
            reportedBugs: 0
        }));
        logger.info(`Lobby: creating username: ${user.getUsername()}, id: ${user.getId()} and adding to users list (${this.users.length} user(s))`, { lobbyId: this.id, userName: user.getUsername(), userId: user.getId() });
        this.gameChat.addMessage(`${user.getUsername()} has created and joined the lobby`);

        this.updateUserLastActivity(user.getId());
    }

    public addSpectator(user: User, socket: Socket): void {
        const existingSpectator = this.spectators.find((s) => s.id === user.getId());
        const existingPlayer = this.users.find((s) => s.id === user.getId());
        if (existingPlayer) {
            // we remove the player and disconnect since the user should not come here
            this.removeUser(user.getId());
            socket.disconnect();
            return;
        }
        if (!existingSpectator) {
            this.spectators.push({
                id: user.getId(),
                username: user.getId(),
                socket,
                state: 'connected'
            });
        } else {
            existingSpectator.state = 'connected';
            existingSpectator.socket = socket;
        }
        // If game is ongoing, send the current state to the spectator
        if (this.game) {
            this.sendGameStateToSpectator(socket, user.getId());
        } else {
            this.sendLobbyStateToSpectator(socket);
        }
        logger.info(`Lobby: adding spectator: ${user.getUsername()}, id: ${user.getId()} (${this.spectators.length} spectator(s))`, { lobbyId: this.id, userName: user.getUsername(), userId: user.getId() });
    }

    public removeSpectator(id: string): void {
        const spectator = this.spectators.find((s) => s.id === id);
        if (!spectator) {
            // TODO: re-add this if we want to start doing verbose logging
            // logger.info(`Attempted to remove spectator from Lobby ${this.id}, but they were not found`);
            return;
        }
        this.spectators = this.spectators.filter((s) => s.id !== id);
        logger.info(`Lobby: removing spectator: ${spectator.username}, id: ${spectator.id}. Spectator count = ${this.spectators.length}`, { lobbyId: this.id, userName: spectator.username, userId: spectator.id });
        this.sendLobbyState();
    }

    public async addLobbyUserAsync(user: User, socket: Socket): Promise<void> {
        const existingUser = this.users.find((u) => u.id === user.getId());
        const existingSpectator = this.spectators.find((s) => s.id === user.getId());
        if (existingSpectator) {
            // we remove the spectator and disconnect since the user should not come here
            this.removeSpectator(user.getId());
            socket.disconnect();
            return Promise.resolve();
        }

        Contract.assertFalse(!existingUser && this.isFilled(), `Attempting to add user ${user.getId()} to lobby ${this.id}, but the lobby already has ${this.users.length} users`);

        // we check if listeners for the events already exist
        if (socket.eventContainsListener('game') || socket.eventContainsListener('lobby')) {
            socket.removeEventsListeners(['game', 'lobby']);
        }

        socket.registerEvent('game', (socket, command, ...args) => this.onGameMessage(socket, command, ...args));
        socket.registerEvent('lobby', (socket, command, ...args) => this.onLobbyMessage(socket, command, ...args));

        if (existingUser) {
            existingUser.state = 'connected';
            existingUser.socket = socket;
            logger.info(`Lobby: setting state to connected for existing user: ${user.getUsername()}`, { lobbyId: this.id, userName: user.getUsername(), userId: user.getId() });
        } else {
            this.users.push({
                id: user.getId(),
                username: user.getUsername(),
                state: 'connected',
                ready: false,
                socket,
                reportedBugs: 0
            });
            logger.info(`Lobby: adding username: ${user.getUsername()}, id: ${user.getId()} to users list (${this.users.length} user(s))`, { lobbyId: this.id, userName: user.getUsername(), userId: user.getId() });
            this.gameChat.addMessage(`${user.getUsername()} has joined the lobby`);
        }

        this.updateUserLastActivity(user.getId());

        // if the game is already going, send game state and stop here
        if (this.game) {
            this.sendGameState(this.game);
            return Promise.resolve();
        }

        if (this.gameType === MatchType.Quick) {
            if (!socket.eventContainsListener('requeue')) {
                socket.registerEvent(
                    'requeue',
                    () => this.server.requeueUser(socket, this.format, user, existingUser?.deck?.getDecklist())
                );
            }

            if (this.matchingCountdownTimeoutHandle == null) {
                await this.quickLobbyCountdownAsync();
            }

            this.sendLobbyState();

            return Promise.resolve();
        }

        // do a check to make sure that the lobby owner is still registered in the lobby. if not, set the incoming user as the new lobby owner.
        if (this.server.getUserLobbyId(this.lobbyOwnerId) !== this.id) {
            logger.warn(`Lobby: owner ${this.lobbyOwnerId} is not in the lobby, setting new lobby owner to ${user.getId()}`, { lobbyId: this.id, userName: user.getUsername(), userId: user.getId() });
            this.removeUser(this.lobbyOwnerId);
            this.lobbyOwnerId = user.getId();
        }

        this.sendLobbyState();

        return Promise.resolve();
    }

    private quickLobbyCountdownAsync(remainingSeconds = 5) {
        if (remainingSeconds > -1) {
            this.matchingCountdownText = `Starts in ${remainingSeconds}`;
        } else if (remainingSeconds > -4) {
            this.matchingCountdownText = 'Waiting for opponent to connect...';

            if (this.users.length === 2 && this.users.every((u) => u.state === 'connected')) {
                this.sendLobbyState();
                return this.onStartGameAsync();
            }
        } else {
            logger.warn('Lobby: both users failed to connect within 3s, removing lobby and requeuing users', { lobbyId: this.id });
            this.server.removeLobby(this);
            return Promise.resolve();
        }

        this.matchingCountdownTimeoutHandle = setTimeout(() => {
            try {
                return this.quickLobbyCountdownAsync(remainingSeconds - 1);
            } catch (err) {
                logger.error('Lobby: error during quick lobby countdown', { error: { message: err.message, stack: err.stack }, lobbyId: this.id });
            }

            return Promise.resolve();
        }, 1000);

        this.sendLobbyState();
        return Promise.resolve();
    }

    private setReadyStatus(socket: Socket, ...args) {
        Contract.assertTrue(args.length === 1 && typeof args[0] === 'boolean', 'Ready status arguments aren\'t boolean or present');
        const currentUser = this.users.find((u) => u.id === socket.user.getId());
        if (!currentUser) {
            return;
        }
        currentUser.ready = args[0];
        logger.info(`Lobby: user ${currentUser.username} set ready status: ${args[0]}`, { lobbyId: this.id, userName: currentUser.username, userId: currentUser.id });
        this.updateUserLastActivity(currentUser.id);
    }

    private sendChatMessage(socket: Socket, ...args) {
        const existingUser = this.users.find((u) => u.id === socket.user.getId());
        Contract.assertNotNullLike(existingUser, `Unable to find user with id ${socket.user.getId()} in lobby ${this.id}`);
        Contract.assertTrue(args.length === 1 && typeof args[0] === 'string', 'Chat message arguments are not present or not of type string');
        if (!existingUser) {
            return;
        }

        logger.info(`Lobby: user ${existingUser.username} sent chat message: ${args[0]}`, { lobbyId: this.id, userName: existingUser.username, userId: existingUser.id });
        this.gameChat.addChatMessage(existingUser, args[0]);
        this.sendLobbyState();
    }

    private requestRematch(socket: Socket, ...args: any[]): void {
        // Expect the rematch mode to be passed as the first argument: 'reset' or 'regular'
        Contract.assertTrue(args.length === 1, 'Expected rematch mode argument but argument length is: ' + args.length);
        const mode = args[0];
        Contract.assertTrue(mode === 'reset' || mode === 'regular', 'Invalid rematch mode, expected reset or regular but receieved: ' + mode);

        // Set the rematch request property (allow only one request at a time)
        if (!this.rematchRequest) {
            this.rematchRequest = {
                initiator: socket.user.getId(),
                mode,
            };
            logger.info(`Lobby: user ${socket.user.getId()} requested a rematch (${mode})`, { lobbyId: this.id, userName: socket.user.username, userId: socket.user.id });
        }
        this.sendLobbyState();
    }

    private rematch() {
        // Clear the rematch request and reset the game.
        this.rematchRequest = null;
        this.game = null;
        if (this.gameType === MatchType.Quick) {
            this.gameType = MatchType.Custom;
        }
        // Clear the 'ready' state for all users.
        this.users.forEach((user) => {
            user.ready = false;
        });
        this.sendLobbyState();
    }

    private changeDeck(socket: Socket, ...args) {
        const activeUser = this.users.find((u) => u.id === socket.user.getId());

        // we check if the deck is valid.
        activeUser.importDeckValidationErrors = this.deckValidator.validateSwuDbDeck(args[0], this.gameFormat);

        // if the deck doesn't have any errors set it as active.
        if (Object.keys(activeUser.importDeckValidationErrors).length === 0) {
            activeUser.deck = new Deck(args[0], this.cardDataGetter);
            activeUser.deckValidationErrors = this.deckValidator.validateInternalDeck(activeUser.deck.getDecklist(),
                this.gameFormat);
            activeUser.importDeckValidationErrors = null;
        }
        logger.info(`Lobby: user ${activeUser.username} changing deck`, { lobbyId: this.id, userName: activeUser.username, userId: activeUser.id });

        this.updateUserLastActivity(activeUser.id);
    }

    private updateDeck(socket: Socket, ...args) {
        const source = args[0]; // [<'Deck'|'Sideboard>'<cardID>]
        const cardId = args[1];

        Contract.assertTrue(source === 'Deck' || source === 'Sideboard', `source isn't 'Deck' or 'Sideboard' but ${source}`);

        const user = this.getUser(socket.user.getId());
        const userDeck = user.deck;

        if (source === 'Deck') {
            userDeck.moveToSideboard(cardId);
        } else {
            userDeck.moveToDeck(cardId);
        }
        // check deck for deckValidationErrors
        user.deckValidationErrors = this.deckValidator.validateInternalDeck(userDeck.getDecklist(), this.gameFormat);
        // we need to clear any importDeckValidation errors otherwise they can persist
        user.importDeckValidationErrors = null;

        logger.info(`Lobby: user ${user.username} updating deck`, { lobbyId: this.id, userName: user.username, userId: user.id });

        this.updateUserLastActivity(user.id);
    }

    private getUser(id: string) {
        const user = this.users.find((u) => u.id === id);
        Contract.assertNotNullLike(user, `Unable to find user with id ${id} in lobby ${this.id}`);
        return user;
    }

    public setUserDisconnected(id: string): void {
        const user = this.users.find((u) => u.id === id);
        if (user) {
            user.state = 'disconnected';
            logger.info(`Lobby: setting user ${user.username} to disconnected`, { lobbyId: this.id, userName: user.username, userId: user.id });
        }

        const spectator = this.spectators.find((u) => u.id === id);
        if (spectator) {
            spectator.state = 'disconnected';
            logger.info(`Lobby: setting spectator ${spectator.username} to disconnected`, { lobbyId: this.id, userName: spectator.username, userId: spectator.id });
        }
    }

    public hasOngoingGame(): boolean {
        return this.game !== undefined;
    }

    public setLobbyOwner(id: string): void {
        this.lobbyOwnerId = id;
    }

    public getGamePreview() {
        if (!this.game) {
            return null;
        }
        try {
            if (this.users.length !== 2) {
                return null;
            }
            const player1 = this.users[0];
            const player2 = this.users[1];

            return {
                id: this.id,
                isPrivate: this.isPrivate,
                player1Leader: player1.deck.leader,
                player1Base: player1.deck.base,
                player2Leader: player2.deck.leader,
                player2Base: player2.deck.base,
            };
        } catch (error) {
            logger.error('Lobby: error retrieving lobby game data',
                { error: { message: error.message, stack: error.stack }, lobbyId: this.id });
            return null;
        }
    }

    public getUserState(id: string): string {
        const user = this.users.find((u) => u.id === id);
        if (user) {
            return user.state;
        }
        const spectator = this.spectators.find((u) => u.id === id);
        return spectator?.state;
    }

    public isFilled(): boolean {
        return this.users.length >= 2;
    }

    public hasConnectedPlayer(): boolean {
        return this.users.some((u) => u.state === 'connected');
    }

    public removeUser(id: string): void {
        const user = this.users.find((u) => u.id === id);
        if (user) {
            this.gameChat.addMessage(`${user.username} has left the lobby`);
        } else {
            return;
        }

        if (this.lobbyOwnerId === id) {
            const newOwner = this.users.find((u) => u.id !== id);
            this.lobbyOwnerId = newOwner?.id;
        }
        this.users = this.users.filter((u) => u.id !== id);
        logger.info(`Lobby: removing user ${user.username}, id: ${user.id}. User list size = ${this.users.length}`, { lobbyId: this.id, userName: user.username, userId: user.id });

        if (this.game) {
            this.game.addMessage(`${user.username} has left the game`);
            const winner = this.users.find((u) => u.id !== id);
            if (winner) {
                this.game.endGame(this.game.getPlayerById(winner.id), `${user.username} has conceded`);
            }
            this.sendGameState(this.game);
        }

        if (!this.game) {
            this.checkIncrementUsersLeftCount();
        }

        this.sendLobbyState();
    }

    private checkIncrementUsersLeftCount() {
        this.usersLeftCount++;
        if (this.usersLeftCount > 4) {
            const minutesSinceLobbyCreation = Math.floor((new Date().getTime() - this.lobbyCreateTime.getTime()) / 1000 / 60);

            if (minutesSinceLobbyCreation >= 5) {
                logger.warn(`Lobby: cleaning lobby ${this.id} after more than 5 minutes of inactivity and 5 users left`, { lobbyId: this.id });
                this.server.removeLobby(this, 'Lobby timed out');
            }
        }
    }


    public isEmpty(): boolean {
        return this.users.length === 0;
    }

    public cleanLobby(): void {
        this.game = null;
        this.users = [];
        this.spectators = [];
        logger.info('Lobby: cleaning lobby', { lobbyId: this.id });
    }

    public async startTestGameAsync(filename: string) {
        const testJSONPath = path.resolve(__dirname, `../../../test/gameSetups/${filename}`);
        Contract.assertTrue(fs.existsSync(testJSONPath), `Test game setup file ${testJSONPath} doesn't exist`);

        const setupData = JSON.parse(fs.readFileSync(testJSONPath, 'utf8'));
        if (setupData.autoSingleTarget == null) {
            setupData.autoSingleTarget = false;
        }

        Contract.assertNotNullLike(this.testGameBuilder, `Attempting to start a test game from file ${filename} but local test tools were not found`);

        // TODO to address this a refactor and change router to lobby
        // eslint-disable-next-line
        const router = this;

        const game: Game = await this.testGameBuilder.setUpTestGameAsync(
            setupData,
            this.cardDataGetter,
            router,
            { id: 'exe66', username: 'Order66' },
            { id: 'th3w4y', username: 'ThisIsTheWay' }
        );

        this.game = game;
    }

    private async onStartGameAsync() {
        try {
            this.rematchRequest = null;
            const game = new Game(this.buildGameSettings(), { router: this });
            this.game = game;
            game.started = true;

            logger.info(`Lobby: starting game id: ${game.id}`, { lobbyId: this.id });

            // Give each user the standard disconnect handler (longer timeout than during matchmaking)
            this.users.forEach((user) => {
                this.server.registerDisconnect(user.socket, user.id);
            });

            // For each user, if they have a deck, select it in the game
            this.users.forEach((user) => {
                if (user.deck) {
                    game.selectDeck(user.id, user.deck);
                    this.playersDetails.push({
                        user: user.socket.user,
                        baseID: user.deck.base.id,
                        leaderID: user.deck.leader.id,
                        deckID: user.deck.id,
                    });
                }
            });

            await game.initialiseAsync();

            this.sendGameState(game);
        } catch (error) {
            if (this.gameType === MatchType.Quick) {
                logger.error(
                    'Lobby: error attempting to start matchmaking lobby, cancelling and requeueing users',
                    { error: { message: error.message, stack: error.stack }, lobbyId: this.id }
                );
                this.matchmakingFailed(error);
            }
        }
    }

    private matchmakingFailed(error?: Error) {
        this.server.removeLobby(this);

        for (const user of this.users) {
            // this will end up resolving to a call to GameServer.requeueUser, putting them back in the queue
            user.socket.send('matchmakingFailed', error.message);
        }
    }

    private buildGameSettings(): GameConfiguration {
        const players: IUser[] = this.users.map((user) =>
            getUserWithDefaultsSet({
                id: user.id,
                username: user.username,
                settings: {
                    optionSettings: {
                        autoSingleTarget: false,
                    }
                }
            })
        );

        return {
            id: '0001',
            name: 'Test Game',
            allowSpectators: false,
            owner: 'Order66',
            gameMode: GameMode.Premier,
            players,
            cardDataGetter: this.cardDataGetter,
        };
    }

    private async onLobbyMessage(socket: Socket, command: string, ...args): Promise<void> {
        try {
            if (!this[command] || typeof this[command] !== 'function') {
                throw new Error(`Incorrect command or command format expected function but got: ${command}`);
            }

            await this[command](socket, ...args);
            this.sendLobbyState();
        } catch (error) {
            logger.error('Lobby: error processing lobby message', { error: { message: error.message, stack: error.stack }, lobbyId: this.id });
        }
    }

    private async onGameMessage(socket: Socket, command: string, ...args): Promise<void> {
        try {
            this.gameMessageErrorCount = 0;

            if (!this.game) {
                return;
            }

            // if (command === 'leavegame') {
            //     return this.onLeaveGame(socket);
            // }

            if (!this.game[command] || typeof this.game[command] !== 'function') {
                return;
            }

            this.game.stopNonChessClocks();
            await this.game[command](socket.user.getId(), ...args);

            this.game.continue();

            this.sendGameState(this.game);
        } catch (error) {
            logger.error('Game: error processing game message', { error: { message: error.message, stack: error.stack }, lobbyId: this.id });
        }
    }

    public handleMatchmakingDisconnect() {
        if (this.gameType !== MatchType.Quick) {
            logger.error('Lobby: attempting to use quick lobby disconnect on non-quick lobby', { lobbyId: this.id });
            return;
        }

        if (this.game) {
            return;
        }

        if (this.matchingCountdownTimeoutHandle) {
            clearTimeout(this.matchingCountdownTimeoutHandle);
        }

        this.matchingCountdownText = 'Opponent has disconnected, re-entering queue';
        this.sendLobbyState();

        setTimeout(() => {
            for (const user of this.users) {
                logger.error(`Lobby: requeueing user ${user.id} after matched user disconnected`);

                this.server.requeueUser(user.socket, this.format, user.socket.user, user.deck.getDecklist());
                user.socket.send('matchmakingFailed', 'Player disconnected');
            }

            this.server.removeLobby(this);
        }, 2000);
    }

    // TODO: Review this to make sure we're getting the info we need for debugging
    public handleError(game: Game, error: Error, severeGameMessage = false) {
        logger.error('Game: handleError', { error: { message: error.message, stack: error.stack }, lobbyId: this.id });

        let maxErrorCountExceeded = false;

        this.gameMessageErrorCount++;
        if (this.gameMessageErrorCount > 100) {
            logger.error('Game: too many errors for request, halting', { lobbyId: this.id });
            severeGameMessage = true;
            maxErrorCountExceeded = true;
        }

        // const gameState = game.getState();
        // const debugData: any = {};

        // if (e.message.includes('Maximum call stack')) {
        //     // debugData.badSerializaton = detectBinary(gameState);
        // } else {
        //     debugData.game = gameState;
        //     debugData.game.players = undefined;

        //     debugData.messages = game.messages;
        //     debugData.game.messages = undefined;

        //     debugData.pipeline = game.pipeline.getDebugInfo();
        //     // debugData.effectEngine = game.effectEngine.getDebugInfo();

        //     for (const player of game.getPlayers()) {
        //         debugData[player.name] = player.getState(player);
        //     }
        // }

        if (game && severeGameMessage) {
            game.addMessage(
                `A Server error has occured processing your game state, apologies.  Your game may now be in an inconsistent state, or you may be able to continue. The error has been logged. If this happens again, please take a screenshot and reach out in the Karabast discord (game id ${this.id})`,
            );
        }

        if (maxErrorCountExceeded) {
            // send game state so that the message can be seen
            this.sendGameState(this.game);

            // this is ugly since we're probably within an exception handler currently, but if we get here it's already crisis
            throw new Error('Maximum error count exceeded');
        }
    }


    /**
     * Private method to update a players stats
     */
    private async updatePlayerStatsAsync(playerUser: PlayerDetails, opponentPlayerUser: PlayerDetails, score: ScoreType) {
        // Get the deck service
        const opponentPlayerLeaderId = await this.cardDataGetter.getCardBySetCodeAsync(opponentPlayerUser.leaderID);
        const opponentPlayerBaseId = await this.cardDataGetter.getCardBySetCodeAsync(opponentPlayerUser.baseID);

        Contract.assertTrue(playerUser.user.isAuthenticatedUser());
        await this.server.deckService.updateDeckStatsAsync(
            playerUser.user.getId(),
            playerUser.deckID,
            score,
            opponentPlayerLeaderId.internalName,
            opponentPlayerBaseId.internalName,
        );
    }


    /**
     * Updates deck statistics when a game ends
     * @param game The game that has ended
     */
    private async endGameUpdateStatsAsync(game: Game): Promise<void> {
        try {
            // Only update stats if the game has a winner
            if (!game.winner || !game.finishedAt) {
                return;
            }

            logger.info(`Lobby ${this.id}: Updating deck stats for game ${game.id}`);

            // Get the players from the game
            const players = game.getPlayers();
            if (players.length !== 2) {
                logger.warn(`Lobby ${this.id}: Cannot update stats for game with ${players.length} players`);
                return;
            }

            const [player1, player2] = players;

            // Determine the winner and loser
            let winner, loser;
            if (game.winner.includes(player1.name)) {
                winner = player1;
                loser = player2;
            } else if (game.winner.includes(player2.name)) {
                winner = player2;
                loser = player1;
            }

            // If we have a draw (or couldn't determine winner/loser), set as draw
            const isDraw = !winner || !loser || game.winner.length > 1;

            // set winner/loser state
            const player1Score = isDraw ? ScoreType.Draw : winner === player1 ? ScoreType.Win : ScoreType.Lose;
            const player2Score = isDraw ? ScoreType.Draw : winner === player1 ? ScoreType.Win : ScoreType.Lose;

            // Get the user & deck information for each player
            const player1User = this.playersDetails.find((u) => u.user.getId() === player1.id);
            const player2User = this.playersDetails.find((u) => u.user.getId() === player2.id);

            if (!player1User) {
                logger.error(`Lobby ${this.id}: Missing deck information (${player1User.deckID}) for  player1 ${player1.id}`);
                return;
            }
            if (!player2User) {
                logger.error(`Lobby ${this.id}: Missing information (${player2User.deckID}) for  player2 ${player2.id}`);
                return;
            }

            await this.updatePlayerStatsAsync(player1User, player2User, player1Score);
            await this.updatePlayerStatsAsync(player2User, player1User, player2Score);

            logger.info(`Lobby ${this.id}: Successfully updated deck stats for game ${game.id}`);
        } catch (error) {
            logger.error(`Lobby ${this.id}: Error updating deck stats:`, error);
        }
    }

    private sendGameStateToSpectator(socket: Socket, spectatorId: string): void {
        if (this.game) {
            socket.send('gamestate', this.game.getState(spectatorId));
        }
    }

    private sendLobbyStateToSpectator(socket: Socket): void {
        socket.socket.send('lobbystate', this.getLobbyState());
    }

    public sendGameState(game: Game): void {
        // we check here if the game ended and update the stats.
        if (game.winner && game.finishedAt && !game.statsUpdated) {
            // Update deck stats asynchronously
            game.statsUpdated = true;
            this.endGameUpdateStatsAsync(game).catch((error) => {
                logger.error(`Lobby ${this.id}: Failed to update deck stats:`, error);
            });
        }
        for (const user of this.users) {
            if (user.state === 'connected' && user.socket) {
                user.socket.send('gamestate', game.getState(user.id));
            }
        }
        for (const user of this.spectators) {
            if (user.socket) {
                user.socket.send('gamestate', game.getState(user.id));
            }
        }
    }

    public sendLobbyState(): void {
        for (const user of this.users) {
            if (user.state === 'connected' && user.socket) {
                user.socket.send('lobbystate', this.getLobbyState());
            }
        }
    }

    // Report bug method
    private async reportBug(socket: Socket, description: string): Promise<void> {
        try {
            // Validate description
            if (!description || description.trim().length === 0) {
                throw new Error('description is invalid');
            }

            // Create game state snapshot
            const gameState = this.game
                ? this.game.captureGameState(socket.user.id)
                : { phase: 'action', player1: {}, player2: {} };

            // Create bug report
            const bugReport = this.server.bugReportHandler.createBugReport(
                description,
                gameState,
                socket.user,
                this.id,
                this.game?.id
            );
            // Send to Discord
            const success = await this.server.bugReportHandler.sendBugReportToDiscord(bugReport);
            if (!success) {
                throw new Error('Bug report failed to send to discord. No webhook configured');
            }
            // we find the user
            const existingUser = this.users.find((u) => u.id === socket.user.id);
            existingUser.reportedBugs += success ? 1 : 0;
            // Send success message to client
            socket.send('bugReportResult', {
                id: uuid(),
                success: success,
                message: 'Successfully sent bug report'
            });
            this.sendLobbyState();
        } catch (error) {
            logger.error('Error processing bug report', {
                error: { message: error.message, stack: error.stack },
                lobbyId: this.id,
                userId: socket.user.id
            });
            // Send error message to client
            socket.send('bugReportResult', {
                id: uuid(),
                success: false,
                message: 'An error occurred while processing your bug report.'
            });
        }
    }
}<|MERGE_RESOLUTION|>--- conflicted
+++ resolved
@@ -76,11 +76,8 @@
     private matchingCountdownText?: string;
     private matchingCountdownTimeoutHandle?: NodeJS.Timeout;
     private usersLeftCount = 0;
-<<<<<<< HEAD
     private playersDetails: PlayerDetails[] = [];
-=======
     private gameMessageErrorCount = 0;
->>>>>>> 784deddb
 
     public constructor(
         lobbyName: string,
