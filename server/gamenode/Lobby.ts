--- conflicted
+++ resolved
@@ -183,13 +183,8 @@
             deckValidationErrors: deck ? this.deckValidator.validateInternalDeck(deck.getDecklist(), this.gameFormat) : {},
             deck
         }));
-<<<<<<< HEAD
-        logger.info(`Creating username: ${user.getUsername()}, id: ${user.getId()} and adding to users list (${this.users.length} user(s))`, { lobbyId: this.id, userName: user.getUsername(), userId: user.getId() });
+        logger.info(`Lobby: creating username: ${user.getUsername()}, id: ${user.getId()} and adding to users list (${this.users.length} user(s))`, { lobbyId: this.id, userName: user.getUsername(), userId: user.getId() });
         this.gameChat.addMessage(`${user.getUsername()} has created and joined the lobby`);
-=======
-        logger.info(`Lobby: creating username: ${user.username}, id: ${user.id} and adding to users list (${this.users.length} user(s))`, { lobbyId: this.id, userName: user.username, userId: user.id });
-        this.gameChat.addMessage(`${user.username} has created and joined the lobby`);
->>>>>>> 2a2bf66a
 
         this.updateUserLastActivity(user.getId());
     }
@@ -220,11 +215,7 @@
         } else {
             this.sendLobbyStateToSpectator(socket);
         }
-<<<<<<< HEAD
-        logger.info(`Adding spectator: ${user.getUsername()}, id: ${user.getId()} (${this.spectators.length} spectator(s))`, { lobbyId: this.id, userName: user.getUsername(), userId: user.getId() });
-=======
-        logger.info(`Lobby: adding spectator: ${user.username}, id: ${user.id} (${this.spectators.length} spectator(s))`, { lobbyId: this.id, userName: user.username, userId: user.id });
->>>>>>> 2a2bf66a
+        logger.info(`Lobby: adding spectator: ${user.getUsername()}, id: ${user.getId()} (${this.spectators.length} spectator(s))`, { lobbyId: this.id, userName: user.getUsername(), userId: user.getId() });
     }
 
     public removeSpectator(id: string): void {
@@ -262,11 +253,7 @@
         if (existingUser) {
             existingUser.state = 'connected';
             existingUser.socket = socket;
-<<<<<<< HEAD
-            logger.info(`addLobbyUser: setting state to connected for existing user: ${user.getUsername()}`, { lobbyId: this.id, userName: user.getUsername(), userId: user.getId() });
-=======
-            logger.info(`Lobby: setting state to connected for existing user: ${user.username}`, { lobbyId: this.id, userName: user.username, userId: user.id });
->>>>>>> 2a2bf66a
+            logger.info(`Lobby: setting state to connected for existing user: ${user.getUsername()}`, { lobbyId: this.id, userName: user.getUsername(), userId: user.getId() });
         } else {
             this.users.push({
                 id: user.getId(),
@@ -275,13 +262,8 @@
                 ready: false,
                 socket
             });
-<<<<<<< HEAD
-            logger.info(`addLobbyUser: adding username: ${user.getUsername()}, id: ${user.getId()} to users list (${this.users.length} user(s))`, { lobbyId: this.id, userName: user.getUsername(), userId: user.getId() });
+            logger.info(`Lobby: adding username: ${user.getUsername()}, id: ${user.getId()} to users list (${this.users.length} user(s))`, { lobbyId: this.id, userName: user.getUsername(), userId: user.getId() });
             this.gameChat.addMessage(`${user.getUsername()} has joined the lobby`);
-=======
-            logger.info(`Lobby: adding username: ${user.username}, id: ${user.id} to users list (${this.users.length} user(s))`, { lobbyId: this.id, userName: user.username, userId: user.id });
-            this.gameChat.addMessage(`${user.username} has joined the lobby`);
->>>>>>> 2a2bf66a
         }
 
         this.updateUserLastActivity(user.getId());
@@ -311,11 +293,7 @@
 
         // do a check to make sure that the lobby owner is still registered in the lobby. if not, set the incoming user as the new lobby owner.
         if (this.server.getUserLobbyId(this.lobbyOwnerId) !== this.id) {
-<<<<<<< HEAD
-            logger.info(`Lobby owner ${this.lobbyOwnerId} is not in the lobby, setting new lobby owner to ${user.getId()}`, { lobbyId: this.id, userName: user.getUsername(), userId: user.getId() });
-=======
-            logger.warn(`Lobby: owner ${this.lobbyOwnerId} is not in the lobby, setting new lobby owner to ${user.id}`, { lobbyId: this.id, userName: user.username, userId: user.id });
->>>>>>> 2a2bf66a
+            logger.warn(`Lobby: owner ${this.lobbyOwnerId} is not in the lobby, setting new lobby owner to ${user.getId()}`, { lobbyId: this.id, userName: user.getUsername(), userId: user.getId() });
             this.removeUser(this.lobbyOwnerId);
             this.lobbyOwnerId = user.getId();
         }
@@ -391,11 +369,7 @@
                 initiator: socket.user.getId(),
                 mode,
             };
-<<<<<<< HEAD
-            logger.info(`User: ${socket.user.getId()} requested a rematch (${mode})`, { lobbyId: this.id, userName: socket.user.username, userId: socket.user.id });
-=======
-            logger.info(`Lobby: user ${socket.user.id} requested a rematch (${mode})`, { lobbyId: this.id, userName: socket.user.username, userId: socket.user.id });
->>>>>>> 2a2bf66a
+            logger.info(`Lobby: user ${socket.user.getId()} requested a rematch (${mode})`, { lobbyId: this.id, userName: socket.user.username, userId: socket.user.id });
         }
         this.sendLobbyState();
     }
