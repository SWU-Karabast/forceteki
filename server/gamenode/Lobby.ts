--- conflicted
+++ resolved
@@ -26,12 +26,9 @@
     private tokens: { battleDroid: any; cloneTrooper: any; experience: any; shield: any };
     private gameChat: GameChat;
     private lobbyOwnerId: string;
-<<<<<<< HEAD
     private isPrivate: boolean;
     private connectionLink: string | null;
-=======
     private playableCardTitles: string[];
->>>>>>> 3963b8af
 
     public constructor(isPrivate: boolean = false, isCustomMatch: boolean = true) {
         this._id = uuid();
@@ -285,16 +282,14 @@
     }
 
     private onStartGame(): void {
-<<<<<<< HEAD
         // TODO Change this to actual new GameSettings when we get to that point.
         defaultGameSettings.players[0].user.id = this.users[0].id;
         defaultGameSettings.players[0].user.username = this.users[0].username;
+
         defaultGameSettings.players[1].user.id = this.users[1].id;
         defaultGameSettings.players[1].user.username = this.users[1].username;
-
-=======
         defaultGameSettings.playableCardTitles = this.playableCardTitles;
->>>>>>> 3963b8af
+
         const game = new Game(defaultGameSettings, { router: this });
         this.game = game;
         game.started = true;
