--- conflicted
+++ resolved
@@ -813,12 +813,8 @@
                     lobbyId: this.id,
                     durationMs: Number(durationMs.toFixed(2)),
                     timestamp: new Date().toISOString(),
-<<<<<<< HEAD
-                })}`, { durationMs: durationMsLogValue, lobbyId: this.id });
-=======
                     promptType: this.game.getPlayerById(socket.user.getId())?.promptState.promptType ?? 'null',
                 });
->>>>>>> e3a8770a
             }
         } catch (error) {
             logger.error('Lobby: error processing lobby message', { error: { message: error.message, stack: error.stack }, lobbyId: this.id });
@@ -867,11 +863,7 @@
                     durationMs: Number(durationMs.toFixed(2)),
                     timestamp: new Date().toISOString(),
                     promptType: this.game.getPlayerById(socket.user.getId())?.promptState.promptType ?? 'null',
-<<<<<<< HEAD
-                })}`, { lobbyId: this.id });
-=======
                 });
->>>>>>> e3a8770a
             }
         } catch (error) {
             logger.error('Game: error processing game message', { error: { message: error.message, stack: error.stack }, lobbyId: this.id });
