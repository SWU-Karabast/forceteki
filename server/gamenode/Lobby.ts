import Game from '../game/core/Game';
import { v4 as uuid } from 'uuid';
import type Socket from '../socket';
import * as Contract from '../game/core/utils/Contract';
import fs from 'fs';
import path from 'path';
import { logger } from '../logger';
import { GameChat } from '../game/core/chat/GameChat';
import type { User } from '../utils/user/User';
import type { IUser } from '../Settings';
import { getUserWithDefaultsSet } from '../Settings';
import type { CardDataGetter } from '../utils/cardData/CardDataGetter';
import { Deck } from '../utils/deck/Deck';
import type { DeckValidator } from '../utils/deck/DeckValidator';
import type { SwuGameFormat } from '../SwuGameFormat';
import type { IDecklistInternal, IDeckValidationFailures } from '../utils/deck/DeckInterfaces';
import { ScoreType } from '../utils/deck/DeckInterfaces';
import type { GameConfiguration } from '../game/core/GameInterfaces';
import { GameMode } from '../GameMode';
import type { GameServer } from './GameServer';
import { AlertType } from '../game/core/Constants';
import { v4 as uuidv4 } from 'uuid';
<<<<<<< HEAD
import type { IDiscordDispatcher } from '../game/core/DiscordDispatcher';
import { DiscordDispatcher } from '../game/core/DiscordDispatcher';
=======
import { UndoMode } from '../game/core/snapshot/SnapshotManager';
>>>>>>> 2340051c

interface LobbySpectator {
    id: string;
    username: string;
    state: 'connected' | 'disconnected';
    socket?: Socket;
}

interface LobbyUser extends LobbySpectator {
    state: 'connected' | 'disconnected';
    ready: boolean;
    deck?: Deck;
    decklist?: any;
    deckValidationErrors?: IDeckValidationFailures;
    importDeckValidationErrors?: IDeckValidationFailures;
    reportedBugs: number;
}
export enum DeckSource {
    SWUStats = 'swuStats',
    SWUDB = 'swuDb',
    SWUnlimitedDB = 'swUnlimitedDb',
    Unknown = 'unknown'
}

interface PlayerDetails {
    user: User;
    deckID: string;
    deckLink: string;
    deckSource: DeckSource;
    leaderID: string;
    baseID: string;
    deck: IDecklistInternal;
}

export enum MatchType {
    Custom = 'Custom',
    Private = 'Private',
    Quick = 'Quick',
}

export interface RematchRequest {
    initiator?: string;
    mode: 'reset' | 'regular';
}

export class Lobby {
    private readonly _id: string;
    private readonly _lobbyName: string;
    public readonly isPrivate: boolean;
    private readonly connectionLink?: string;
    private readonly gameChat: GameChat;
    private readonly cardDataGetter: CardDataGetter;
    private readonly deckValidator: DeckValidator;
    private readonly testGameBuilder?: any;
    private readonly server: GameServer;
    private readonly lobbyCreateTime: Date = new Date();
    private readonly discordDispatcher: IDiscordDispatcher = new DiscordDispatcher();

    private game?: Game;
    public users: LobbyUser[] = [];
    public spectators: LobbySpectator[] = [];
    private lobbyOwnerId: string;
    public gameType: MatchType;
    public gameFormat: SwuGameFormat;
    private rematchRequest?: RematchRequest = null;
    private userLastActivity = new Map<string, Date>();
    private matchingCountdownText?: string;
    private matchingCountdownTimeoutHandle?: NodeJS.Timeout;
    private usersLeftCount = 0;
    private playersDetails: PlayerDetails[] = [];
    private gameMessageErrorCount = 0;

    public constructor(
        lobbyName: string,
        lobbyGameType: MatchType,
        lobbyGameFormat: SwuGameFormat,
        cardDataGetter: CardDataGetter,
        deckValidator: DeckValidator,
        gameServer: GameServer,
        testGameBuilder?: any,
    ) {
        Contract.assertTrue(
            [MatchType.Custom, MatchType.Private, MatchType.Quick].includes(lobbyGameType),
            `Lobby game type ${lobbyGameType} doesn't match any MatchType values`
        );
        this._id = uuid();
        this._lobbyName = lobbyName || `Game #${this._id.substring(0, 6)}`;
        this.gameChat = new GameChat(() => this.sendLobbyState());
        this.connectionLink = lobbyGameType !== MatchType.Quick ? this.createLobbyLink() : null;
        this.isPrivate = lobbyGameType === MatchType.Private;
        this.gameType = lobbyGameType;
        this.cardDataGetter = cardDataGetter;
        this.testGameBuilder = testGameBuilder;
        this.deckValidator = deckValidator;
        this.gameFormat = lobbyGameFormat;
        this.server = gameServer;
    }

    public get id(): string {
        return this._id;
    }

    public get name(): string {
        return this._lobbyName;
    }

    public get format(): SwuGameFormat {
        return this.gameFormat;
    }

    public getLobbyState(user?: LobbyUser): any {
        return {
            id: this._id,
            lobbyName: this._lobbyName,
            users: this.users.map((u) => this.buildLobbyUserData(u, user?.id === u.id)),
            spectators: this.spectators.map((s) => ({
                id: s.id,
                username: s.username,
            })),
            gameOngoing: !!this.game,
            gameChat: this.gameChat,
            lobbyOwnerId: this.lobbyOwnerId,
            isPrivate: this.isPrivate,
            connectionLink: this.connectionLink,
            gameType: this.gameType,
            gameFormat: this.gameFormat,
            rematchRequest: this.rematchRequest,
            matchingCountdownText: this.matchingCountdownText
        };
    }

    private buildLobbyUserData(user: LobbyUser, fullData = false) {
        const basicData = {
            id: user.id,
            username: user.username,
            state: user.state,
            ready: user.ready,
            authenticated: user.socket?.user.isDevTestUser() || user.socket?.user.isAuthenticatedUser()
        };

        const extendedData = fullData ? {
            deck: user.deck?.getDecklist(),
            reportedBugs: user.reportedBugs,
            deckErrors: user.deckValidationErrors,
            importDeckErrors: user.importDeckValidationErrors,
            unimplementedCards: this.deckValidator.getUnimplementedCardsInDeck(user.deck?.getDecklist()),
            minDeckSize: user.deck?.base.id ? this.deckValidator.getMinimumSideboardedDeckSize(user.deck?.base.id) : 50,
            maxSideBoard: this.deckValidator.getMaxSideboardSize(this.format),
        } : {
            deck: user.deck?.getLeaderBase(),
        };

        return { ...basicData, ...extendedData };
    }


    public getLastActivityForUser(userId: string): Date | null {
        return this.userLastActivity.get(userId);
    }

    private createLobbyLink(): string {
        return process.env.ENVIRONMENT === 'development'
            ? `http://localhost:3000/lobby?lobbyId=${this._id}`
            : `https://karabast.net/lobby?lobbyId=${this._id}`;
    }

    private updateUserLastActivity(id: string): void {
        // if we received a message we know the user is connected
        this.getUser(id).state = 'connected';

        const now = new Date();
        this.userLastActivity.set(id, now);

        if (this.game) {
            this.game.onPlayerAction(id);
        }
    }

    public hasPlayer(id: string) {
        return this.users.some((u) => u.id === id);
    }

    public createLobbyUser(user: User, decklist = null): void {
        const existingUser = this.users.find((u) => u.id === user.getId());
        const deck = decklist ? new Deck(decklist, this.cardDataGetter) : null;
        if (existingUser) {
            existingUser.deck = deck;
            return;
        }

        this.users.push(({
            id: user.getId(),
            username: user.getUsername(),
            state: null,
            ready: false,
            socket: null,
            deckValidationErrors: deck ? this.deckValidator.validateInternalDeck(deck.getDecklist(), this.gameFormat) : {},
            deck,
            decklist,
            reportedBugs: 0
        }));
        logger.info(`Lobby: creating username: ${user.getUsername()}, id: ${user.getId()} and adding to users list (${this.users.length} user(s))`, { lobbyId: this.id, userName: user.getUsername(), userId: user.getId() });
        this.gameChat.addMessage(`${user.getUsername()} has created and joined the lobby`);

        this.updateUserLastActivity(user.getId());
    }

    public addSpectator(user: User, socket: Socket): void {
        const existingSpectator = this.spectators.find((s) => s.id === user.getId());
        const existingPlayer = this.users.find((s) => s.id === user.getId());
        if (existingPlayer) {
            // we remove the player and disconnect since the user should not come here
            this.removeUser(user.getId());
            socket.disconnect();
            return;
        }
        if (!existingSpectator) {
            this.spectators.push({
                id: user.getId(),
                username: user.getId(),
                socket,
                state: 'connected'
            });
        } else {
            existingSpectator.state = 'connected';
            this.checkUpdateSocket(existingSpectator, socket);
        }
        // If game is ongoing, send the current state to the spectator
        if (this.game) {
            this.sendGameStateToSpectator(socket, user.getId());
        } else {
            this.sendLobbyStateToSpectator(socket);
        }
        logger.info(`Lobby: adding spectator: ${user.getUsername()}, id: ${user.getId()} (${this.spectators.length} spectator(s))`, { lobbyId: this.id, userName: user.getUsername(), userId: user.getId() });
    }

    private checkUpdateSocket(user: LobbyUser | LobbySpectator, socket: Socket): void {
        // clean up disconnect handlers on the old socket before removing it
        if (user.socket && user.socket.id !== socket.id) {
            user.socket.removeEventsListeners(['disconnect']);
            user.socket.disconnect();
        }
        user.socket = socket;
    }

    public removeSpectator(id: string): void {
        const spectator = this.spectators.find((s) => s.id === id);
        if (!spectator) {
            // TODO: re-add this if we want to start doing verbose logging
            // logger.info(`Attempted to remove spectator from Lobby ${this.id}, but they were not found`);
            return;
        }
        this.spectators = this.spectators.filter((s) => s.id !== id);
        logger.info(`Lobby: removing spectator: ${spectator.username}, id: ${spectator.id}. Spectator count = ${this.spectators.length}`, { lobbyId: this.id, userName: spectator.username, userId: spectator.id });
        this.sendLobbyState();
    }

    public async addLobbyUserAsync(user: User, socket: Socket): Promise<void> {
        const existingUser = this.users.find((u) => u.id === user.getId());
        const existingSpectator = this.spectators.find((s) => s.id === user.getId());
        if (existingSpectator) {
            // we remove the spectator and disconnect since the user should not come here
            this.removeSpectator(user.getId());
            socket.disconnect();
            return Promise.resolve();
        }

        Contract.assertFalse(!existingUser && this.isFilled(), `Attempting to add user ${user.getId()} to lobby ${this.id}, but the lobby already has ${this.users.length} users`);

        // we check if listeners for the events already exist
        if (socket.eventContainsListener('game') || socket.eventContainsListener('lobby')) {
            socket.removeEventsListeners(['game', 'lobby']);
        }

        socket.registerEvent('game', (socket, command, ...args) => this.onGameMessage(socket, command, ...args));
        socket.registerEvent('lobby', (socket, command, ...args) => this.onLobbyMessage(socket, command, ...args));

        if (existingUser) {
            existingUser.state = 'connected';
            this.checkUpdateSocket(existingUser, socket);
            logger.info(`Lobby: setting state to connected for existing user ${user.getId()} with socket id ${socket.id}`, { lobbyId: this.id, userName: user.getUsername(), userId: user.getId() });
        } else {
            this.users.push({
                id: user.getId(),
                username: user.getUsername(),
                state: 'connected',
                ready: false,
                socket,
                reportedBugs: 0
            });
            logger.info(`Lobby: adding username: ${user.getUsername()}, id: ${user.getId()}, socket id: ${socket.id} to users list (${this.users.length} user(s))`, { lobbyId: this.id, userName: user.getUsername(), userId: user.getId() });
            this.gameChat.addMessage(`${user.getUsername()} has joined the lobby`);
        }

        this.updateUserLastActivity(user.getId());

        // if the game is already going, send lobby and game state and stop here
        if (this.game) {
            this.sendLobbyState();
            this.sendGameState(this.game);
            return Promise.resolve();
        }

        if (this.gameType === MatchType.Quick) {
            if (!socket.eventContainsListener('requeue')) {
                socket.registerEvent(
                    'requeue',
                    () => this.server.requeueUser(socket, this.format, user, { ...existingUser?.deck?.getDecklist(), deckID: existingUser?.deck?.id })
                );
            }

            if (this.matchingCountdownTimeoutHandle == null) {
                await this.quickLobbyCountdownAsync();
            }

            this.sendLobbyState();

            return Promise.resolve();
        }

        // do a check to make sure that the lobby owner is still registered in the lobby. if not, set the incoming user as the new lobby owner.
        if (this.server.getUserLobbyId(this.lobbyOwnerId) !== this.id) {
            logger.warn(`Lobby: owner ${this.lobbyOwnerId} is not in the lobby, setting new lobby owner to ${user.getId()}`, { lobbyId: this.id, userName: user.getUsername(), userId: user.getId() });
            this.removeUser(this.lobbyOwnerId);
            this.lobbyOwnerId = user.getId();
        }

        this.sendLobbyState();

        return Promise.resolve();
    }

    private quickLobbyCountdownAsync(remainingSeconds = 5) {
        if (remainingSeconds > -1) {
            this.matchingCountdownText = `Starts in ${remainingSeconds}`;
        } else if (remainingSeconds > -4) {
            this.matchingCountdownText = 'Waiting for opponent to connect...';

            this.sendLobbyState(true);

            if (this.users.length === 2 && this.users.every((u) => u.state === 'connected')) {
                return this.onStartGameAsync();
            }
        } else {
            logger.warn('Lobby: both users failed to connect within 3s, removing lobby and requeuing users', { lobbyId: this.id });
            this.server.removeLobby(this);
            return Promise.resolve();
        }

        this.matchingCountdownTimeoutHandle =
            this.buildSafeTimeout(() => this.quickLobbyCountdownAsync(remainingSeconds - 1), 1000, 'Lobby: error during quick lobby countdown');

        this.sendLobbyState(true);
        return Promise.resolve();
    }

    private setReadyStatus(socket: Socket, ...args) {
        Contract.assertTrue(args.length === 1 && typeof args[0] === 'boolean', 'Ready status arguments aren\'t boolean or present');
        const currentUser = this.users.find((u) => u.id === socket.user.getId());
        if (!currentUser) {
            return;
        }
        currentUser.ready = args[0];
        logger.info(`Lobby: user ${currentUser.username} set ready status: ${args[0]}`, { lobbyId: this.id, userName: currentUser.username, userId: currentUser.id });
        this.gameChat.addAlert(AlertType.ReadyStatus, `${currentUser.username} is ${args[0] ? 'ready to start' : 'not ready to start'}`);
        this.updateUserLastActivity(currentUser.id);
    }

    private sendChatMessage(socket: Socket, ...args) {
        const existingUser = this.users.find((u) => u.id === socket.user.getId());
        Contract.assertNotNullLike(existingUser, `Unable to find user with id ${socket.user.getId()} in lobby ${this.id}`);
        Contract.assertTrue(args.length === 1 && typeof args[0] === 'string', 'Chat message arguments are not present or not of type string');
        if (!existingUser) {
            return;
        }

        logger.info(`Lobby: user ${existingUser.username} sent chat message: ${args[0]}`, { lobbyId: this.id, userName: existingUser.username, userId: existingUser.id });
        this.gameChat.addChatMessage(existingUser, args[0]);
        this.sendLobbyState();
    }

    private requestRematch(socket: Socket, ...args: any[]): void {
        // Expect the rematch mode to be passed as the first argument: 'reset' or 'regular'
        Contract.assertTrue(args.length === 1, 'Expected rematch mode argument but argument length is: ' + args.length);
        const mode = args[0];
        Contract.assertTrue(mode === 'reset' || mode === 'regular', 'Invalid rematch mode, expected reset or regular but receieved: ' + mode);

        const user = this.getUser(socket.user.getId());

        // Set the rematch request property (allow only one request at a time)
        if (!this.rematchRequest) {
            this.rematchRequest = {
                initiator: user.id,
                mode,
            };
            logger.info(`Lobby: user ${socket.user.getId()} requested a rematch (${mode})`, { lobbyId: this.id, userName: user.username, userId: user.id });
            this.game.addAlert(AlertType.Notification, `${user.username} has requested a ${mode === 'reset' ? 'quick' : ''} rematch!`);
        }
        this.sendLobbyState();
    }

    private rematch() {
        // Clear the rematch request and reset the game.
        this.rematchRequest = null;
        this.game = null;
        if (this.gameType === MatchType.Quick) {
            this.gameType = MatchType.Custom;
        }
        // Clear the 'ready' state for all users.
        this.users.forEach((user) => {
            user.ready = false;
        });
        this.sendLobbyState();
    }

    private changeDeck(socket: Socket, ...args) {
        const activeUser = this.users.find((u) => u.id === socket.user.getId());

        // we check if the deck is valid.
        activeUser.importDeckValidationErrors = this.deckValidator.validateSwuDbDeck(args[0], this.gameFormat);

        // if the deck doesn't have any errors set it as active.
        if (Object.keys(activeUser.importDeckValidationErrors).length === 0) {
            activeUser.deck = new Deck(args[0], this.cardDataGetter);
            activeUser.decklist = args[0];
            activeUser.deckValidationErrors = this.deckValidator.validateInternalDeck(activeUser.deck.getDecklist(),
                this.gameFormat);
            activeUser.importDeckValidationErrors = null;
        }
        logger.info(`Lobby: user ${activeUser.username} changing deck`, { lobbyId: this.id, userName: activeUser.username, userId: activeUser.id });

        this.updateUserLastActivity(activeUser.id);
    }

    private updateDeck(socket: Socket, ...args) {
        const source = args[0]; // [<'Deck'|'Sideboard>'<cardID>]
        const cardId = args[1];

        Contract.assertTrue(source === 'Deck' || source === 'Sideboard', `source isn't 'Deck' or 'Sideboard' but ${source}`);

        const user = this.getUser(socket.user.getId());
        const userDeck = user.deck;

        if (source === 'Deck') {
            userDeck.moveToSideboard(cardId);
        } else {
            userDeck.moveToDeck(cardId);
        }
        // check deck for deckValidationErrors
        user.deckValidationErrors = this.deckValidator.validateInternalDeck(userDeck.getDecklist(), this.gameFormat);
        // we need to clear any importDeckValidation errors otherwise they can persist
        user.importDeckValidationErrors = null;

        logger.info(`Lobby: user ${user.username} updating deck`, { lobbyId: this.id, userName: user.username, userId: user.id });

        this.updateUserLastActivity(user.id);
    }

    private getUser(id: string) {
        const user = this.users.find((u) => u.id === id);
        Contract.assertNotNullLike(user, `Unable to find user with id ${id} in lobby ${this.id}`);
        return user;
    }

    public setUserDisconnected(id: string, socketId: string): void {
        const user = this.users.find((u) => u.id === id);
        if (user) {
            if (user.socket.id !== socketId) {
                return;
            }

            user.state = 'disconnected';
            logger.info(`Lobby: setting user ${user.username} to disconnected on socket id ${socketId}`, { lobbyId: this.id, userName: user.username, userId: user.id });
        }

        const spectator = this.spectators.find((u) => u.id === id);
        if (spectator) {
            if (spectator.socket.id !== socketId) {
                return;
            }

            spectator.state = 'disconnected';
            logger.info(`Lobby: setting spectator ${spectator.username} to disconnected on socket id ${socketId}`, { lobbyId: this.id, userName: spectator.username, userId: spectator.id });
        }
    }

    public hasOngoingGame(): boolean {
        return this.game !== undefined;
    }

    public setLobbyOwner(id: string): void {
        this.lobbyOwnerId = id;
    }

    public getGamePreview() {
        if (!this.game) {
            return null;
        }
        try {
            if (this.users.length !== 2) {
                return null;
            }
            const player1 = this.users[0];
            const player2 = this.users[1];

            return {
                id: this.id,
                isPrivate: this.isPrivate,
                player1Leader: player1.deck.leader,
                player1Base: player1.deck.base,
                player2Leader: player2.deck.leader,
                player2Base: player2.deck.base,
            };
        } catch (error) {
            logger.error('Lobby: error retrieving lobby game data',
                { error: { message: error.message, stack: error.stack }, lobbyId: this.id });
            return null;
        }
    }

    public isDisconnected(id: string, socketId: string): boolean {
        const user = this.users.find((u) => u.id === id);
        if (user) {
            return user.socket?.id === socketId && user.state === 'disconnected';
        }
        const spectator = this.spectators.find((u) => u.id === id);
        return spectator?.socket?.id === socketId && spectator?.state === 'disconnected';
    }

    public isFilled(): boolean {
        return this.users.length >= 2;
    }

    public hasConnectedPlayer(): boolean {
        return this.users.some((u) => u.state === 'connected');
    }

    public removeUser(id: string): void {
        const user = this.users.find((u) => u.id === id);
        if (user) {
            this.gameChat.addMessage(`${user.username} has left the lobby`);
        } else {
            return;
        }

        if (this.lobbyOwnerId === id) {
            const newOwner = this.users.find((u) => u.id !== id);
            this.lobbyOwnerId = newOwner?.id;
        }
        this.users = this.users.filter((u) => u.id !== id);
        logger.info(`Lobby: removing user ${user.username}, id: ${user.id}. User list size = ${this.users.length}`, { lobbyId: this.id, userName: user.username, userId: user.id });

        if (this.game) {
            this.game.addMessage('{0} has left the game', this.game.getPlayerById(id));
            const otherPlayer = this.users.find((u) => u.id !== id);
            if (otherPlayer) {
                this.game.endGame(this.game.getPlayerById(otherPlayer.id), `${user.username} has conceded`);
            }
            this.sendGameState(this.game);
        }

        if (!this.game) {
            this.checkIncrementUsersLeftCount();
        }

        this.sendLobbyState();
    }

    private checkIncrementUsersLeftCount() {
        this.usersLeftCount++;
        if (this.usersLeftCount > 4) {
            const minutesSinceLobbyCreation = Math.floor((new Date().getTime() - this.lobbyCreateTime.getTime()) / 1000 / 60);

            if (minutesSinceLobbyCreation >= 5) {
                logger.warn(`Lobby: cleaning lobby ${this.id} after more than 5 minutes of inactivity and 5 users left`, { lobbyId: this.id });
                this.server.removeLobby(this, 'Lobby timed out');
            }
        }
    }


    public isEmpty(): boolean {
        return this.users.length === 0;
    }

    public cleanLobby(): void {
        this.game = null;
        this.users = [];
        this.spectators = [];
        logger.info('Lobby: cleaning lobby', { lobbyId: this.id });
    }

    public async startTestGameAsync(filename: string) {
        const testJSONPath = path.resolve(__dirname, `../../../test/gameSetups/${filename}`);
        Contract.assertTrue(fs.existsSync(testJSONPath), `Test game setup file ${testJSONPath} doesn't exist`);

        const setupData = JSON.parse(fs.readFileSync(testJSONPath, 'utf8'));
        if (setupData.autoSingleTarget == null) {
            setupData.autoSingleTarget = false;
        }

        Contract.assertNotNullLike(this.testGameBuilder, `Attempting to start a test game from file ${filename} but local test tools were not found`);

        // TODO to address this a refactor and change router to lobby
        // eslint-disable-next-line
        const router = this;

        const game: Game = await this.testGameBuilder.setUpTestGameAsync(
            setupData,
            this.cardDataGetter,
            router,
            { id: 'exe66', username: 'Order66' },
            { id: 'th3w4y', username: 'ThisIsTheWay' }
        );

        this.game = game;
    }

    /**
     * Helper method to determine deck source from deck link or other data
     */
    private determineDeckSource(deckLink?: string, deckSource?: string): DeckSource {
        if (deckSource) {
            const upperDeckSource = deckSource.toUpperCase();
            const enumValues = Object.values(DeckSource);

            for (const enumValue of enumValues) {
                if (enumValue.toUpperCase() === upperDeckSource) {
                    return enumValue;
                }
            }
        }
        // Fallback to determining from deckLink
        if (deckLink) {
            if (deckLink.includes('swustats.net')) {
                return DeckSource.SWUStats;
            } else if (deckLink.includes('swudb.com')) {
                return DeckSource.SWUDB;
            } else if (deckLink.includes('swunlimiteddb.com')) {
                return DeckSource.SWUnlimitedDB;
            }
        }
        // Default fallback
        return DeckSource.Unknown;
    }

    private async onStartGameAsync() {
        try {
            this.rematchRequest = null;
            const game = new Game(this.buildGameSettings(), { router: this });
            this.game = game;
            game.started = true;

            logger.info(`Lobby: starting game id: ${game.id}`, { lobbyId: this.id });

            // Give each user the standard disconnect handler (longer timeout than during matchmaking)
            this.users.forEach((user) => {
                this.server.registerDisconnect(user.socket, user.id);
            });

            // For each user, if they have a deck, select it in the game
            this.users.forEach((user) => {
                if (user.deck) {
                    game.selectDeck(user.id, user.deck);
                    this.playersDetails.push({
                        user: user.socket.user,
                        baseID: user.deck.base.id,
                        leaderID: user.deck.leader.id,
                        deckID: user.deck.id,
                        deckLink: user.decklist.deckLink,
                        deckSource: this.determineDeckSource(user.decklist.deckLink, user.decklist.deckSource),
                        deck: user.deck.getDecklist()
                    });
                }
            });

            await game.initialiseAsync();

            this.sendGameState(game);
        } catch (error) {
            if (this.gameType === MatchType.Quick) {
                logger.error(
                    'Lobby: error attempting to start matchmaking lobby, cancelling and requeueing users',
                    { error: { message: error.message, stack: error.stack }, lobbyId: this.id }
                );
                this.matchmakingFailed(error);
            }
        }
    }

    private matchmakingFailed(error?: Error) {
        this.server.removeLobby(this);

        for (const user of this.users) {
            // this will end up resolving to a call to GameServer.requeueUser, putting them back in the queue
            user.socket.send('matchmakingFailed', error.message);
        }
    }

    private buildGameSettings(): GameConfiguration {
        const players: IUser[] = this.users.map((user) =>
            getUserWithDefaultsSet({
                id: user.id,
                username: user.username,
                settings: {
                    optionSettings: {
                        autoSingleTarget: false,
                    }
                }
            })
        );

        const useActionTimer =
            (this.gameType === MatchType.Quick || this.gameType === MatchType.Custom) &&
            (process.env.ENVIRONMENT !== 'development' || process.env.USE_LOCAL_ACTION_TIMER === 'true');

        return {
            id: uuidv4(),
            allowSpectators: false,
            owner: 'Order66',
            gameMode: GameMode.Premier,
            players,
            undoMode: process.env.ENVIRONMENT === 'development' ? UndoMode.Full : UndoMode.CurrentSnapshotOnly,
            cardDataGetter: this.cardDataGetter,
            useActionTimer,
            pushUpdate: () => this.sendGameState(this.game),
            buildSafeTimeout: (callback: () => void, delayMs: number, errorMessage: string) =>
                this.buildSafeTimeout(callback, delayMs, errorMessage),
            userTimeoutDisconnect: (userId: string) => this.userTimeoutDisconnect(userId),
        };
    }

    private userTimeoutDisconnect(userId: string) {
        const socket = this.users.find((u) => u.id === userId)?.socket;

        Contract.assertNotNullLike(socket, `Unable to find socket for user ${userId} in lobby ${this.id} while attempting to disconnect`);

        socket.socket.data.forceDisconnect = true;

        socket.send('inactiveDisconnect');
        socket.disconnect();

        this.server.handleIntentionalDisconnect(userId, false, this);

        logger.info(`Lobby: user ${userId} was disconnected due to inactivity`, { lobbyId: this.id, userId });
    }

    private async onLobbyMessage(socket: Socket, command: string, ...args): Promise<void> {
        const start = process.hrtime.bigint();
        try {
            if (!this[command] || typeof this[command] !== 'function') {
                throw new Error(`Incorrect command or command format expected function but got: ${command}`);
            }

            this.updateUserLastActivity(socket.user.getId());
            await this[command](socket, ...args);
            this.sendLobbyState();
            const end = process.hrtime.bigint();
            const durationMs = Number(end - start) / 1e6;

            if (durationMs > 100) {
                logger.info(`[LobbyCommand] ${JSON.stringify({
                    command,
                    userId: socket.user.getId(),
                    lobbyId: this.id,
                    durationMs: Number(durationMs.toFixed(2)),
                    timestamp: new Date().toISOString()
                })}`);
            }
        } catch (error) {
            logger.error('Lobby: error processing lobby message', { error: { message: error.message, stack: error.stack }, lobbyId: this.id });
        }
    }

    private async onGameMessage(socket: Socket, command: string, ...args): Promise<void> {
        const start = process.hrtime.bigint();

        try {
            this.gameMessageErrorCount = 0;

            if (!this.game) {
                return;
            }

            this.updateUserLastActivity(socket.user.getId());

            // this command is a no-op since we reset the timer just above
            if (command === 'resetActionTimer') {
                return;
            }

            // if (command === 'leavegame') {
            //     return this.onLeaveGame(socket);
            // }

            if (!this.game[command] || typeof this.game[command] !== 'function') {
                return;
            }

            await this.game[command](socket.user.getId(), ...args);

            this.game.continue();

            this.sendGameState(this.game);

            const end = process.hrtime.bigint();
            const durationMs = Number(end - start) / 1e6;

            if (durationMs > 100) {
                logger.info(`[GameCommand] ${JSON.stringify({
                    command,
                    userId: socket.user.getId(),
                    lobbyId: this.id,
                    durationMs: Number(durationMs.toFixed(2)),
                    timestamp: new Date().toISOString()
                })}`);
            }
        } catch (error) {
            logger.error('Game: error processing game message', { error: { message: error.message, stack: error.stack }, lobbyId: this.id });
        }
    }

    public handleMatchmakingDisconnect() {
        if (this.gameType !== MatchType.Quick) {
            logger.error('Lobby: attempting to use quick lobby disconnect on non-quick lobby', { lobbyId: this.id });
            return;
        }

        if (this.game) {
            return;
        }

        if (this.matchingCountdownTimeoutHandle) {
            clearTimeout(this.matchingCountdownTimeoutHandle);
        }

        this.matchingCountdownText = 'Opponent has disconnected, re-entering queue';
        this.sendLobbyState();

        this.buildSafeTimeout(() => {
            for (const user of this.users) {
                logger.error(`Lobby: requeueing user ${user.id} after matched user disconnected`);
                this.server.requeueUser(user.socket, this.format, user.socket.user, { ...user.deck?.getDecklist(), deckID: user.deck?.id });
                user.socket.send('matchmakingFailed', 'Player disconnected');
            }

            this.server.removeLobby(this);
        },
        2000, 'Lobby: error requeueing user after disconnect');
    }

    private buildSafeTimeout(callback: () => void, delayMs: number, errorMessage: string): NodeJS.Timeout {
        const timeout = setTimeout(() => {
            try {
                callback();
            } catch (error) {
                logger.error(errorMessage, { error: { message: error.message, stack: error.stack }, lobbyId: this.id });
            }
        }, delayMs);
        return timeout;
    }

    // TODO: Review this to make sure we're getting the info we need for debugging
    public handleError(game: Game, error: Error, severeGameMessage = false) {
        logger.error('Game: handleError', { error: { message: error.message, stack: error.stack }, lobbyId: this.id });

        let maxErrorCountExceeded = false;

        this.gameMessageErrorCount++;
        if (this.gameMessageErrorCount > 100) {
            logger.error('Game: too many errors for request, halting', { lobbyId: this.id });
            severeGameMessage = true;
            maxErrorCountExceeded = true;
            this.discordDispatcher.formatAndSendServerErrorAsync(error, this.id)
                .catch((e) => logger.error('Server error could not be sent to Discord: Unhandled error', { error: { message: e.message, stack: e.stack }, lobbyId: this.id }));
        }

        // const gameState = game.getState();
        // const debugData: any = {};

        // if (e.message.includes('Maximum call stack')) {
        //     // debugData.badSerializaton = detectBinary(gameState);
        // } else {
        //     debugData.game = gameState;
        //     debugData.game.players = undefined;

        //     debugData.messages = game.messages;
        //     debugData.game.messages = undefined;

        //     debugData.pipeline = game.pipeline.getDebugInfo();
        //     // debugData.effectEngine = game.effectEngine.getDebugInfo();

        //     for (const player of game.getPlayers()) {
        //         debugData[player.name] = player.getState(player);
        //     }
        // }

        if (game && severeGameMessage) {
            game.addMessage(
                `A Server error has occured processing your game state, apologies.  Your game may now be in an inconsistent state, or you may be able to continue. The error has been logged. If this happens again, please take a screenshot and reach out in the Karabast discord (game id ${this.id})`,
            );
        }

        if (maxErrorCountExceeded) {
            // send game state so that the message can be seen
            this.sendGameState(this.game);

            // this is ugly since we're probably within an exception handler currently, but if we get here it's already crisis
            throw new Error('Maximum error count exceeded');
        }
    }


    /**
     * Private method to update a players stats
     */
    private async updatePlayerStatsAsync(playerUser: PlayerDetails, opponentPlayerUser: PlayerDetails, score: ScoreType) {
        if (!playerUser.user.isAuthenticatedUser()) {
            return;
        }
        // Get the deck service
        const opponentPlayerLeaderId = await this.cardDataGetter.getCardBySetCodeAsync(opponentPlayerUser.leaderID);
        const opponentPlayerBaseId = await this.cardDataGetter.getCardBySetCodeAsync(opponentPlayerUser.baseID);
        await this.server.deckService.updateDeckStatsAsync(
            playerUser.user.getId(),
            playerUser.deckID,
            score,
            opponentPlayerLeaderId.internalName,
            opponentPlayerBaseId.internalName,
        );
    }


    /**
     * Updates deck statistics when a game ends
     * @param game The game that has ended
     */
    private async endGameUpdateStatsAsync(game: Game): Promise<void> {
        try {
            // Only update stats if the game has a winner and made it into the second round at least
            if (game.winnerNames.length === 0 || !game.finishedAt || this.game.roundNumber <= 1) {
                return;
            }

            logger.info(`Lobby ${this.id}: Updating deck stats for game ${game.id}`);

            // Get the players from the game
            const players = game.getPlayers();
            if (players.length !== 2) {
                logger.warn(`Lobby ${this.id}: Cannot update stats for game with ${players.length} players`);
                return;
            }

            const [player1, player2] = players;

            // Determine the winner and loser
            let winner, loser;
            if (game.winnerNames.includes(player1.name)) {
                winner = player1;
                loser = player2;
            } else if (game.winnerNames.includes(player2.name)) {
                winner = player2;
                loser = player1;
            }

            // If we have a draw (or couldn't determine winner/loser), set as draw
            const isDraw = !winner || !loser || game.winnerNames.length > 1;

            // set winner/loser state
            const player1Score = isDraw ? ScoreType.Draw : winner === player1 ? ScoreType.Win : ScoreType.Lose;
            const player2Score = isDraw ? ScoreType.Draw : winner === player1 ? ScoreType.Lose : ScoreType.Win;

            // Get the user & deck information for each player
            const player1User = this.playersDetails.find((u) => u.user.getId() === player1.id);
            const player2User = this.playersDetails.find((u) => u.user.getId() === player2.id);

            if (!player1User) {
                logger.error(`Lobby ${this.id}: Missing deck information (${player1User.deckID}) for player1 ${player1.id}`);
                return;
            }
            if (!player2User) {
                logger.error(`Lobby ${this.id}: Missing information (${player2User.deckID}) for player2 ${player2.id}`);
                return;
            }

            await this.updatePlayerStatsAsync(player1User, player2User, player1Score);
            await this.updatePlayerStatsAsync(player2User, player1User, player2Score);

            logger.info(`Lobby ${this.id}: Successfully updated deck stats in Karabast for game ${game.id}`);

            /* const eitherFromSWUStats = [player1.id, player2.id].some((id) =>
                this.playersDetails.find((u) => u.user.getId() === id)?.deckSource === DeckSource.SWUStats
            );
            // Send to SWUstats if handler is available
            if (eitherFromSWUStats) {
                await this.server.SwuStatsHandler.sendGameResultAsync(
                    game,
                    this.playersDetails.find((u) => u.user.getId() === player1.id).deckLink,
                    this.playersDetails.find((u) => u.user.getId() === player2.id).deckLink,
                );
                logger.info(`Lobby ${this.id}: Successfully updated deck stats for game ${game.id}`);
            }*/
        } catch (error) {
            logger.error(`Lobby ${this.id}: Error updating deck stats:`, error);
        }
    }

    private sendGameStateToSpectator(socket: Socket, spectatorId: string): void {
        if (this.game) {
            socket.send('gamestate', this.game.getState(spectatorId));
        }
    }

    private sendLobbyStateToSpectator(socket: Socket): void {
        socket.socket.send('lobbystate', this.getLobbyState());
    }

    public sendGameState(game: Game, forceSend = false): void {
        // we check here if the game ended and update the stats.
        if (game.winnerNames.length > 0 && game.finishedAt && !game.statsUpdated) {
            // Update deck stats asynchronously
            game.statsUpdated = true;
            this.endGameUpdateStatsAsync(game).catch((error) => {
                logger.error(`Lobby ${this.id}: Failed to update deck stats:`, error);
            });
        }

        // we send the game state to all users and spectators
        // if the message is ack'd, we set the user state to connected in case they were incorrectly marked as disconnected
        for (const user of this.users) {
            if (user.socket && (user.socket.socket.connected || forceSend)) {
                user.socket.send('gamestate', game.getState(user.id), () => this.safeSetUserConnected(user.id));
            }
        }
        for (const user of this.spectators) {
            if (user.socket && (user.socket.socket.connected || forceSend)) {
                user.socket.send('gamestate', game.getState(user.id), () => this.safeSetUserConnected(user.id));
            }
        }
    }

    private safeSetUserConnected(userId: string): void {
        try {
            const user = this.getUser(userId);
            user.state = 'connected';
        } catch (error) {
            logger.error(`Lobby: error setting user ${userId} connected`, { error: { message: error.message, stack: error.stack }, lobbyId: this.id, userId });
        }
    }

    public sendLobbyState(forceSend = false): void {
        for (const user of this.users) {
            if (user.socket && (user.socket.socket.connected || forceSend)) {
                user.socket.send('lobbystate', this.getLobbyState(user));
            }
        }
    }

    // Report bug method; front-end RPC from sendLobbyMessage()
    private async reportBug(socket: Socket, ...args: any): Promise<void> {
        try {
            // Parse description as JSON if it's in JSON format
            const bugReportMessage = args[0];
            let parsedDescription = '';
            let screenResolution = null;
            let viewport = null;
            if (bugReportMessage && typeof bugReportMessage === 'object') {
                parsedDescription = bugReportMessage.description || '';
                screenResolution = bugReportMessage.screenResolution || null;
                viewport = bugReportMessage.viewport || null;
            } else {
                // Take this as a string (backward compatibility)
                parsedDescription = bugReportMessage;
            }

            if (!parsedDescription || parsedDescription.trim().length === 0) {
                throw new Error('description is invalid');
            }

            // Create game state snapshot
            const gameState = this.game
                ? this.game.captureGameState(socket.user.getId())
                : { phase: 'action', player1: {}, player2: {} };

            const gameMessages = this.game.getLogMessages();
            const opponent = this.users.find((u) => u.id !== socket.user.id);
            // Create bug report
            const bugReport = this.server.bugReportHandler.createBugReport(
                parsedDescription,
                gameState,
                socket.user,
                opponent.socket.user,
                gameMessages,
                this.id,
                this.game?.id,
                screenResolution,
                viewport
            );

            // Send to Discord
            const success = await this.server.bugReportHandler.sendBugReportToDiscord(bugReport);
            if (!success) {
                throw new Error('Bug report failed to send to discord. No webhook configured');
            }

            // we find the user
            const existingUser = this.users.find((u) => u.id === socket.user.getId());
            existingUser.reportedBugs += success ? 1 : 0;

            // Send success message to client
            socket.send('bugReportResult', {
                id: uuid(),
                success: success,
                message: 'Successfully sent bug report'
            });

            this.game.addAlert(AlertType.Notification, '{0} has submitted a bug report', existingUser.username);

            this.sendLobbyState();
        } catch (error) {
            logger.error('Error processing bug report', {
                error: { message: error.message, stack: error.stack },
                lobbyId: this.id,
                userId: socket.user.id
            });
            // Send error message to client
            socket.send('bugReportResult', {
                id: uuid(),
                success: false,
                message: 'An error occurred while processing your bug report.'
            });
        }
    }
}<|MERGE_RESOLUTION|>--- conflicted
+++ resolved
@@ -20,12 +20,9 @@
 import type { GameServer } from './GameServer';
 import { AlertType } from '../game/core/Constants';
 import { v4 as uuidv4 } from 'uuid';
-<<<<<<< HEAD
+import { UndoMode } from '../game/core/snapshot/SnapshotManager';
 import type { IDiscordDispatcher } from '../game/core/DiscordDispatcher';
 import { DiscordDispatcher } from '../game/core/DiscordDispatcher';
-=======
-import { UndoMode } from '../game/core/snapshot/SnapshotManager';
->>>>>>> 2340051c
 
 interface LobbySpectator {
     id: string;
