--- conflicted
+++ resolved
@@ -150,17 +150,12 @@
         this.userLastActivity.set(id, now);
     }
 
-<<<<<<< HEAD
+    public hasPlayer(id: string) {
+        return this.users.some((u) => u.id === id);
+    }
+
     public createLobbyUser(user: User, decklist = null): void {
         const existingUser = this.users.find((u) => u.id === user.getPlayerId());
-=======
-    public hasPlayer(id: string) {
-        return this.users.some((u) => u.id === id);
-    }
-
-    public createLobbyUser(user, decklist = null): void {
-        const existingUser = this.users.find((u) => u.id === user.id);
->>>>>>> 6142bb67
         const deck = decklist ? new Deck(decklist, this.cardDataGetter) : null;
         if (existingUser) {
             existingUser.deck = deck;
@@ -588,13 +583,8 @@
                 return;
             }
 
-<<<<<<< HEAD
-        this.game.stopNonChessClocks();
-        await this.game[command](socket.user.getPlayerId(), ...args);
-=======
             this.game.stopNonChessClocks();
-            await this.game[command](socket.user.id, ...args);
->>>>>>> 6142bb67
+            await this.game[command](socket.user.getPlayerId(), ...args);
 
             this.game.continue();
 
