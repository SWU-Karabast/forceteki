--- conflicted
+++ resolved
@@ -691,13 +691,8 @@
                 return;
             }
 
-<<<<<<< HEAD
             this.game.restartActionTimers();
-            await this.game[command](socket.user.id, ...args);
-=======
-            this.game.stopNonChessClocks();
             await this.game[command](socket.user.getId(), ...args);
->>>>>>> 0f9a7b91
 
             this.game.continue();
 
