import type Socket from '../socket';
import { logger } from '../logger';
import type { User } from '../utils/user/User';
import * as Contract from '../game/core/utils/Contract';
import type { ISwuDbFormatDecklist } from '../utils/deck/DeckInterfaces';
<<<<<<< HEAD
import { GamesToWinMode } from '../game/core/Constants';
import { SwuGameFormat } from '../game/core/Constants';
import { isBo3Enabled } from './GameServer';
=======
import type { IMatchmakingPlayerEntry, IMatchmakingRule } from './MatchmakingRules';
import { MatchmakingRule } from './MatchmakingRules';
>>>>>>> b8dd55d7

export interface QueuedPlayerToAdd {
    deck: ISwuDbFormatDecklist;
    socket?: Socket;
    user: User;
}

export enum QueuedPlayerState {
    Connected = 'connected',
    WaitingForConnection = 'waitingForConnection',
}

export interface QueuedPlayer extends QueuedPlayerToAdd {
    state: QueuedPlayerState;
}

interface QueuedPlayerEntry {
    format: IQueueFormatKey;
    player: QueuedPlayer;
}

<<<<<<< HEAD
export interface IQueueFormatKey {
    swuFormat: SwuGameFormat;
    gamesToWinMode: GamesToWinMode;
}


=======
export interface PreviousMatchEntry {
    opponentUserId: string;
    endTimestamp: number;
}

>>>>>>> b8dd55d7
export class QueueHandler {
    private readonly queues: Map<SwuGameFormat, Map<GamesToWinMode, QueuedPlayer[]>>;
    private playersWaitingToConnect: QueuedPlayerEntry[] = [];
    private playerPreviousMatch: Map<string, PreviousMatchEntry>;

    /** Cooldown interval (in seconds) for rematch prevention */
    public static readonly COOLDOWN_INTERVAL_SECONDS = 15;

    public constructor() {
<<<<<<< HEAD
        this.queues = new Map<SwuGameFormat, Map<GamesToWinMode, QueuedPlayer[]>>();

        for (const format of Object.values(SwuGameFormat)) {
            const formatMap = new Map<GamesToWinMode, QueuedPlayer[]>();

            formatMap.set(GamesToWinMode.BestOfOne, []);

            if (isBo3Enabled()) {
                formatMap.set(GamesToWinMode.BestOfThree, []);
            }

            this.queues.set(format, formatMap);
        }
=======
        this.queues = new Map<SwuGameFormat, QueuedPlayer[]>();
        this.playerPreviousMatch = new Map<string, PreviousMatchEntry>();

        Object.values(SwuGameFormat).forEach((format) => {
            this.queues.set(format, []);
        });

        // Cleanup previous match entries periodically
        setInterval(() => this.cleanupPreviousMatchEntries(), 3600000); // 1 hour
>>>>>>> b8dd55d7
    }

    /** Adds an entry for a player, but they can't match until they actually connect */
    public addPlayer(format: IQueueFormatKey, player: QueuedPlayerToAdd) {
        Contract.assertNotNullLike(player);
        Contract.assertNotNullLike(format);

        const queueEntry = this.findPlayerInQueue(player.user.getId());
        if (queueEntry) {
<<<<<<< HEAD
            logger.info(`User ${player.user.getId()} is already in queue for format ${this.queueKeyToString(queueEntry.format)}, rejoining into queue for format ${this.queueKeyToString(format)}`);
=======
            logger.info(`QueueHandler: User ${player.user.getId()} is already in queue for format ${queueEntry.format}, rejoining into queue for format ${format}`);
>>>>>>> b8dd55d7
            this.removePlayer(player.user.getId(), 'Rejoining into queue');
        }

        const notConnectedPlayerEntry = this.findNotConnectedPlayer(player.user.getId());
        if (notConnectedPlayerEntry) {
<<<<<<< HEAD
            logger.info(`User ${player.user.getId()} is already in waiting-to-queue list for ${this.queueKeyToString(notConnectedPlayerEntry.format)}, rejoining into queue for format ${this.queueKeyToString(format)}`);
=======
            logger.info(`QueueHandler: User ${player.user.getId()} is already in waiting-to-queue list for ${notConnectedPlayerEntry.format}, rejoining into queue for format ${format}`);
>>>>>>> b8dd55d7
            this.removePlayer(player.user.getId(), 'Rejoining into queue');
        }

        this.playersWaitingToConnect.push({
            format,
            player: { ...player, state: QueuedPlayerState.WaitingForConnection }
        });
<<<<<<< HEAD
        logger.info(`Added user ${player.user.getId()} to waiting list for format ${this.queueKeyToString(format)} until they connect`);
=======
        logger.info(`QueueHandler: Added user ${player.user.getId()} to waiting list for format ${format} until they connect`);
>>>>>>> b8dd55d7

        // if the player has an active socket, immediately connect them
        if (player.socket) {
            this.connectPlayer(player.user.getId(), player.socket);
        }
    }

    /** Connects a player that has been added to the queue */
    public connectPlayer(userId: string, socket: Socket) {
        let playerEntry: QueuedPlayerEntry;

        const queueEntry = this.findPlayerInQueue(userId);
        if (queueEntry) {
            playerEntry = queueEntry;

<<<<<<< HEAD
            logger.info(`User ${userId} with socket id ${socket.id} is already in queue for format ${this.queueKeyToString(queueEntry.format)}, rejoining into queue for format ${this.queueKeyToString(playerEntry.format)}`);
=======
            logger.info(`QueueHandler: User ${userId} with socket id ${socket.id} is already in queue for format ${queueEntry.format}, rejoining into queue for format ${playerEntry.format}`);
>>>>>>> b8dd55d7
            this.removePlayer(userId, 'Rejoining into queue');
        } else {
            const notConnectedPlayer = this.findNotConnectedPlayer(userId);
            Contract.assertNotNullLike(notConnectedPlayer, `Player ${userId} is not in the queue`);

            playerEntry = notConnectedPlayer;
            this.removePlayer(userId, `Player connected with socket id ${socket.id}`);
        }

        Contract.assertNotNullLike(playerEntry.format);

        playerEntry.player.state = QueuedPlayerState.Connected;
        playerEntry.player.socket = socket;

<<<<<<< HEAD
        this.getQueueByFormat(playerEntry.format)?.push(playerEntry.player);
        logger.info(`User ${userId} connected with socket id ${socket.id}, added to queue for format ${this.queueKeyToString(playerEntry.format)}`);
=======
        this.queues.get(playerEntry.format)?.push(playerEntry.player);
        logger.info(`QueueHandler: User ${userId} connected with socket id ${socket.id}, added to queue for format ${playerEntry.format}`);
>>>>>>> b8dd55d7
    }

    /** If the user exists in the queue and is connected, temporarily move them into a disconnected state while waiting for reconnection */
    public disconnectPlayer(userId: string, socketId: string) {
        const queueEntry = this.findPlayerInQueue(userId);
        if (queueEntry && queueEntry.player?.socket?.id === socketId) {
            this.removePlayer(userId, `Temporarily disconnected on socket id ${socketId}`);
            this.addPlayer(queueEntry.format, { user: queueEntry.player.user, deck: queueEntry.player.deck });
        }
    }

    public isConnected(userId: string, socketId: string): boolean {
        const player = this.findPlayerInQueue(userId);
        return player && player.player.socket?.id === socketId;
    }

    public removePlayer(userId: string, reasonStr: string) {
        for (const [queueKey, queue] of this.iterateQueues()) {
            const index = queue.findIndex((p) => p.user.getId() === userId);
            if (index !== -1) {
<<<<<<< HEAD
                logger.info(`Removing player ${userId} from queue for format ${this.queueKeyToString(queueKey)}. Reason: ${reasonStr}`);
=======
                logger.info(`QueueHandler: Removing player ${userId} from queue for format ${format}. Reason: ${reasonStr}`);
>>>>>>> b8dd55d7
                queue.splice(index, 1);
                return;
            }
        }

        const index = this.playersWaitingToConnect.findIndex((p) => p.player.user.getId() === userId);
        if (index !== -1) {
            logger.info(`QueueHandler: Removing player ${userId} from queue waiting list. Reason: ${reasonStr}`);
            this.playersWaitingToConnect.splice(index, 1);
            return;
        }
    }

    /** Sets a previous match entry for a player pair */
    public setPreviousMatchEntry(
        player1UserId: string,
        player2UserId: string,
        endTimestamp: number
    ) {
        this.playerPreviousMatch.set(player1UserId, {
            opponentUserId: player2UserId,
            endTimestamp: endTimestamp
        });

        this.playerPreviousMatch.set(player2UserId, {
            opponentUserId: player1UserId,
            endTimestamp: endTimestamp
        });
    }

    private cleanupPreviousMatchEntries() {
        try {
            const now = Date.now();
            const cooldownMs = QueueHandler.COOLDOWN_INTERVAL_SECONDS * 1000;
            for (const [userId, matchEntry] of this.playerPreviousMatch.entries()) {
                if (now - matchEntry.endTimestamp > cooldownMs) {
                    this.playerPreviousMatch.delete(userId);
                }
            }
        } catch (error) {
            logger.error(`QueueHandler: Error cleaning up previous match entries: ${error}`);
        }
    }

    /** Send a heartbeat signal to the FE for all connected clients */
    public sendHeartbeat() {
        try {
            for (const [_queueKey, queue] of this.iterateQueues()) {
                for (const player of queue) {
                    if (player.socket) {
                        player.socket.send('queueHeartbeat', Date.now());
                    }
                }
            }
        } catch (error) {
            logger.error(`QueueHandler: Error sending heartbeat: ${error}`);
        }
    }

    private findPlayerInQueue(userId: string): QueuedPlayerEntry | null {
        for (const [queueKey, queue] of this.iterateQueues()) {
            const player = queue.find((p) => p.user.getId() === userId);
            if (player) {
                return { player, format: queueKey };
            }
        }
        return null;
    }

    private findNotConnectedPlayer(userId: string): QueuedPlayerEntry | null {
        return this.playersWaitingToConnect.find((p) => p.player.user.getId() === userId);
    }

    public findPlayer(userId: string) {
        return this.findPlayerInQueue(userId) || this.findNotConnectedPlayer(userId);
    }

    // Get the next two players from a format queue
    public getNextMatchPair(format: IQueueFormatKey): [QueuedPlayer, QueuedPlayer] | null {
        const queue = this.getQueueByFormat(format);
        if (!queue || queue.length < 2) {
            return null;
        }

        return this.findMatchInQueue(queue, [MatchmakingRule.rematchCooldown(QueueHandler.COOLDOWN_INTERVAL_SECONDS)]);
    }

    /**
     * Finds a matching pair in the queue based on the provided rules
     *
     * @param queue The queue of players to search for a match
     * @param rules The matchmaking rules to apply when finding a match
     * @returns A tuple of the matched players, or null if no match is found
     */
    private findMatchInQueue(queue: QueuedPlayer[], rules: IMatchmakingRule[]): [QueuedPlayer, QueuedPlayer] | null {
        for (let i = 0; i < queue.length; i++) {
            for (let j = i + 1; j < queue.length; j++) {
                const player1 = queue[i];
                const player2 = queue[j];
                const p1Entry: IMatchmakingPlayerEntry = { player: player1, previousMatch: this.playerPreviousMatch.get(player1.user.getId()) };
                const p2Entry: IMatchmakingPlayerEntry = { player: player2, previousMatch: this.playerPreviousMatch.get(player2.user.getId()) };

                const canMatch = rules.every((rule) => rule.canMatch(p1Entry, p2Entry));

                if (canMatch) {
                    // Remove matched players from the queue
                    queue.splice(j, 1);
                    queue.splice(i, 1);
                    return [player1, player2];
                }

                logger.info(`QueueHandler: Players ${player1.user.getId()} and ${player2.user.getId()} cannot match due to matchmaking rules`);
            }
        }

        return null;
    }

    // Check if any format has enough players for matchmaking
    public findReadyFormats(): IQueueFormatKey[] {
        return Array.from(this.iterateQueues())
            .filter(([_, queue]) => queue.length >= 2)
            .map(([format]) => format);
    }

    private *iterateQueues(): IterableIterator<[IQueueFormatKey, QueuedPlayer[]]> {
        for (const [swuFormat, queueMap] of this.queues.entries()) {
            for (const [gamesToWinMode, queue] of queueMap.entries()) {
                yield [{ swuFormat, gamesToWinMode }, queue];
            }
        }
    }

    private queueKeyToString(key: IQueueFormatKey): string {
        return `(${key.swuFormat} / ${key.gamesToWinMode})`;
    }

    private getQueueByFormat(key: IQueueFormatKey): QueuedPlayer[] | null {
        const formatMap = this.queues.get(key.swuFormat);
        Contract.assertNotNullLike(formatMap, `No queue found for format ${key.swuFormat}`);

        const queue = formatMap.get(key.gamesToWinMode);
        Contract.assertNotNullLike(queue, `No queue found for ${this.queueKeyToString(key)}`);

        return queue;
    }
}<|MERGE_RESOLUTION|>--- conflicted
+++ resolved
@@ -3,14 +3,11 @@
 import type { User } from '../utils/user/User';
 import * as Contract from '../game/core/utils/Contract';
 import type { ISwuDbFormatDecklist } from '../utils/deck/DeckInterfaces';
-<<<<<<< HEAD
 import { GamesToWinMode } from '../game/core/Constants';
 import { SwuGameFormat } from '../game/core/Constants';
 import { isBo3Enabled } from './GameServer';
-=======
 import type { IMatchmakingPlayerEntry, IMatchmakingRule } from './MatchmakingRules';
 import { MatchmakingRule } from './MatchmakingRules';
->>>>>>> b8dd55d7
 
 export interface QueuedPlayerToAdd {
     deck: ISwuDbFormatDecklist;
@@ -32,20 +29,17 @@
     player: QueuedPlayer;
 }
 
-<<<<<<< HEAD
 export interface IQueueFormatKey {
     swuFormat: SwuGameFormat;
     gamesToWinMode: GamesToWinMode;
 }
 
 
-=======
 export interface PreviousMatchEntry {
     opponentUserId: string;
     endTimestamp: number;
 }
 
->>>>>>> b8dd55d7
 export class QueueHandler {
     private readonly queues: Map<SwuGameFormat, Map<GamesToWinMode, QueuedPlayer[]>>;
     private playersWaitingToConnect: QueuedPlayerEntry[] = [];
@@ -55,8 +49,8 @@
     public static readonly COOLDOWN_INTERVAL_SECONDS = 15;
 
     public constructor() {
-<<<<<<< HEAD
         this.queues = new Map<SwuGameFormat, Map<GamesToWinMode, QueuedPlayer[]>>();
+        this.playerPreviousMatch = new Map<string, PreviousMatchEntry>();
 
         for (const format of Object.values(SwuGameFormat)) {
             const formatMap = new Map<GamesToWinMode, QueuedPlayer[]>();
@@ -68,18 +62,10 @@
             }
 
             this.queues.set(format, formatMap);
-        }
-=======
-        this.queues = new Map<SwuGameFormat, QueuedPlayer[]>();
-        this.playerPreviousMatch = new Map<string, PreviousMatchEntry>();
-
-        Object.values(SwuGameFormat).forEach((format) => {
-            this.queues.set(format, []);
-        });
-
-        // Cleanup previous match entries periodically
-        setInterval(() => this.cleanupPreviousMatchEntries(), 3600000); // 1 hour
->>>>>>> b8dd55d7
+
+            // Cleanup previous match entries periodically
+            setInterval(() => this.cleanupPreviousMatchEntries(), 3600000); // 1 hour
+        }
     }
 
     /** Adds an entry for a player, but they can't match until they actually connect */
@@ -89,21 +75,13 @@
 
         const queueEntry = this.findPlayerInQueue(player.user.getId());
         if (queueEntry) {
-<<<<<<< HEAD
-            logger.info(`User ${player.user.getId()} is already in queue for format ${this.queueKeyToString(queueEntry.format)}, rejoining into queue for format ${this.queueKeyToString(format)}`);
-=======
-            logger.info(`QueueHandler: User ${player.user.getId()} is already in queue for format ${queueEntry.format}, rejoining into queue for format ${format}`);
->>>>>>> b8dd55d7
+            logger.info(`QueueHandler: User ${player.user.getId()} is already in queue for format ${this.queueKeyToString(queueEntry.format)}, rejoining into queue for format ${this.queueKeyToString(format)}`);
             this.removePlayer(player.user.getId(), 'Rejoining into queue');
         }
 
         const notConnectedPlayerEntry = this.findNotConnectedPlayer(player.user.getId());
         if (notConnectedPlayerEntry) {
-<<<<<<< HEAD
-            logger.info(`User ${player.user.getId()} is already in waiting-to-queue list for ${this.queueKeyToString(notConnectedPlayerEntry.format)}, rejoining into queue for format ${this.queueKeyToString(format)}`);
-=======
-            logger.info(`QueueHandler: User ${player.user.getId()} is already in waiting-to-queue list for ${notConnectedPlayerEntry.format}, rejoining into queue for format ${format}`);
->>>>>>> b8dd55d7
+            logger.info(`QueueHandler:  ${player.user.getId()} is already in waiting-to-queue list for ${this.queueKeyToString(notConnectedPlayerEntry.format)}, rejoining into queue for format ${this.queueKeyToString(format)}`);
             this.removePlayer(player.user.getId(), 'Rejoining into queue');
         }
 
@@ -111,11 +89,7 @@
             format,
             player: { ...player, state: QueuedPlayerState.WaitingForConnection }
         });
-<<<<<<< HEAD
-        logger.info(`Added user ${player.user.getId()} to waiting list for format ${this.queueKeyToString(format)} until they connect`);
-=======
-        logger.info(`QueueHandler: Added user ${player.user.getId()} to waiting list for format ${format} until they connect`);
->>>>>>> b8dd55d7
+        logger.info(`QueueHandler: Added user ${player.user.getId()} to waiting list for format ${this.queueKeyToString(format)} until they connect`);
 
         // if the player has an active socket, immediately connect them
         if (player.socket) {
@@ -131,11 +105,7 @@
         if (queueEntry) {
             playerEntry = queueEntry;
 
-<<<<<<< HEAD
-            logger.info(`User ${userId} with socket id ${socket.id} is already in queue for format ${this.queueKeyToString(queueEntry.format)}, rejoining into queue for format ${this.queueKeyToString(playerEntry.format)}`);
-=======
-            logger.info(`QueueHandler: User ${userId} with socket id ${socket.id} is already in queue for format ${queueEntry.format}, rejoining into queue for format ${playerEntry.format}`);
->>>>>>> b8dd55d7
+            logger.info(`QueueHandler: User ${userId} with socket id ${socket.id} is already in queue for format ${this.queueKeyToString(queueEntry.format)}, rejoining into queue for format ${this.queueKeyToString(playerEntry.format)}`);
             this.removePlayer(userId, 'Rejoining into queue');
         } else {
             const notConnectedPlayer = this.findNotConnectedPlayer(userId);
@@ -150,13 +120,8 @@
         playerEntry.player.state = QueuedPlayerState.Connected;
         playerEntry.player.socket = socket;
 
-<<<<<<< HEAD
         this.getQueueByFormat(playerEntry.format)?.push(playerEntry.player);
-        logger.info(`User ${userId} connected with socket id ${socket.id}, added to queue for format ${this.queueKeyToString(playerEntry.format)}`);
-=======
-        this.queues.get(playerEntry.format)?.push(playerEntry.player);
-        logger.info(`QueueHandler: User ${userId} connected with socket id ${socket.id}, added to queue for format ${playerEntry.format}`);
->>>>>>> b8dd55d7
+        logger.info(`QueueHandler: User ${userId} connected with socket id ${socket.id}, added to queue for format ${this.queueKeyToString(playerEntry.format)}`);
     }
 
     /** If the user exists in the queue and is connected, temporarily move them into a disconnected state while waiting for reconnection */
@@ -177,11 +142,7 @@
         for (const [queueKey, queue] of this.iterateQueues()) {
             const index = queue.findIndex((p) => p.user.getId() === userId);
             if (index !== -1) {
-<<<<<<< HEAD
-                logger.info(`Removing player ${userId} from queue for format ${this.queueKeyToString(queueKey)}. Reason: ${reasonStr}`);
-=======
-                logger.info(`QueueHandler: Removing player ${userId} from queue for format ${format}. Reason: ${reasonStr}`);
->>>>>>> b8dd55d7
+                logger.info(`QueueHandler: Removing player ${userId} from queue for format ${this.queueKeyToString(queueKey)}. Reason: ${reasonStr}`);
                 queue.splice(index, 1);
                 return;
             }
