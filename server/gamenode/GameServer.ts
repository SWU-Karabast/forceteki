--- conflicted
+++ resolved
@@ -27,8 +27,6 @@
 import { DeckService } from '../utils/deck/DeckService';
 import { BugReportHandler } from '../utils/bugreport/BugReportHandler';
 
-<<<<<<< HEAD
-=======
 
 /**
  * Represents a user object
@@ -37,7 +35,6 @@
     id: string;
     username: string;
 }
->>>>>>> 784deddb
 
 /**
  * Represents additional Socket types we can leverage these later.
@@ -105,13 +102,9 @@
     private readonly deckValidator: DeckValidator;
     private readonly testGameBuilder?: any;
     private readonly queue: QueueHandler = new QueueHandler();
-<<<<<<< HEAD
     private readonly userFactory: UserFactory = new UserFactory();
     public readonly deckService: DeckService = new DeckService();
-    public bugHandler = new BugReportHandler();
-=======
     public readonly bugReportHandler: BugReportHandler;
->>>>>>> 784deddb
 
     private constructor(
         cardDataGetter: CardDataGetter,
