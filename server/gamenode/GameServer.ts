--- conflicted
+++ resolved
@@ -146,12 +146,8 @@
     }
 
     private setupAppRoutes(app: express.Application) {
-<<<<<<< HEAD
         app.post('/api/create-lobby', async (req, res, next) => {
-=======
-        app.post('/api/create-lobby', async (req, res) => {
             const { user, deck, format, isPrivate } = req.body;
->>>>>>> bb5656bc
             try {
                 await this.processDeckValidation(deck, format, res, async () => {
                     await this.createLobby(user, deck, format, isPrivate);
