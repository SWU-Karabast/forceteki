import fs from 'fs';
import path from 'path';
import http from 'http';
import express from 'express';
import cors from 'cors';
import type { DefaultEventsMap, Socket as IOSocket } from 'socket.io';
import { Server as IOServer } from 'socket.io';

import { logger } from '../logger';

import { Lobby, MatchType } from './Lobby';
import Socket from '../socket';
import type { User } from '../utils/user/User';
import * as env from '../env';
import type { Deck } from '../utils/deck/Deck';
import type { CardDataGetter } from '../utils/cardData/CardDataGetter';
import * as Contract from '../game/core/utils/Contract';
import { RemoteCardDataGetter } from '../utils/cardData/RemoteCardDataGetter';
import { DeckValidator } from '../utils/deck/DeckValidator';
import { SwuGameFormat } from '../SwuGameFormat';
import type { ISwuDbDecklist } from '../utils/deck/DeckInterfaces';
import QueueHandler from './QueueHandler';
import { authMiddleware } from '../middleware/AuthMiddleWare';
import { UserFactory } from '../utils/user/UserFactory';
import { DeckService } from '../utils/deck/DeckService';


/**
 * Represents additional Socket types we can leverage these later.
 */

interface SocketData {
    manualDisconnect?: boolean;
}

/**
 * Represents a player waiting in the queue.
 */
interface IQueuedPlayer {
    deck: Deck;
    socket?: Socket;
    user: User;
}

enum UserRole {
    Player = 'player',
    Spectator = 'spectator'
}

interface ILobbyMapping {
    lobbyId: string;
    role: UserRole;
}

export class GameServer {
    public static async createAsync(): Promise<GameServer> {
        let cardDataGetter: CardDataGetter;
        let testGameBuilder: any = null;

        if (process.env.ENVIRONMENT === 'development') {
            testGameBuilder = this.getTestGameBuilder();

            cardDataGetter = process.env.FORCE_REMOTE_CARD_DATA === 'true'
                ? await GameServer.buildRemoteCardDataGetter()
                : testGameBuilder.cardDataGetter;
        } else {
            cardDataGetter = await GameServer.buildRemoteCardDataGetter();
        }

        return new GameServer(
            cardDataGetter,
            await DeckValidator.createAsync(cardDataGetter),
            testGameBuilder
        );
    }

    private static buildRemoteCardDataGetter(): Promise<RemoteCardDataGetter> {
        // TODO: move this url to a config
        return RemoteCardDataGetter.createAsync('https://karabast-assets.s3.amazonaws.com/data/');
    }

    private static getTestGameBuilder() {
        const testDirPath = path.resolve(__dirname, '../../test');
        const gameStateBuilderPath = path.resolve(__dirname, '../../test/helpers/GameStateBuilder.js');

        Contract.assertTrue(fs.existsSync(testDirPath), `Test data directory not found at ${testDirPath}, please run 'npm run get-cards'`);
        Contract.assertTrue(fs.existsSync(gameStateBuilderPath), `Test tools file not found at ${gameStateBuilderPath}`);

        // eslint-disable-next-line @typescript-eslint/no-require-imports
        const gameStateBuilderClass = require(gameStateBuilderPath);
        return new gameStateBuilderClass();
    }

    private readonly lobbies = new Map<string, Lobby>();
    private readonly userLobbyMap = new Map<string, ILobbyMapping>();
    private readonly io: IOServer;
    private readonly cardDataGetter: CardDataGetter;
    private readonly deckValidator: DeckValidator;
    private readonly testGameBuilder?: any;
    private readonly queue: QueueHandler = new QueueHandler();
<<<<<<< HEAD
    private readonly userFactory: UserFactory = UserFactory.getInstance();
    private readonly deckService: DeckService = DeckService.getInstance();

=======
>>>>>>> c27db4ac
    private constructor(
        cardDataGetter: CardDataGetter,
        deckValidator: DeckValidator,
        testGameBuilder?: any
    ) {
        const app = express();
        app.use(express.json());
        const server = http.createServer(app);

        const corsOptions = {
            origin: ['http://localhost:3000', 'https://karabast.net', 'https://www.karabast.net'],
            methods: ['GET', 'POST', 'PUT', 'DELETE'],
            credentials: true, // Allow cookies or authorization headers
        };
        app.use(cors(corsOptions));

        this.setupAppRoutes(app);
        app.use((err, req, res, next) => {
            logger.error('GameServer: Error in API route:', err);
            res.status(err.status || 500).json({
                success: false,
                error: err.message || 'Server error.',
            });
        });

        server.listen(env.gameNodeSocketIoPort);
        logger.info(`GameServer: listening on port ${env.gameNodeSocketIoPort}`);

        // check if NEXTAUTH variable is set
        const secret = process.env.NEXTAUTH_SECRET || null;
        if (!secret) {
            logger.warn('GameServer: NEXTAUTH_SECRET not found in environment, authentication won\'t work correctly.');
        }
        // Setup socket server
        this.io = new IOServer(server, {
            perMessageDeflate: false,
            path: '/ws',
            cors: {
                origin: ['http://localhost:3000', 'https://karabast.net', 'https://www.karabast.net'],
                methods: ['GET', 'POST']
            }
        });

        // Setup Socket.IO middleware for Next-auth token verification
        this.io.use(async (socket, next) => {
            try {
                // Get token from handshake auth
                const token = socket.handshake.auth.token;
                let user: User | null = null;

                if (token) {
                    user = await this.userFactory.createUserFromToken(token);
                    // Try standard JWT verification first
                    if (user.isAuthenticatedUser()) {
                        socket.data.user = user;
                        return next();
                    }
                }

                const queryUser = socket.handshake.query.user
                    ? JSON.parse(socket.handshake.query.user as string)
                    : null;
                if (queryUser) {
                    user = this.userFactory.createAnonymousUser(queryUser.id, queryUser.username);
                    socket.data.user = user;
                    return next();
                }
                logger.info('Socket connection rejected: No valid authentication provided');
                return next(new Error('Authentication failed'));
            } catch (error) {
                logger.error('Socket auth middleware error:', error);
                next(new Error('Authentication error'));
            }
        });
        // Currently for IOSockets we can use DefaultEventsMap but later we can customize these.
        this.io.on('connection', async (socket: IOSocket<DefaultEventsMap, DefaultEventsMap, DefaultEventsMap, SocketData>) => {
            try {
                await this.onConnection(socket);
                socket.on('manualDisconnect', () => {
                    socket.data.manualDisconnect = true;
                    socket.disconnect();
                });
            } catch (err) {
                logger.error('GameServer: Error in socket connection:', err);
            }
        });

        this.cardDataGetter = cardDataGetter;
        this.testGameBuilder = testGameBuilder;
        this.deckValidator = deckValidator;
    }

    private setupAppRoutes(app: express.Application) {
        app.get('/api/get-unimplemented', (req, res, next) => {
            try {
                return res.json(this.deckValidator.getUnimplementedCards());
            } catch (err) {
                logger.error('GameServer: Error in setupAppRoutes:', err);
                next(err);
            }
        });

<<<<<<< HEAD
        // TODO work in progress
        app.post('/api/get-decks', authMiddleware(), async (req, res, next) => {
            const { decks } = req.body;
            const user = req.user as User;
            if (user.isAnonymousUser()) {
                return res.status(403).json({
                    success: false,
                    message: 'User is not logged in'
                });
            }
            // we try to sync the decks first
            try {
                await this.deckService.syncDecks(user.getId(), decks);
            } catch (err) {
                logger.error('GameServer: Error with syncing decks:', err);
            }
            // we retrieve the decks for the FE
            try {
                const usersDecks = await this.deckService.getUserDecksFavouritesFirst(user.getId());
                return res.status(200).json(usersDecks);
            } catch (err) {
                logger.error('GameServer: Error in getting a users decks: ', err);
                next(err);
            }
        });
=======
        app.post('/api/spectate-game', (req, res, next) => {
            try {
                const { gameId, user } = req.body;
                const lobby = this.lobbies.get(gameId);
                // if they are in a game already we give them 403 forbidden
                if (!this.canUserJoinNewLobby(user.id)) {
                    return res.status(403).json({
                        success: false,
                        message: 'User is already in a game'
                    });
                }
                if (!lobby || !lobby.hasOngoingGame() || lobby.isPrivate) {
                    return res.status(404).json({
                        success: false,
                        message: 'Game not found or does not allow spectators'
                    });
                }

                // Register this user as a spectator for the game
                this.userLobbyMap.set(user.id, { lobbyId: lobby.id, role: UserRole.Spectator });
                return res.status(200).json({ success: true });
            } catch (err) {
                logger.error('GameServer: Error in spectate-game:', err);
                next(err);
            }
        });

>>>>>>> c27db4ac
        app.get('/api/ongoing-games', (_, res, next) => {
            try {
                return res.json(this.getOngoingGamesData());
            } catch (err) {
                logger.error('GameServer: Error in ongoing-games:', err);
                next(err);
            }
        });

        app.post('/api/create-lobby', authMiddleware(), async (req, res, next) => {
            try {
                const { deck, format, isPrivate, lobbyName } = req.body;
                const user = req.user;
                // Check if the user is already in a lobby
                if (!this.canUserJoinNewLobby(user.getPlayerId())) {
                    return res.status(403).json({
                        success: false,
                        message: 'User is already in a lobby'
                    });
                }
                await this.processDeckValidation(deck, format, res, async () => {
                    await this.createLobby(lobbyName, user, deck, format, isPrivate);
                    res.status(200).json({ success: true });
                });
            } catch (err) {
                logger.error('GameServer: Error in create lobby:', err);
                next(err);
            }
        });

        app.get('/api/available-lobbies', (_, res, next) => {
            try {
                const availableLobbies = Array.from(this.lobbiesWithOpenSeat().entries()).map(([id, lobby]) => ({
                    id,
                    name: lobby.name,
                    format: lobby.format,
                }));
                return res.json(availableLobbies);
            } catch (err) {
                logger.error('GameServer: Error in available-lobbies:', err);
                next(err);
            }
        });

        app.post('/api/join-lobby', authMiddleware(), (req, res, next) => {
            try {
                const { lobbyId } = req.body;
                const user = req.user;

                if (!this.canUserJoinNewLobby(user.getPlayerId())) {
                    return res.status(403).json({
                        success: false,
                        message: 'User is already in a lobby'
                    });
                }
                const lobby = this.lobbies.get(lobbyId);
                if (!lobby) {
                    return res.status(404).json({ success: false, message: 'Lobby not found' });
                }

                if (lobby.isFilled()) {
                    return res.status(400).json({ success: false, message: 'Lobby is full' });
                }

                // Add the user to the lobby
<<<<<<< HEAD
                this.userLobbyMap.set(user.getPlayerId(), lobby.id);
=======
                this.userLobbyMap.set(user.id, { lobbyId: lobby.id, role: UserRole.Player });
>>>>>>> c27db4ac
                return res.status(200).json({ success: true });
            } catch (err) {
                logger.error('GameServer: Error in join-lobby:', err);
                next(err);
            }
        });

        app.get('/api/test-game-setups', (_, res, next) => {
            try {
                const testSetupFilenames = this.getTestSetupGames();
                return res.json(testSetupFilenames);
            } catch (err) {
                logger.error('GameServer: Error in test-game=setups:', err);
                next(err);
            }
        });

        app.post('/api/start-test-game', async (req, res, next) => {
            const { filename } = req.body;
            try {
                await this.startTestGame(filename);
                return res.status(200).json({ success: true });
            } catch (err) {
                logger.error('GameServer: Error in start-test=game:', err);
                next(err);
            }
        });

        app.post('/api/enter-queue', authMiddleware(), async (req, res, next) => {
            try {
                const { format, deck } = req.body;
                const user = req.user;
                // check if user is already in a lobby
                if (!this.canUserJoinNewLobby(user.getPlayerId())) {
                    return res.status(403).json({
                        success: false,
                        message: 'User is already in a lobby'
                    });
                }
                await this.processDeckValidation(deck, format, res, () => {
                    const success = this.enterQueue(format, user, deck);
                    if (!success) {
                        return res.status(400).json({ success: false, message: 'Failed to enter queue' });
                    }
                    res.status(200).json({ success: true });
                });
            } catch (err) {
                logger.error('GameServer: Error in enter-queue:', err);
                next(err);
            }
        });

        app.get('/api/health', (_, res, next) => {
            try {
                return res.status(200).json({ success: true });
            } catch (err) {
                logger.error('GameServer: Error in health:', err);
                next(err);
            }
        });
    }

    private canUserJoinNewLobby(userId: string) {
        const previousLobbyForUser = this.userLobbyMap.get(userId)?.lobbyId;
        if (previousLobbyForUser) {
            const previousRole = this.userLobbyMap.get(userId)?.role;
            const previousLobby = this.lobbies.get(previousLobbyForUser);
            if (previousLobby) {
                const userLastActivity = previousLobby.getLastActivityForUser(userId);

                if (userLastActivity == null) {
                    return true;
                }

                const elapsedSeconds = Math.floor((Date.now() - userLastActivity.getTime()) / 1000);

                if (elapsedSeconds < 60 && previousRole === UserRole.Player) {
                    return false;
                }

                this.removeUserMaybeCleanupLobby(previousLobby, userId);
            }
        }

        return true;
    }

    public getUserLobbyId(userId: string): string | undefined {
        return this.userLobbyMap.get(userId).lobbyId;
    }

    // method for validating the deck via API
    private async processDeckValidation(
        deck: ISwuDbDecklist,
        format: SwuGameFormat,
        res: express.Response,
        onValid: () => Promise<void> | void
    ): Promise<void> {
        const validationResults = this.deckValidator.validateSwuDbDeck(deck, format);
        if (Object.keys(validationResults).length > 0) {
            res.status(400).json({
                success: false,
                errors: validationResults,
            });
            return;
        }
        await onValid();
    }

    private getOngoingGamesData() {
        const ongoingGames = [];

        // Loop through all lobbies and check if they have an ongoing game
        for (const lobby of this.lobbies.values()) {
            if (lobby.hasOngoingGame()) {
                const gameState = lobby.getGamePreview();
                if (gameState) {
                    ongoingGames.push(gameState);
                }
            }
        }

        return {
            numberOfOngoingGames: ongoingGames.length,
            ongoingGames
        };
    }

    private lobbiesWithOpenSeat() {
        return new Map(
            Array.from(this.lobbies.entries()).filter(([, lobby]) =>
                !lobby.isFilled() && !lobby.isPrivate && !lobby.hasOngoingGame()
            )
        );
    }

    /**
     * Creates a new lobby for the given user. If no user is provided and
     * the lobby is private, a default user is created.
     *
     * @param {User | string} user - The user creating the lobby. If string(id) is passed in for a private lobby, a default user is created with that id.
     * @param {Deck} deck - The deck used by this user.
     * @param {boolean} isPrivate - Whether or not this lobby is private.
     * @returns {string} The ID of the user who owns and created the newly created lobby.
     */
    private createLobby(lobbyName: string, user: User, deck: Deck, format: SwuGameFormat, isPrivate: boolean) {
        if (!user) {
            throw new Error('User must be provided to create a lobby');
        }
        if (!isPrivate && typeof user === 'string') {
            throw new Error('User must be provided for public lobbies');
        }

        // set default user if anonymous user is supplied for private lobbies
        const lobby = new Lobby(
            lobbyName,
            isPrivate ? MatchType.Private : MatchType.Custom,
            format,
            this.cardDataGetter,
            this.deckValidator,
            this,
            this.testGameBuilder
        );
        this.lobbies.set(lobby.id, lobby);

        lobby.createLobbyUser(user, deck);
<<<<<<< HEAD
        lobby.setLobbyOwner(user.getPlayerId());
        this.userLobbyMap.set(user.getPlayerId(), lobby.id);
=======
        lobby.setLobbyOwner(user.id);
        this.userLobbyMap.set(user.id, { lobbyId: lobby.id, role: UserRole.Player });
>>>>>>> c27db4ac
    }

    private async startTestGame(filename: string) {
        const lobby = new Lobby(
            'Test Game',
            MatchType.Custom,
            SwuGameFormat.Open,
            this.cardDataGetter,
            this.deckValidator,
            this,
            this.testGameBuilder
        );
        this.lobbies.set(lobby.id, lobby);
        const order66 = this.userFactory.createAnonymousUser('exe66', 'Order66');
        const theWay = this.userFactory.createAnonymousUser('th3w4y', 'ThisIsTheWay');
        lobby.createLobbyUser(order66);
        lobby.createLobbyUser(theWay);
        this.userLobbyMap.set(order66.id, { lobbyId: lobby.id, role: UserRole.Player });
        this.userLobbyMap.set(theWay.id, { lobbyId: lobby.id, role: UserRole.Player });
        await lobby.startTestGameAsync(filename);
    }

    private getTestSetupGames() {
        const testGamesDirPath = path.resolve(__dirname, '../../../test/gameSetups');
        if (!fs.existsSync(testGamesDirPath)) {
            return [];
        }

        return fs.readdirSync(testGamesDirPath).filter((file) => {
            const filePath = path.join(testGamesDirPath, file);
            return fs.lstatSync(filePath).isFile();
        });
    }

    // handshake(socket: socketio.Socket, next: () => void) {
    //     // if (socket.handshake.query.token && socket.handshake.query.token !== 'undefined') {
    //     //     jwt.verify(socket.handshake.query.token, env.secret, function (err, user) {
    //     //         if (err) {
    //     //             logger.info(err);
    //     //             return;
    //     //         }

    //     //         socket.request.user = user;
    //     //     });
    //     // }
    //     next();
    // }

    public async onConnection(ioSocket) {
        const user = ioSocket.data.user as User;
        const requestedLobby = JSON.parse(ioSocket.handshake.query.lobby);
<<<<<<< HEAD
=======
        const isSpectator = ioSocket.handshake.query.spectator === 'true';

        if (user) {
            ioSocket.data.user = user;
        }

>>>>>>> c27db4ac
        if (!ioSocket.data.user) {
            logger.info('GameServer: socket connected with no user, disconnecting');
            ioSocket.disconnect();
            return;
        }

        const lobbyUserEntry = this.userLobbyMap.get(user.id);
        // 0. If user is spectator
        if (isSpectator) {
            // Check if user is registered as a spectator
            if (!lobbyUserEntry || lobbyUserEntry.role !== UserRole.Spectator) {
                logger.info(`GameServer: User ${user.id} attempted to connect as spectator but is not registered`);
                ioSocket.disconnect();
                return;
            }
            const lobbyId = this.userLobbyMap.get(user.id).lobbyId;
            const lobby = this.lobbies.get(lobbyId);

            if (!lobby || !lobby.hasOngoingGame()) {
                logger.info(`GameServer: No lobby or ongoing game for spectator ${user.username}, disconnecting`);
                this.userLobbyMap.delete(user.id);
                ioSocket.disconnect();
                return;
            }
            const socket = new Socket(ioSocket);
            socket.registerEvent('disconnect', () => {
                this.onSocketDisconnected(ioSocket, user.id);
            });
            lobby.addSpectator(user, socket);
            return;
        }

        // 1. If user is already in a lobby
<<<<<<< HEAD
        if (this.userLobbyMap.has(user.getPlayerId())) {
            const lobbyId = this.userLobbyMap.get(user.getPlayerId());
=======
        if (lobbyUserEntry) {
            // we check the role if it is correct
            if (lobbyUserEntry.role !== UserRole.Player) {
                logger.info('GameServer: User ', user, 'tried  to join lobby with '
                    , lobbyUserEntry.role, 'instead of ', UserRole.Player);
                ioSocket.disconnect();
                return;
            }
            const lobbyId = lobbyUserEntry.lobbyId;
>>>>>>> c27db4ac
            const lobby = this.lobbies.get(lobbyId);

            if (!lobby) {
                this.userLobbyMap.delete(user.getPlayerId());
                logger.info('GameServer: No lobby for', ioSocket.data.user.username, 'disconnecting');
                ioSocket.disconnect();
                return;
            }

            // we get the user from the lobby since this way we can be sure it's the correct one.
            const socket = new Socket(ioSocket);
            lobby.addLobbyUser(user, socket);
            socket.send('connectedUser', user.getPlayerId());

            // If a user refreshes while they are matched with another player in the queue they lose the requeue listener
            // this is why we reinitialize the requeue listener
            if (lobby.gameType === MatchType.Quick) {
                if (!socket.eventContainsListener('requeue')) {
                    const lobbyUser = lobby.users.find((u) => u.id === user.getPlayerId());
                    socket.registerEvent('requeue', () => this.requeueUser(socket, lobby.format, user, lobbyUser.deck.getDecklist()));
                }
            }
            socket.registerEvent('disconnect', () => this.onSocketDisconnected(ioSocket, user.getPlayerId()));
            return;
        }

        // 2. If user connected to the lobby via a link.
        if (requestedLobby.lobbyId) {
            const lobby = this.lobbies.get(requestedLobby.lobbyId);
            if (!lobby) {
                logger.info('GameServer: No lobby with this link for', ioSocket.data.user.username, 'disconnecting');
                ioSocket.disconnect();
                return;
            }

            // check if the lobby is full
            if (lobby.isFilled() || lobby.hasOngoingGame()) {
                logger.info('GameServer: Requested lobby', requestedLobby.lobbyId, 'is full or already in game, disconnecting');
                ioSocket.disconnect();
                return;
            }

            const socket = new Socket(ioSocket);

            // check if user is already in a lobby
            if (!this.canUserJoinNewLobby(user.id)) {
                logger.info('GameServer: User ', user, 'is already in a different lobby, disconnecting');
                ioSocket.disconnect();
                return;
            }
            // anonymous user joining existing game
            /* if (!user.getUsername()) {
                const newUser = { username: 'Player2', id: user.id };
                lobby.addLobbyUser(newUser, socket);
                this.userLobbyMap.set(newUser.id, { lobbyId: lobby.id, role: UserRole.Player });
                socket.registerEvent('disconnect', () => this.onSocketDisconnected(ioSocket, user.id));
                return;
            }*/

            lobby.addLobbyUser(user, socket);
<<<<<<< HEAD
            this.userLobbyMap.set(user.getPlayerId(), lobby.id);
            socket.registerEvent('disconnect', () => this.onSocketDisconnected(ioSocket, user.getPlayerId()));
=======
            this.userLobbyMap.set(user.id, { lobbyId: lobby.id, role: UserRole.Player });
            socket.registerEvent('disconnect', () => this.onSocketDisconnected(ioSocket, user.id));
>>>>>>> c27db4ac
            return;
        }
        // 3. if they are not in the lobby they could be in a queue
        const queuedPlayer = this.queue.findPlayerInQueue(user.getPlayerId());
        if (queuedPlayer) {
            queuedPlayer.socket = new Socket(ioSocket);

            // we check here if user is already in a lobby just in case
            if (lobbyUserEntry) {
                logger.info('GameServer: Queued User ', queuedPlayer, 'is already in a different lobby, disconnecting');
                ioSocket.disconnect();
                return;
            }

            // handle queue-specific events and add lobby disconnect
            queuedPlayer.socket.registerEvent('disconnect', () => this.onSocketDisconnected(ioSocket, user.getPlayerId()));

            await this.matchmakeAllQueues();
            return;
        }

        // A user should not get here
        ioSocket.emit('connection_error', 'Error connecting to lobby/game');
        ioSocket.disconnect();
        // this can happen when someone tries to reconnect to the game but are out of the mapping TODO make a notification for the player
        logger.info(`GameServer: Error state when connecting to lobby/game ${user.getPlayerId()} disconnecting`);
    }

    /**
     * Put a user into the queue array. They always start with a null socket.
     */
    private enterQueue(format: SwuGameFormat, user: User, deck: any): boolean {
        // Quick check: if they're already in a lobby, no queue
        if (this.userLobbyMap.has(user.getPlayerId())) {
            logger.info(`GameServer: User ${user.getPlayerId()} already in a lobby, ignoring queue request.`);
            return false;
        }

        this.queue.addPlayer(
            format,
            {
                user,
                deck,
                socket: null
            }
        );
        return true;
    }

    private matchmakeAllQueues() {
        const formatsWithMatches = this.queue.findReadyFormats();

        for (const format of formatsWithMatches) {
            while (true) {
                const matchedPlayers = this.queue.getNextMatchPair(format);
                if (!matchedPlayers) {
                    break;
                }

                this.matchmakeQueuePlayers(format, matchedPlayers);
            }
        }
    }

    /**
     * Matchmake two users in a queue
     */
<<<<<<< HEAD
    private matchmakeQueuePlayers(format: SwuGameFormat, [p1, p2]: [QueuedPlayer, QueuedPlayer]): void {
        Contract.assertFalse(p1.user.getPlayerId() === p2.user.getPlayerId(), 'Cannot matchmake the same user');
=======
    private matchmakeQueuePlayers(format: SwuGameFormat, [p1, p2]: [IQueuedPlayer, IQueuedPlayer]): void {
        Contract.assertFalse(p1.user.id === p2.user.id, 'Cannot matchmake the same user');
>>>>>>> c27db4ac
        // Create a new Lobby
        const lobby = new Lobby(
            'Quick Game',
            MatchType.Quick,
            format,
            this.cardDataGetter,
            this.deckValidator,
            this,
            this.testGameBuilder
        );
        this.lobbies.set(lobby.id, lobby);

        // Create the 2 lobby users
        lobby.createLobbyUser(p1.user, p1.deck);
        lobby.createLobbyUser(p2.user, p2.deck);

        // Attach their sockets to the lobby (if they exist)
        const socket1 = p1.socket ? p1.socket : null;
        const socket2 = p2.socket ? p2.socket : null;
        if (socket1) {
            lobby.addLobbyUser(p1.user, socket1);
            socket1.registerEvent('disconnect', () => this.onSocketDisconnected(socket1.socket, p1.user.getPlayerId()));
            if (!socket1.eventContainsListener('requeue')) {
                socket1.registerEvent('requeue', () => this.requeueUser(socket1, format, p1.user, p1.deck));
            }
        }
        if (socket2) {
            lobby.addLobbyUser(p2.user, socket2);
            socket2.registerEvent('disconnect', () => this.onSocketDisconnected(socket2.socket, p2.user.getPlayerId()));
            if (!socket2.eventContainsListener('requeue')) {
                socket2.registerEvent('requeue', () => this.requeueUser(socket2, format, p2.user, p2.deck));
            }
        }

        // Save user => lobby mapping
<<<<<<< HEAD
        this.userLobbyMap.set(p1.user.getPlayerId(), lobby.id);
        this.userLobbyMap.set(p2.user.getPlayerId(), lobby.id);
=======
        this.userLobbyMap.set(p1.user.id, { lobbyId: lobby.id, role: UserRole.Player });
        this.userLobbyMap.set(p2.user.id, { lobbyId: lobby.id, role: UserRole.Player });
>>>>>>> c27db4ac

        // If needed, set tokens async
        lobby.setLobbyOwner(p1.user.getPlayerId());
        // this needs to be here since we only send start game via the LobbyOwner.
        lobby.sendLobbyState();
        logger.info(`GameServer: Matched players ${p1.user.getUsername()} and ${p2.user.getUsername()} in lobby ${lobby.id}.`);
    }

    /**
     * requeues the user and removes him from the previous lobby. If the lobby is empty, it cleans it up.
     */
    private async requeueUser(socket: Socket, format: SwuGameFormat, user: User, deck: any) {
<<<<<<< HEAD
        if (this.userLobbyMap.has(user.getPlayerId())) {
            const lobbyId = this.userLobbyMap.get(user.getPlayerId());
=======
        if (this.userLobbyMap.has(user.id)) {
            const lobbyId = this.userLobbyMap.get(user.id).lobbyId;
>>>>>>> c27db4ac
            const lobby = this.lobbies.get(lobbyId);
            this.userLobbyMap.delete(user.getPlayerId());
            lobby.removeUser(user.getPlayerId());
            // check if lobby is empty
            if (lobby.isEmpty()) {
                // cleanup process
                lobby.cleanLobby();
                this.lobbies.delete(lobbyId);
            }
        }
        // add user to queue
        this.queue.addPlayer(
            format,
            {
                user,
                deck,
                socket: socket
            }
        );

        // perform matchmaking
        await this.matchmakeAllQueues();
    }

    private removeUserMaybeCleanupLobby(lobby: Lobby | null, userId: string) {
        lobby?.removeUser(userId);
        lobby?.removeSpectator(userId);
        // Check if lobby is empty
        if (lobby?.isEmpty()) {
            // Start the cleanup process
            lobby?.cleanLobby();
            this.lobbies.delete(lobby?.id);
        }
    }

    public onSocketDisconnected(socket: IOSocket<DefaultEventsMap, DefaultEventsMap, DefaultEventsMap, SocketData>, id: string) {
        try {
            const lobbyEntry = this.userLobbyMap.get(id);
            if (!lobbyEntry) {
                this.queue.removePlayer(id);
                return;
            }
            const lobbyId = lobbyEntry.lobbyId;
            const lobby = this.lobbies.get(lobbyId);

            const wasManualDisconnect = !!socket?.data?.manualDisconnect;
            if (wasManualDisconnect) {
                this.userLobbyMap.delete(id);
                this.removeUserMaybeCleanupLobby(lobby, id);
                return;
            }
            // TODO perhaps add a timeout for lobbies so they clean themselves up if somehow they become empty
            //  without triggering onSocketDisconnect
            lobby?.setUserDisconnected(id);
            setTimeout(() => {
                try {
                    // Check if the user is still disconnected after the timer
                    if (lobby?.getUserState(id) === 'disconnected') {
                        this.userLobbyMap.delete(id);
                        this.removeUserMaybeCleanupLobby(lobby, id);
                    }
                } catch (err) {
                    logger.error('Error in setTimeout for onSocketDisconnected:', err);
                }
            }, 20000);
        } catch (err) {
            logger.error('Error in onSocketDisconnected:', err);
        }
    }
}<|MERGE_RESOLUTION|>--- conflicted
+++ resolved
@@ -98,12 +98,9 @@
     private readonly deckValidator: DeckValidator;
     private readonly testGameBuilder?: any;
     private readonly queue: QueueHandler = new QueueHandler();
-<<<<<<< HEAD
     private readonly userFactory: UserFactory = UserFactory.getInstance();
     private readonly deckService: DeckService = DeckService.getInstance();
 
-=======
->>>>>>> c27db4ac
     private constructor(
         cardDataGetter: CardDataGetter,
         deckValidator: DeckValidator,
@@ -206,7 +203,33 @@
             }
         });
 
-<<<<<<< HEAD
+        app.post('/api/spectate-game', (req, res, next) => {
+            try {
+                const { gameId, user } = req.body;
+                const lobby = this.lobbies.get(gameId);
+                // if they are in a game already we give them 403 forbidden
+                if (!this.canUserJoinNewLobby(user.id)) {
+                    return res.status(403).json({
+                        success: false,
+                        message: 'User is already in a game'
+                    });
+                }
+                if (!lobby || !lobby.hasOngoingGame() || lobby.isPrivate) {
+                    return res.status(404).json({
+                        success: false,
+                        message: 'Game not found or does not allow spectators'
+                    });
+                }
+
+                // Register this user as a spectator for the game
+                this.userLobbyMap.set(user.id, { lobbyId: lobby.id, role: UserRole.Spectator });
+                return res.status(200).json({ success: true });
+            } catch (err) {
+                logger.error('GameServer: Error in spectate-game:', err);
+                next(err);
+            }
+        });
+
         // TODO work in progress
         app.post('/api/get-decks', authMiddleware(), async (req, res, next) => {
             const { decks } = req.body;
@@ -232,35 +255,6 @@
                 next(err);
             }
         });
-=======
-        app.post('/api/spectate-game', (req, res, next) => {
-            try {
-                const { gameId, user } = req.body;
-                const lobby = this.lobbies.get(gameId);
-                // if they are in a game already we give them 403 forbidden
-                if (!this.canUserJoinNewLobby(user.id)) {
-                    return res.status(403).json({
-                        success: false,
-                        message: 'User is already in a game'
-                    });
-                }
-                if (!lobby || !lobby.hasOngoingGame() || lobby.isPrivate) {
-                    return res.status(404).json({
-                        success: false,
-                        message: 'Game not found or does not allow spectators'
-                    });
-                }
-
-                // Register this user as a spectator for the game
-                this.userLobbyMap.set(user.id, { lobbyId: lobby.id, role: UserRole.Spectator });
-                return res.status(200).json({ success: true });
-            } catch (err) {
-                logger.error('GameServer: Error in spectate-game:', err);
-                next(err);
-            }
-        });
-
->>>>>>> c27db4ac
         app.get('/api/ongoing-games', (_, res, next) => {
             try {
                 return res.json(this.getOngoingGamesData());
@@ -326,11 +320,7 @@
                 }
 
                 // Add the user to the lobby
-<<<<<<< HEAD
-                this.userLobbyMap.set(user.getPlayerId(), lobby.id);
-=======
-                this.userLobbyMap.set(user.id, { lobbyId: lobby.id, role: UserRole.Player });
->>>>>>> c27db4ac
+                this.userLobbyMap.set(user.getPlayerId(), { lobbyId: lobby.id, role: UserRole.Player });
                 return res.status(200).json({ success: true });
             } catch (err) {
                 logger.error('GameServer: Error in join-lobby:', err);
@@ -497,13 +487,8 @@
         this.lobbies.set(lobby.id, lobby);
 
         lobby.createLobbyUser(user, deck);
-<<<<<<< HEAD
         lobby.setLobbyOwner(user.getPlayerId());
-        this.userLobbyMap.set(user.getPlayerId(), lobby.id);
-=======
-        lobby.setLobbyOwner(user.id);
-        this.userLobbyMap.set(user.id, { lobbyId: lobby.id, role: UserRole.Player });
->>>>>>> c27db4ac
+        this.userLobbyMap.set(user.getPlayerId(), { lobbyId: lobby.id, role: UserRole.Player });
     }
 
     private async startTestGame(filename: string) {
@@ -555,52 +540,41 @@
     public async onConnection(ioSocket) {
         const user = ioSocket.data.user as User;
         const requestedLobby = JSON.parse(ioSocket.handshake.query.lobby);
-<<<<<<< HEAD
-=======
         const isSpectator = ioSocket.handshake.query.spectator === 'true';
 
-        if (user) {
-            ioSocket.data.user = user;
-        }
-
->>>>>>> c27db4ac
         if (!ioSocket.data.user) {
             logger.info('GameServer: socket connected with no user, disconnecting');
             ioSocket.disconnect();
             return;
         }
 
-        const lobbyUserEntry = this.userLobbyMap.get(user.id);
+        const lobbyUserEntry = this.userLobbyMap.get(user.getPlayerId());
         // 0. If user is spectator
         if (isSpectator) {
             // Check if user is registered as a spectator
             if (!lobbyUserEntry || lobbyUserEntry.role !== UserRole.Spectator) {
-                logger.info(`GameServer: User ${user.id} attempted to connect as spectator but is not registered`);
+                logger.info(`GameServer: User ${user.getPlayerId()} attempted to connect as spectator but is not registered`);
                 ioSocket.disconnect();
                 return;
             }
-            const lobbyId = this.userLobbyMap.get(user.id).lobbyId;
+            const lobbyId = this.userLobbyMap.get(user.getPlayerId()).lobbyId;
             const lobby = this.lobbies.get(lobbyId);
 
             if (!lobby || !lobby.hasOngoingGame()) {
-                logger.info(`GameServer: No lobby or ongoing game for spectator ${user.username}, disconnecting`);
-                this.userLobbyMap.delete(user.id);
+                logger.info(`GameServer: No lobby or ongoing game for spectator ${user.getUsername()}, disconnecting`);
+                this.userLobbyMap.delete(user.getPlayerId());
                 ioSocket.disconnect();
                 return;
             }
             const socket = new Socket(ioSocket);
             socket.registerEvent('disconnect', () => {
-                this.onSocketDisconnected(ioSocket, user.id);
+                this.onSocketDisconnected(ioSocket, user.getPlayerId());
             });
             lobby.addSpectator(user, socket);
             return;
         }
 
         // 1. If user is already in a lobby
-<<<<<<< HEAD
-        if (this.userLobbyMap.has(user.getPlayerId())) {
-            const lobbyId = this.userLobbyMap.get(user.getPlayerId());
-=======
         if (lobbyUserEntry) {
             // we check the role if it is correct
             if (lobbyUserEntry.role !== UserRole.Player) {
@@ -610,7 +584,6 @@
                 return;
             }
             const lobbyId = lobbyUserEntry.lobbyId;
->>>>>>> c27db4ac
             const lobby = this.lobbies.get(lobbyId);
 
             if (!lobby) {
@@ -656,7 +629,7 @@
             const socket = new Socket(ioSocket);
 
             // check if user is already in a lobby
-            if (!this.canUserJoinNewLobby(user.id)) {
+            if (!this.canUserJoinNewLobby(user.getPlayerId())) {
                 logger.info('GameServer: User ', user, 'is already in a different lobby, disconnecting');
                 ioSocket.disconnect();
                 return;
@@ -671,13 +644,8 @@
             }*/
 
             lobby.addLobbyUser(user, socket);
-<<<<<<< HEAD
-            this.userLobbyMap.set(user.getPlayerId(), lobby.id);
+            this.userLobbyMap.set(user.getPlayerId(), { lobbyId: lobby.id, role: UserRole.Player });
             socket.registerEvent('disconnect', () => this.onSocketDisconnected(ioSocket, user.getPlayerId()));
-=======
-            this.userLobbyMap.set(user.id, { lobbyId: lobby.id, role: UserRole.Player });
-            socket.registerEvent('disconnect', () => this.onSocketDisconnected(ioSocket, user.id));
->>>>>>> c27db4ac
             return;
         }
         // 3. if they are not in the lobby they could be in a queue
@@ -745,13 +713,8 @@
     /**
      * Matchmake two users in a queue
      */
-<<<<<<< HEAD
-    private matchmakeQueuePlayers(format: SwuGameFormat, [p1, p2]: [QueuedPlayer, QueuedPlayer]): void {
+    private matchmakeQueuePlayers(format: SwuGameFormat, [p1, p2]: [IQueuedPlayer, IQueuedPlayer]): void {
         Contract.assertFalse(p1.user.getPlayerId() === p2.user.getPlayerId(), 'Cannot matchmake the same user');
-=======
-    private matchmakeQueuePlayers(format: SwuGameFormat, [p1, p2]: [IQueuedPlayer, IQueuedPlayer]): void {
-        Contract.assertFalse(p1.user.id === p2.user.id, 'Cannot matchmake the same user');
->>>>>>> c27db4ac
         // Create a new Lobby
         const lobby = new Lobby(
             'Quick Game',
@@ -787,13 +750,8 @@
         }
 
         // Save user => lobby mapping
-<<<<<<< HEAD
-        this.userLobbyMap.set(p1.user.getPlayerId(), lobby.id);
-        this.userLobbyMap.set(p2.user.getPlayerId(), lobby.id);
-=======
-        this.userLobbyMap.set(p1.user.id, { lobbyId: lobby.id, role: UserRole.Player });
-        this.userLobbyMap.set(p2.user.id, { lobbyId: lobby.id, role: UserRole.Player });
->>>>>>> c27db4ac
+        this.userLobbyMap.set(p1.user.getPlayerId(), { lobbyId: lobby.id, role: UserRole.Player });
+        this.userLobbyMap.set(p2.user.getPlayerId(), { lobbyId: lobby.id, role: UserRole.Player });
 
         // If needed, set tokens async
         lobby.setLobbyOwner(p1.user.getPlayerId());
@@ -806,13 +764,8 @@
      * requeues the user and removes him from the previous lobby. If the lobby is empty, it cleans it up.
      */
     private async requeueUser(socket: Socket, format: SwuGameFormat, user: User, deck: any) {
-<<<<<<< HEAD
         if (this.userLobbyMap.has(user.getPlayerId())) {
-            const lobbyId = this.userLobbyMap.get(user.getPlayerId());
-=======
-        if (this.userLobbyMap.has(user.id)) {
-            const lobbyId = this.userLobbyMap.get(user.id).lobbyId;
->>>>>>> c27db4ac
+            const lobbyId = this.userLobbyMap.get(user.getPlayerId()).lobbyId;
             const lobby = this.lobbies.get(lobbyId);
             this.userLobbyMap.delete(user.getPlayerId());
             lobby.removeUser(user.getPlayerId());
