--- conflicted
+++ resolved
@@ -166,12 +166,8 @@
         this.userLobbyMap.set(user.id, lobby.id);
 
         lobby.setTokens();
-<<<<<<< HEAD
+        lobby.setPlayableCardTitles();
         return user.id;
-=======
-        lobby.setPlayableCardTitles();
-        return true;
->>>>>>> 3963b8af
     }
 
     private startTestGame(filename: string) {
