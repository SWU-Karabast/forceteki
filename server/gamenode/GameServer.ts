import fs from 'fs';
import path from 'path';
import http from 'http';
import express from 'express';
import cors from 'cors';
import type { DefaultEventsMap, Socket as IOSocket } from 'socket.io';
import { Server as IOServer } from 'socket.io';

import { logger } from '../logger';

import { Lobby, MatchType } from './Lobby';
import Socket from '../socket';
import type { User } from '../utils/user/User';
import * as env from '../env';
import type { Deck } from '../utils/deck/Deck';
import type { CardDataGetter } from '../utils/cardData/CardDataGetter';
import * as Contract from '../game/core/utils/Contract';
import { RemoteCardDataGetter } from '../utils/cardData/RemoteCardDataGetter';
import { DeckValidator } from '../utils/deck/DeckValidator';
import { SwuGameFormat } from '../SwuGameFormat';
import type { ISwuDbDecklist } from '../utils/deck/DeckInterfaces';
import type { QueuedPlayer } from './QueueHandler';
import { QueueHandler } from './QueueHandler';
import * as Helpers from '../game/core/utils/Helpers';
<<<<<<< HEAD
import { authMiddleware } from '../middleware/AuthMiddleWare';
import { UserFactory } from '../utils/user/UserFactory';
import { DeckService } from '../utils/deck/DeckService';
=======
import { BugReportHandler } from '../utils/bugreport/BugReportHandler';
>>>>>>> 637dd9d8


/**
 * Represents additional Socket types we can leverage these later.
 */

interface SocketData {
    manualDisconnect?: boolean;
    user?: User;
}

enum UserRole {
    Player = 'player',
    Spectator = 'spectator'
}

interface ILobbyMapping {
    lobbyId: string;
    role: UserRole;
}

export class GameServer {
    public static async createAsync(): Promise<GameServer> {
        let cardDataGetter: CardDataGetter;
        let testGameBuilder: any = null;

        if (process.env.ENVIRONMENT === 'development') {
            testGameBuilder = this.getTestGameBuilder();

            cardDataGetter = process.env.FORCE_REMOTE_CARD_DATA === 'true'
                ? await GameServer.buildRemoteCardDataGetter()
                : testGameBuilder.cardDataGetter;
        } else {
            cardDataGetter = await GameServer.buildRemoteCardDataGetter();
        }

        return new GameServer(
            cardDataGetter,
            await DeckValidator.createAsync(cardDataGetter),
            testGameBuilder
        );
    }

    private static buildRemoteCardDataGetter(): Promise<RemoteCardDataGetter> {
        // TODO: move this url to a config
        return RemoteCardDataGetter.createAsync('https://karabast-data.s3.amazonaws.com/data/');
    }

    private static getTestGameBuilder() {
        const testDirPath = path.resolve(__dirname, '../../test');
        const gameStateBuilderPath = path.resolve(__dirname, '../../test/helpers/GameStateBuilder.js');

        Contract.assertTrue(fs.existsSync(testDirPath), `Test data directory not found at ${testDirPath}, please run 'npm run get-cards'`);
        Contract.assertTrue(fs.existsSync(gameStateBuilderPath), `Test tools file not found at ${gameStateBuilderPath}`);

        // eslint-disable-next-line @typescript-eslint/no-require-imports
        const gameStateBuilderClass = require(gameStateBuilderPath);
        return new gameStateBuilderClass();
    }

    private readonly lobbies = new Map<string, Lobby>();
    private readonly playerMatchmakingDisconnectedTime = new Map<string, Date>();
    private readonly userLobbyMap = new Map<string, ILobbyMapping>();
    private readonly io: IOServer;
    private readonly cardDataGetter: CardDataGetter;
    private readonly deckValidator: DeckValidator;
    private readonly testGameBuilder?: any;
    private readonly queue: QueueHandler = new QueueHandler();
<<<<<<< HEAD
    private readonly userFactory: UserFactory = new UserFactory();
    public readonly deckService: DeckService = new DeckService();
=======
    public bugHandler = new BugReportHandler();
>>>>>>> 637dd9d8

    private constructor(
        cardDataGetter: CardDataGetter,
        deckValidator: DeckValidator,
        testGameBuilder?: any
    ) {
        const app = express();
        app.use(express.json());
        const server = http.createServer(app);

        const corsOptions = {
            origin: ['http://localhost:3000', 'https://karabast.net', 'https://www.karabast.net'],
            methods: ['GET', 'POST', 'PUT', 'DELETE'],
            credentials: true, // Allow cookies or authorization headers
        };
        app.use(cors(corsOptions));

        this.setupAppRoutes(app);
        app.use((err, req, res, next) => {
            logger.error('GameServer: Error in API route:', err);
            res.status(err.status || 500).json({
                success: false,
                error: err.message || 'Server error.',
            });
        });

        server.listen(env.gameNodeSocketIoPort);
        logger.info(`GameServer: listening on port ${env.gameNodeSocketIoPort}`);

        // check if NEXTAUTH variable is set
        const secret = process.env.NEXTAUTH_SECRET;
        Contract.assertTrue(!!secret, 'NEXTAUTH_SECRET environment variable must be set and not empty for authentication to work');

        // Setup socket server
        this.io = new IOServer(server, {
            perMessageDeflate: false,
            path: '/ws',
            cors: {
                origin: ['http://localhost:3000', 'https://karabast.net', 'https://www.karabast.net'],
                methods: ['GET', 'POST']
            }
        });

        // Setup Socket.IO middleware for Next-auth token verification
        this.io.use(async (socket, next) => {
            try {
                // Get token from handshake auth
                const token = socket.handshake.auth.token;

                const user = token
                    ? await this.userFactory.createUserFromTokenAsync(token)
                    : this.userFactory.createAnonymousUserFromQuery(socket.handshake.query);

                // we check if we have an actual user
                if (user.isAnonymousUser() || user.isAuthenticatedUser()) {
                    socket.data.user = user;
                    return next();
                }
                logger.error('Socket connection rejected: Error when creating user, no valid authentication provided');
                return next(new Error('Authentication failed'));
            } catch (error) {
                logger.error('Socket auth middleware error:', error);
                next(new Error('Authentication error'));
            }
        });
        // Currently for IOSockets we can use DefaultEventsMap but later we can customize these.
        this.io.on('connection', async (socket: IOSocket<DefaultEventsMap, DefaultEventsMap, DefaultEventsMap, SocketData>) => {
            try {
                await this.onConnectionAsync(socket);
                socket.on('manualDisconnect', () => {
                    try {
                        socket.data.manualDisconnect = true;
                        socket.disconnect();
                    } catch (err) {
                        logger.error('GameServer: Error in manualDisconnect:', err);
                    }
                });
            } catch (err) {
                logger.error('GameServer: Error in socket connection:', err);
            }
        });

        this.cardDataGetter = cardDataGetter;
        this.testGameBuilder = testGameBuilder;
        this.deckValidator = deckValidator;

        // set up queue heartbeat once a second
        setInterval(() => this.queue.sendHeartbeat(), 1000);

        logger.info(`discord webhook url: ${process.env.DISCORD_BUG_REPORT_WEBHOOK_URL}`);
        try {
            this.bugHandler.sendBugReportToDiscord('THIS IS A TEST');
        } catch (error) {
            logger.error('An error occurred while sending a message to Discord', { error: { message: error.message, stack: error.stack } });
        }
    }

    private setupAppRoutes(app: express.Application) {
        app.get('/api/get-unimplemented', (req, res, next) => {
            try {
                return res.json(this.deckValidator.getUnimplementedCards());
            } catch (err) {
                logger.error('GameServer (get-unimplemented) Server error: ', err);
                next(err);
            }
        });

        app.post('/api/spectate-game', (req, res, next) => {
            try {
                const { gameId, user } = req.body;
                const lobby = this.lobbies.get(gameId);
                // if they are in a game already we give them 403 forbidden
                if (!this.canUserJoinNewLobby(user.id)) {
                    logger.error(`GameServer (spectate-game): User ${user.id} attempted to spectate a game while playing a game`);
                    return res.status(403).json({
                        success: false,
                        message: 'User is already in a game'
                    });
                }
                if (!lobby || !lobby.hasOngoingGame() || lobby.isPrivate) {
                    logger.error(`GameServer (spectate-game): User ${user.id} attempted to spectate a game that does not exist or is set to private`);
                    return res.status(404).json({
                        success: false,
                        message: 'Game not found or does not allow spectators'
                    });
                }

                // Register this user as a spectator for the game
                this.userLobbyMap.set(user.id, { lobbyId: lobby.id, role: UserRole.Spectator });
                return res.status(200).json({ success: true });
            } catch (err) {
                logger.error('GameServer (spectate-game) Server error: ', err);
                next(err);
            }
        });

        app.post('/api/get-user', authMiddleware(), async (req, res, next) => {
            try {
                const { decks } = req.body;
                const user = req.user as User;
                // We try to sync the decks first
                if (decks.length > 0) {
                    try {
                        await this.deckService.syncDecksAsync(user.getId(), decks);
                    } catch (err) {
                        logger.error(`GameServer (get-user): Error with syncing decks for User ${user.getId()}`, err);
                        next(err);
                    }
                }
                return res.status(200).json({ success: true, user: { id: user.getId(), username: user.getUsername() } });
            } catch (err) {
                logger.error('GameServer (get-user) Server error:', err);
                next(err);
            }
        });

        // Add this to the setupAppRoutes method in GameServer.ts

        app.post('/api/change-username', authMiddleware(), async (req, res, next) => {
            try {
                const { newUsername } = req.body;
                const user = req.user as User;

                // Check if user is authenticated (not an anonymous user)
                if (user.isAnonymousUser()) {
                    logger.error(`GameServer (change-username): Anonymous user ${user.getId()} is attempting to change username`);
                    return res.status(401).json({
                        success: false,
                        message: 'Authentication required to change username'
                    });
                }

                // Validate the new username
                if (!newUsername || typeof newUsername !== 'string') {
                    logger.error(`GameServer (change-username): User ${user.getId()} submitted a invalid username ${newUsername}`);
                    return res.status(400).json({
                        success: false,
                        message: 'Username invalid'
                    });
                }

                // Call the changeUsername method
                const result = await this.userFactory.changeUsernameAsync(user.getId(), newUsername);
                if (result) {
                    return res.status(200).json({
                        succeess: true,
                        message: 'Username successfully changed',
                        username: result
                    });
                }
                logger.error(`GameServer (change-username): User ${user.getId()} did not wait till 1h has passed from last username change`);
                return res.status(403).json({
                    success: false,
                    message: '1h did not past since your last username change'
                });
            } catch (err) {
                logger.error('GameServer (change-username) Server Error: ', err);
                next(err);
            }
        });

        // user DECKS
        app.post('/api/get-decks', authMiddleware(), async (req, res, next) => {
            try {
                const user = req.user as User;
                if (user.isAnonymousUser()) {
                    logger.error(`GameServer (get-decks): Authentication error for anonymous user ${user.getId()}`);
                    return res.status(403).json({
                        success: false,
                        message: 'Server error'
                    });
                }
                // we retrieve the decks for the FE
                try {
                    const usersDecks = await this.deckService.getUserDecksAsync(user.getId());
                    return res.status(200).json(usersDecks);
                } catch (err) {
                    logger.error(`GameServer (get-decks): Error in getting a users ${user.getId()} decks: `, err);
                    next(err);
                }
            } catch (err) {
                logger.error('GameServer (get-decks) Server error: ', err);
                next(err);
            }
        });

        // Add this to the setupAppRoutes method in GameServer.ts
        app.get('/api/get-deck/:deckId', authMiddleware(), async (req, res, next) => {
            try {
                const { deckId } = req.params;
                const user = req.user;

                if (!user || user.isAnonymousUser()) {
                    logger.error(`GameServer (get-deck/:deckId): Authentication error for user ${user} with id ${user.getId()}`);
                    return res.status(401).json({
                        success: false,
                        message: 'Authentication error'
                    });
                }

                if (!deckId) {
                    logger.error(`GameServer (get-deck/:deckId): User ${user.getId()} attempted to get deck with invalid deckId: ${deckId}`);
                    return res.status(400).json({
                        success: false,
                        message: 'Server error'
                    });
                }

                // Get the deck using the flexible lookup method
                const deck = await this.deckService.getDeckByIdAsync(user.getId(), deckId);
                if (!deck) {
                    logger.error(`GameServer (get-deck/:deckId): User ${user.getId()} attempted to get deck that does not exist: ${deckId}`);
                    return res.status(404).json({
                        success: false,
                        message: 'Server error'
                    });
                }
                const processedDeck = await this.deckService.convertOpponentStatsForFeAsync(deck, this.cardDataGetter);
                // Clean up the response data - remove internal DB fields
                const cleanDeck = {
                    id: processedDeck.id,
                    userId: processedDeck.userId,
                    deck: processedDeck.deck,
                    stats: processedDeck.stats
                };
                return res.status(200).json({
                    success: true,
                    deck: cleanDeck
                });
            } catch (err) {
                logger.error('GameServer (get-deck/:deckId) Server error: ', err);
                next(err);
            }
        });

        app.post('/api/save-deck', authMiddleware(), async (req, res, next) => {
            try {
                const { deck } = req.body;
                const user = req.user as User;
                if (user.isAnonymousUser()) {
                    logger.error(`GameServer (save-deck): A anonymous user ${user.getId()} attempted to save deck ${deck.id}`);
                    return res.status(401).json({
                        success: false,
                        message: 'Authentication error'
                    });
                }
                // we save the deck
                const newDeck = await this.deckService.saveDeckAsync(deck, user);
                return res.status(200).json({
                    success: true,
                    message: 'Deck saved successfully',
                    deck: newDeck
                });
            } catch (err) {
                logger.error('GameServer (save-deck) Server error: ', err);
                next(err);
            }
        });

        app.put('/api/deck/:deckId/favorite', authMiddleware(), async (req, res, next) => {
            try {
                const { deckId } = req.params;
                const { isFavorite } = req.body;
                const user = req.user as User;
                if (user.isAnonymousUser()) {
                    logger.error(`GameServer (deck/:deckId/favorite): A anonymous user ${user.getId()} attempted to favorite a deck ${deckId}`);
                    return res.status(401).json({
                        success: false,
                        message: 'Authentication error'
                    });
                }

                if (isFavorite === undefined) {
                    logger.error(`GameServer (deck/:deckId/favorite): A User ${user.getId()} attempted to favorite a deck ${deckId} without isFavorite param`);
                    return res.status(400).json({
                        success: false,
                        message: 'Server error'
                    });
                }
                const updatedDeck = await this.deckService.toggleDeckFavoriteAsync(user.getId(), deckId, isFavorite);
                return res.status(200).json({
                    success: true,
                    message: `Deck ${isFavorite ? 'added to' : 'removed from'} favorites successfully`,
                    deck: updatedDeck
                });
            } catch (err) {
                logger.error('GameServer (deck/:deckId/favorite) Server error: ', err);
                next(err);
            }
        });

        app.post('/api/delete-decks', authMiddleware(), async (req, res, next) => {
            try {
                const { deckIds } = req.body;
                const user = req.user as User;

                if (!user || user.isAnonymousUser()) {
                    logger.error(`GameServer (delete-decks): A anonymous user ${user.getId()} attempted to delete decks ${deckIds}`);
                    return res.status(401).json({
                        success: false,
                        message: 'Authentication error'
                    });
                }

                if (!deckIds || !Array.isArray(deckIds) || deckIds.length === 0) {
                    logger.error(`GameServer (delete-decks): Error in delete-decks received empty array of deck ids ${deckIds} from user ${user.getId()}`);
                    return res.status(400).json({
                        success: false,
                        message: 'Server error'
                    });
                }

                // Delete the decks
                for (const deckId of deckIds) {
                    await this.deckService.deleteDeckAsync(user.getId(), deckId);
                }
                return res.status(200).json({
                    success: true,
                    message: `Successfully deleted ${deckIds.length} decks`,
                    deckIds
                });
            } catch (err) {
                logger.error('GameServer (delete-decks) Server error :', err);
                next(err);
            }
        });

        app.get('/api/ongoing-games', (_, res, next) => {
            try {
                return res.json(this.getOngoingGamesData());
            } catch (err) {
                logger.error('GameServer (ongoing-games) Server Error: ', err);
                next(err);
            }
        });

        app.post('/api/create-lobby', authMiddleware(), async (req, res, next) => {
            try {
                const { deck, format, isPrivate, lobbyName } = req.body;
                const user = req.user;
                // Check if the user is already in a lobby
                if (!this.canUserJoinNewLobby(user.getId())) {
                    // TODO shouldn't return 403
                    logger.error(`GameServer (create-lobby): Error in create-lobby User ${user.getId()} attempted to create a different lobby while already being in a lobby`);
                    return res.status(403).json({
                        success: false,
                        message: 'User is already in a lobby'
                    });
                }
                await this.processDeckValidation(deck, format, res, () => {
                    this.createLobby(lobbyName, user, deck, format, isPrivate);
                    res.status(200).json({ success: true });
                });
            } catch (err) {
                logger.error('GameServer (create-lobby) Server error:', err);
                next(err);
            }
        });

        app.get('/api/available-lobbies', (_, res, next) => {
            try {
                const availableLobbies = Array.from(this.lobbiesWithOpenSeat().entries()).map(([id, lobby]) => {
                    const lobbyState = lobby.getLobbyState();
                    const lobbyOwnerUser = lobby.users.find((user) => user.id === lobbyState.lobbyOwnerId);

                    return {
                        id,
                        name: lobby.name,
                        format: lobby.format,
                        host: lobbyOwnerUser?.deck ? {
                            leader: lobbyOwnerUser.deck.leader,
                            base: lobbyOwnerUser.deck.base
                        } : null
                    };
                });
                return res.json(availableLobbies);
            } catch (err) {
                logger.error('GameServer (available-lobbies) Server error: ', err);
                next(err);
            }
        });

        app.post('/api/join-lobby', authMiddleware(), (req, res, next) => {
            try {
                const { lobbyId } = req.body;
                const user = req.user;

                if (!this.canUserJoinNewLobby(user.getId())) {
                    logger.error(`GameServer (join-lobby): Error in join-lobby User ${user.getId()} attempted to join a different lobby while already being in a lobby`);
                    return res.status(403).json({
                        success: false,
                        message: 'User is already in a lobby'
                    });
                }
                const lobby = this.lobbies.get(lobbyId);
                if (!lobby) {
                    logger.error(`GameServer (join-lobby): Error in join-lobby User ${user.getId()} attempted to join a lobby that doesn't exist`);
                    return res.status(404).json({ success: false, message: 'Lobby not found' });
                }

                if (lobby.isFilled()) {
                    return res.status(400).json({ success: false, message: 'Lobby is full' });
                }

                // Add the user to the lobby
                this.userLobbyMap.set(user.getId(), { lobbyId: lobby.id, role: UserRole.Player });
                return res.status(200).json({ success: true });
            } catch (err) {
                logger.error('GameServer (join-lobby) Server error:', err);
                next(err);
            }
        });

        app.get('/api/test-game-setups', (_, res, next) => {
            try {
                const testSetupFilenames = this.getTestSetupGames();
                return res.json(testSetupFilenames);
            } catch (err) {
                logger.error('GameServer: Error in test-game=setups:', err);
                next(err);
            }
        });

        app.post('/api/start-test-game', async (req, res, next) => {
            const { filename } = req.body;
            try {
                await this.startTestGame(filename);
                return res.status(200).json({ success: true });
            } catch (err) {
                logger.error('GameServer: Error in start-test=game:', err);
                next(err);
            }
        });

        app.post('/api/enter-queue', authMiddleware(), async (req, res, next) => {
            try {
                const { format, deck } = req.body;
                const user = req.user;
                // check if user is already in a lobby
                if (!this.canUserJoinNewLobby(user.getId())) {
                    logger.error(`GameServer (enter-queue): Error in enter-queue User ${user.getId()} attempted to join queue while being in a lobby`);
                    return res.status(403).json({
                        success: false,
                        message: 'User is already in a lobby'
                    });
                }
                await this.processDeckValidation(deck, format, res, () => {
                    const success = this.enterQueue(format, user, deck);
                    if (!success) {
                        logger.error(`GameServer (enter-queue): Error in enter-queue User ${user.getId()} failed to enter queue`);
                        return res.status(500).json({ success: false, message: 'Failed to enter queue' });
                    }
                    res.status(200).json({ success: true });
                });
            } catch (err) {
                logger.error('GameServer (enter-queue) Server error: ', err);
                next(err);
            }
        });

        app.get('/api/health', (_, res, next) => {
            try {
                return res.status(200).json({ success: true });
            } catch (err) {
                logger.error('GameServer: Error in health:', err);
                next(err);
            }
        });
    }

    private canUserJoinNewLobby(userId: string) {
        // player ditched out of a matchmaking game, make them wait 20s
        const playerLeftMatchmakingTime = this.playerMatchmakingDisconnectedTime.get(userId);
        if (playerLeftMatchmakingTime) {
            const elapsedSeconds = Math.floor((Date.now() - playerLeftMatchmakingTime.getTime()) / 1000);
            if (elapsedSeconds < 20) {
                return false;
            }

            this.playerMatchmakingDisconnectedTime.delete(userId);
        }

        // check if user is already in a lobby and if their last activity was within 30s, just in case the lobby entry is stale somehow
        const previousLobbyForUser = this.userLobbyMap.get(userId)?.lobbyId;
        if (previousLobbyForUser) {
            const previousRole = this.userLobbyMap.get(userId)?.role;
            const previousLobby = this.lobbies.get(previousLobbyForUser);
            if (previousLobby) {
                const userLastActivity = previousLobby.getLastActivityForUser(userId);

                if (previousRole === UserRole.Player) {
                    if (userLastActivity == null) {
                        return true;
                    }

                    const elapsedSeconds = Math.floor((Date.now() - userLastActivity.getTime()) / 1000);
                    if (elapsedSeconds < 60) {
                        return false;
                    }
                }

                this.userLobbyMap.delete(userId);
                this.removeUserMaybeCleanupLobby(previousLobby, userId);
            } else {
                this.userLobbyMap.delete(userId);
            }
        }

        if (this.queue.findPlayer(userId)) {
            this.queue.removePlayer(userId, 'User made an API call for creating / joining / queueing');
        }

        return true;
    }

    public getUserLobbyId(userId: string): string | undefined {
        return this.userLobbyMap.get(userId)?.lobbyId;
    }

    // method for validating the deck via API
    private async processDeckValidation(
        deck: ISwuDbDecklist,
        format: SwuGameFormat,
        res: express.Response,
        onValid: () => Promise<void> | void
    ): Promise<void> {
        const validationResults = this.deckValidator.validateSwuDbDeck(deck, format);
        if (Object.keys(validationResults).length > 0) {
            res.status(400).json({
                success: false,
                errors: validationResults,
            });
            return;
        }
        await onValid();
    }

    private getOngoingGamesData() {
        const ongoingGames = [];

        // Loop through all lobbies and check if they have an ongoing game
        for (const lobby of this.lobbies.values()) {
            if (lobby.hasOngoingGame()) {
                const gameState = lobby.getGamePreview();
                if (gameState) {
                    ongoingGames.push(gameState);
                }
            }
        }

        return {
            numberOfOngoingGames: ongoingGames.length,
            ongoingGames
        };
    }

    private lobbiesWithOpenSeat() {
        return new Map(
            Array.from(this.lobbies.entries()).filter(([, lobby]) =>
                !lobby.isFilled() &&
                !lobby.isPrivate &&
                lobby.gameType !== MatchType.Quick &&
                !lobby.hasOngoingGame() &&
                lobby.hasConnectedPlayer()
            )
        );
    }

    /**
     * Creates a new lobby for the given user. If no user is provided and
     * the lobby is private, a default user is created.
     *
     * @param {User | string} user - The user creating the lobby. If string(id) is passed in for a private lobby, a default user is created with that id.
     * @param {Deck} deck - The deck used by this user.
     * @param {boolean} isPrivate - Whether or not this lobby is private.
     * @returns {string} The ID of the user who owns and created the newly created lobby.
     */
    private createLobby(lobbyName: string, user: User, deck: Deck, format: SwuGameFormat, isPrivate: boolean) {
        if (!user) {
            throw new Error('User must be provided to create a lobby');
        }
        if (!isPrivate && typeof user === 'string') {
            throw new Error('User must be provided for public lobbies');
        }

        // set default user if anonymous user is supplied for private lobbies
        const lobby = new Lobby(
            lobbyName,
            isPrivate ? MatchType.Private : MatchType.Custom,
            format,
            this.cardDataGetter,
            this.deckValidator,
            this,
            this.testGameBuilder
        );
        this.lobbies.set(lobby.id, lobby);
        lobby.createLobbyUser(user, deck);
        lobby.setLobbyOwner(user.getId());
        this.userLobbyMap.set(user.getId(), { lobbyId: lobby.id, role: UserRole.Player });
    }

    private async startTestGame(filename: string) {
        const lobby = new Lobby(
            'Test Game',
            MatchType.Custom,
            SwuGameFormat.Open,
            this.cardDataGetter,
            this.deckValidator,
            this,
            this.testGameBuilder
        );
        this.lobbies.set(lobby.id, lobby);
        const order66 = this.userFactory.createAnonymousUser('exe66', 'Order66');
        const theWay = this.userFactory.createAnonymousUser('th3w4y', 'ThisIsTheWay');
        lobby.createLobbyUser(order66);
        lobby.createLobbyUser(theWay);
        this.userLobbyMap.set(order66.id, { lobbyId: lobby.id, role: UserRole.Player });
        this.userLobbyMap.set(theWay.id, { lobbyId: lobby.id, role: UserRole.Player });
        await lobby.startTestGameAsync(filename);
    }

    private getTestSetupGames() {
        const testGamesDirPath = path.resolve(__dirname, '../../../test/gameSetups');
        if (!fs.existsSync(testGamesDirPath)) {
            return [];
        }

        return fs.readdirSync(testGamesDirPath).filter((file) => {
            const filePath = path.join(testGamesDirPath, file);
            return fs.lstatSync(filePath).isFile();
        });
    }

    // handshake(socket: socketio.Socket, next: () => void) {
    //     // if (socket.handshake.query.token && socket.handshake.query.token !== 'undefined') {
    //     //     jwt.verify(socket.handshake.query.token, env.secret, function (err, user) {
    //     //         if (err) {
    //     //             logger.info(err);
    //     //             return;
    //     //         }

    //     //         socket.request.user = user;
    //     //     });
    //     // }
    //     next();
    // }

    public registerDisconnect(socket: Socket, userId: string) {
        if (socket.eventContainsListener('disconnect')) {
            socket.removeEventsListeners(['disconnect']);
        }

        socket.registerEvent('disconnect', () => {
            this.onSocketDisconnected(socket.socket, userId);
        });
    }

    public async onConnectionAsync(ioSocket: IOSocket<DefaultEventsMap, DefaultEventsMap, DefaultEventsMap, SocketData>): Promise<void> {
        const user = ioSocket.data.user as User;
        const requestedLobby = JSON.parse(Helpers.getSingleOrThrow(ioSocket.handshake.query.lobby));
        const isSpectator = ioSocket.handshake.query.spectator === 'true';

        if (!ioSocket.data.user) {
            logger.warn(`GameServer: socket connected with no user${!!ioSocket.data.user ? ' id' : ''}, disconnecting`);
            ioSocket.disconnect();
            return Promise.resolve();
        }

        const lobbyUserEntry = this.userLobbyMap.get(user.getId());
        // 0. If user is spectator
        if (isSpectator) {
            // Check if user is registered as a spectator
            if (!lobbyUserEntry || lobbyUserEntry.role !== UserRole.Spectator) {
                logger.warn(`GameServer: User ${user.getId()} attempted to connect as spectator but is not registered in any lobby, disconnecting`);
                ioSocket.disconnect();
                return Promise.resolve();
            }
            const lobbyId = this.userLobbyMap.get(user.getId()).lobbyId;
            const lobby = this.lobbies.get(lobbyId);

            if (!lobby || !lobby.hasOngoingGame()) {
                logger.warn(`GameServer: No lobby or ongoing game for spectator ${user.getId()}, disconnecting`);
                this.userLobbyMap.delete(user.getId());
                ioSocket.disconnect();
                return Promise.resolve();
            }
            const socket = new Socket(ioSocket);
            this.registerDisconnect(socket, user.getId());
            lobby.addSpectator(user, socket);
            return Promise.resolve();
        }

        // 1. If user is already in a lobby
        if (lobbyUserEntry) {
            // we check the role if it is correct
            if (lobbyUserEntry.role !== UserRole.Player) {
                logger.warn(`GameServer: User ${user.getId()} tried to join lobby with ${lobbyUserEntry.role} instead of ${UserRole.Player}, disconnecting`);
                ioSocket.disconnect();
                return Promise.resolve();
            }
            const lobbyId = lobbyUserEntry.lobbyId;
            const lobby = this.lobbies.get(lobbyId);

            if (!lobby) {
                this.userLobbyMap.delete(user.getId());
                logger.warn(`GameServer: Found no lobby for user ${user.getId()}, disconnecting`);
                ioSocket.emit('connection_error', 'Lobby does not exist');
                ioSocket.disconnect();
                return Promise.resolve();
            }

            // there can be a race condition where two users hit `join-lobby` at the same time, so we need to check if the lobby is filled already
            if (lobby.isFilled() && !lobby.hasPlayer(user.getId())) {
                logger.warn(`GameServer: Lobby is full for user ${user.getId()}, disconnecting`);
                ioSocket.emit('connection_error', 'Lobby is full');
                this.userLobbyMap.delete(user.getId());
                return;
            }

            // we get the user from the lobby since this way we can be sure it's the correct one.
            const socket = new Socket(ioSocket);

            try {
                await lobby.addLobbyUserAsync(user, socket);
            } catch (err) {
                this.userLobbyMap.delete(user.getId());
                ioSocket.emit('connection_error', 'Error connecting to lobby');
                ioSocket.disconnect();
                throw err;
            }

            socket.send('connectedUser', user.getId());

            // If a user refreshes while they are matched with another player in the queue they lose the requeue listener
            // this is why we reinitialize the requeue listener
            if (lobby.gameType === MatchType.Quick) {
                if (!socket.eventContainsListener('requeue')) {
                    const lobbyUser = lobby.users.find((u) => u.id === user.getId());
                    socket.registerEvent('requeue', () => this.requeueUser(socket, lobby.format, user, lobbyUser.deck.getDecklist()));
                }
            }

            this.registerDisconnect(socket, user.getId());
            return Promise.resolve();
        }

        // 2. If user connected to the lobby via a link.
        if (requestedLobby?.lobbyId) {
            const lobby = this.lobbies.get(requestedLobby.lobbyId);
            if (!lobby) {
                logger.warn(`GameServer: No lobby with this link for user ${user.getId()}, disconnecting`);
                ioSocket.disconnect();
                return Promise.resolve();
            }

            // check if the lobby is full
            if (lobby.isFilled() || lobby.hasOngoingGame()) {
                logger.warn(`GameServer: Requested lobby ${requestedLobby.lobbyId} is full or already in game, disconnecting user ${user.getId()}`);
                ioSocket.disconnect();
                return Promise.resolve();
            }

            const socket = new Socket(ioSocket);

            // check if user is already in a lobby
            if (!this.canUserJoinNewLobby(user.getId())) {
                logger.warn(`GameServer: User ${user.getId()} is already in a different lobby, disconnecting`);
                ioSocket.disconnect();
                return Promise.resolve();
            }
            // anonymous user joining existing game
            /* if (!user.username) {
                const newUser = { username: 'Player2', id: user.id };
                await lobby.addLobbyUserAsync(newUser, socket);
                this.userLobbyMap.set(newUser.id, { lobbyId: lobby.id, role: UserRole.Player });
                this.registerDisconnect(socket, user.id);
                return Promise.resolve();
            }*/

            await lobby.addLobbyUserAsync(user, socket);
            this.userLobbyMap.set(user.getId(), { lobbyId: lobby.id, role: UserRole.Player });
            this.registerDisconnect(socket, user.getId());
            return Promise.resolve();
        }

        // 3. if they are not in the lobby they could be in a queue
        const queueEntry = this.queue.findPlayer(user.getId());
        if (queueEntry) {
            const queuedPlayer = queueEntry.player;

            const socket = new Socket(ioSocket);

            queuedPlayer.socket = socket;

            // handle queue-specific events and add lobby disconnect
            queuedPlayer.socket.registerEvent('disconnect', () => this.onQueueSocketDisconnected(socket, queueEntry.player));

            this.queue.connectPlayer(user.getId(), queuedPlayer.socket);

            return this.matchmakeAllQueuesAsync();
        }

        // A user should not get here
        ioSocket.emit('connection_error', 'Connection error, please try again');
        ioSocket.disconnect();
        // this can happen when someone tries to reconnect to the game but are out of the mapping TODO make a notification for the player
        logger.error(`GameServer: Error state when connecting to lobby/game, ${user.getId()} disconnecting`);

        return Promise.resolve();
    }

    /**
     * Put a user into the queue array. They always start with a null socket.
     */
    private enterQueue(format: SwuGameFormat, user: User, deck: any): boolean {
        this.queue.addPlayer(
            format,
            {
                user,
                deck,
                socket: null
            }
        );

        return true;
    }

    private async matchmakeAllQueuesAsync(): Promise<void> {
        const formatsWithMatches = this.queue.findReadyFormats();

        for (const format of formatsWithMatches) {
            // track exceptions to avoid getting stuck in a loop
            let exceptionCount = 0;

            while (true) {
                let matchedPlayers: [QueuedPlayer, QueuedPlayer];

                // try-catch here so that all matchmaking doesn't halt on a single failure
                try {
                    matchedPlayers = this.queue.getNextMatchPair(format);
                    if (!matchedPlayers) {
                        break;
                    }

                    await this.matchmakeQueuePlayersAsync(format, matchedPlayers);
                } catch (error) {
                    logger.error(
                        `GameServer: Error matchmaking players ${matchedPlayers?.map((p) => p?.user?.getId()).join(', ')} for format ${format}`,
                        { error: { message: error.message, stack: error.stack } }
                    );

                    exceptionCount++;

                    if (exceptionCount > 10) {
                        // TODO: should we flush the queue here?
                        logger.error(`GameServer: Too many exceptions in matchmaking for format ${format}, moving to next queue`);
                        break;
                    }
                }
            }
        }

        return Promise.resolve();
    }

    /**
     * Matchmake two users in a queue
     */
    private async matchmakeQueuePlayersAsync(format: SwuGameFormat, [p1, p2]: [QueuedPlayer, QueuedPlayer]): Promise<void> {
        Contract.assertFalse(p1.user.getId() === p2.user.getId(), 'Cannot matchmake the same user');
        // Create a new Lobby
        const lobby = new Lobby(
            'Quick Game',
            MatchType.Quick,
            format,
            this.cardDataGetter,
            this.deckValidator,
            this
        );

        this.lobbies.set(lobby.id, lobby);

        // Create the 2 lobby users
        lobby.createLobbyUser(p1.user, p1.deck);
        lobby.createLobbyUser(p2.user, p2.deck);

        // Save user => lobby mapping
        this.userLobbyMap.set(p1.user.getId(), { lobbyId: lobby.id, role: UserRole.Player });
        this.userLobbyMap.set(p2.user.getId(), { lobbyId: lobby.id, role: UserRole.Player });

        // Attach their sockets to the lobby (if they exist)
        await this.setupQueueSocketAsync(p1, lobby, format);
        await this.setupQueueSocketAsync(p2, lobby, format);

        // this needs to be here since we only send start game via the LobbyOwner.
        lobby.setLobbyOwner(p1.user.getId());
        lobby.sendLobbyState();

        logger.info(`GameServer: Matched players ${p1.user.getUsername()} and ${p2.user.getUsername()} in lobby ${lobby.id}.`);

        return Promise.resolve();
    }

    private async setupQueueSocketAsync(player: QueuedPlayer, lobby: Lobby, format: SwuGameFormat): Promise<void> {
        const socket = player?.socket;
        if (!socket) {
            return Promise.resolve();
        }

        await lobby.addLobbyUserAsync(player.user, socket);
        socket.registerEvent('disconnect', () => this.onQueueSocketDisconnected(socket.socket, player));

        if (!socket.eventContainsListener('requeue')) {
            socket.registerEvent('requeue', () => this.requeueUser(socket, format, player.user, player.deck));
        }

        return Promise.resolve();
    }

    /**
     * requeues the user and removes them from the previous lobby. If the lobby is empty, it cleans it up.
     */
    public requeueUser(socket: Socket, format: SwuGameFormat, user: User, deck: any) {
        try {
            const userLobbyMapEntry = this.userLobbyMap.get(user.getId());
            if (userLobbyMapEntry) {
                const lobbyId = userLobbyMapEntry.lobbyId;
                this.userLobbyMap.delete(user.getId());

                const lobby = this.lobbies.get(lobbyId);
                this.removeUserMaybeCleanupLobby(lobby, user.getId());
            }

            // add user to queue
            this.queue.addPlayer(format, { user, deck, socket });

            this.matchmakeAllQueuesAsync();
        } catch (err) {
            logger.error('GameServer: Error in requeueUser:', err);
        }
    }

    private removeUserMaybeCleanupLobby(lobby: Lobby | null, userId: string) {
        lobby?.removeUser(userId);
        lobby?.removeSpectator(userId);
        // Check if lobby is empty
        if (lobby?.isEmpty()) {
            // Start the cleanup process
            lobby.cleanLobby();
            this.lobbies.delete(lobby.id);
        }
    }

    public removeLobby(lobby: Lobby, errorMessage?: string) {
        this.lobbies.delete(lobby.id);

        for (const user of lobby.users) {
            this.userLobbyMap.delete(user.id);
            user.socket?.send('connection_error', errorMessage);
        }

        lobby.cleanLobby();
    }

    public onQueueSocketDisconnected(
        socket: Socket,
        player: QueuedPlayer
    ) {
        this.onSocketDisconnected(socket.socket, player.user.getId(), 3, true);
    }

    public onSocketDisconnected(
        socket: IOSocket<DefaultEventsMap, DefaultEventsMap, DefaultEventsMap, SocketData>,
        id: string,
        timeoutSeconds = 20,
        isMatchmaking = false
    ) {
        try {
            const lobbyEntry = this.userLobbyMap.get(id);
            let lobby = null;

            if (lobbyEntry) {
                const lobbyId = lobbyEntry.lobbyId;
                lobby = this.lobbies.get(lobbyId);
            } else if (!isMatchmaking) {
                return;
            }

            const wasManualDisconnect = !!socket?.data?.manualDisconnect;
            if (wasManualDisconnect) {
                this.queue.removePlayer(id, 'Manual disconnect');
                this.userLobbyMap.delete(id);
                this.removeUserMaybeCleanupLobby(lobby, id);
                return;
            }

            lobby?.setUserDisconnected(id);
            this.queue.disconnectPlayer(id);

            const timeoutValue = timeoutSeconds * 1000;

            setTimeout(() => {
                try {
                    if (isMatchmaking && !this.queue.isConnected(id)) {
                        this.queue.removePlayer(id, 'Timeout disconnect');
                    }

                    // Check if the user is still disconnected after the timer
                    if (lobby?.getUserState(id) === 'disconnected') {
                        this.userLobbyMap.delete(id);

                        if (isMatchmaking) {
                            lobby.removeUser(id);
                            this.playerMatchmakingDisconnectedTime.set(id, new Date());
                            lobby.handleMatchmakingDisconnect();
                        } else {
                            this.removeUserMaybeCleanupLobby(lobby, id);
                        }
                    }
                } catch (err) {
                    logger.error('GameServer: Error in setTimeout for onSocketDisconnected:', err);
                }
            }, timeoutValue);
        } catch (err) {
            logger.error('GameServer: Error in onSocketDisconnected:', err);
        }
    }
}<|MERGE_RESOLUTION|>--- conflicted
+++ resolved
@@ -22,13 +22,10 @@
 import type { QueuedPlayer } from './QueueHandler';
 import { QueueHandler } from './QueueHandler';
 import * as Helpers from '../game/core/utils/Helpers';
-<<<<<<< HEAD
 import { authMiddleware } from '../middleware/AuthMiddleWare';
 import { UserFactory } from '../utils/user/UserFactory';
 import { DeckService } from '../utils/deck/DeckService';
-=======
 import { BugReportHandler } from '../utils/bugreport/BugReportHandler';
->>>>>>> 637dd9d8
 
 
 /**
@@ -97,12 +94,9 @@
     private readonly deckValidator: DeckValidator;
     private readonly testGameBuilder?: any;
     private readonly queue: QueueHandler = new QueueHandler();
-<<<<<<< HEAD
     private readonly userFactory: UserFactory = new UserFactory();
     public readonly deckService: DeckService = new DeckService();
-=======
     public bugHandler = new BugReportHandler();
->>>>>>> 637dd9d8
 
     private constructor(
         cardDataGetter: CardDataGetter,
