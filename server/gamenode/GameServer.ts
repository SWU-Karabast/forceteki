--- conflicted
+++ resolved
@@ -35,12 +35,9 @@
 import { GameServerMetrics } from '../utils/GameServerMetrics';
 import { requireEnvVars } from '../env';
 import * as EnumHelpers from '../game/core/utils/EnumHelpers';
-<<<<<<< HEAD
+import { DiscordDispatcher } from '../game/core/DiscordDispatcher';
 import { RuntimeProfiler } from '../utils/profiler';
 
-=======
-import { DiscordDispatcher } from '../game/core/DiscordDispatcher';
->>>>>>> 0c1dd63c
 
 /**
  * Represents additional Socket types we can leverage these later.
