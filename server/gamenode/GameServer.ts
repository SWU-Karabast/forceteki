import fs from 'fs';
import path from 'path';
import http from 'http';
import express from 'express';
import cors from 'cors';
import type { DefaultEventsMap, Socket as IOSocket } from 'socket.io';
import { Server as IOServer } from 'socket.io';

import { logger } from '../logger';

import { Lobby, MatchType } from './Lobby';
import Socket from '../socket';
import * as env from '../env';
import type { Deck } from '../utils/deck/Deck';
import type { CardDataGetter } from '../utils/cardData/CardDataGetter';
import * as Contract from '../game/core/utils/Contract';
import { RemoteCardDataGetter } from '../utils/cardData/RemoteCardDataGetter';
import { DeckValidator } from '../utils/deck/DeckValidator';
import { SwuGameFormat } from '../SwuGameFormat';
import type { ISwuDbDecklist } from '../utils/deck/DeckInterfaces';
import type { QueuedPlayer } from './QueueHandler';
import { QueueHandler } from './QueueHandler';
import * as Helpers from '../game/core/utils/Helpers';
import { BugReportHandler } from '../utils/bugreport/BugReportHandler';
<<<<<<< HEAD

=======
>>>>>>> 282f534e

/**
 * Represents a user object
 */
interface User {
    id: string;
    username: string;
}

/**
 * Represents additional Socket types we can leverage these later.
 */

interface SocketData {
    manualDisconnect?: boolean;
    user?: User;
}

enum UserRole {
    Player = 'player',
    Spectator = 'spectator'
}

interface ILobbyMapping {
    lobbyId: string;
    role: UserRole;
}

export class GameServer {
    public static async createAsync(): Promise<GameServer> {
        let cardDataGetter: CardDataGetter;
        let testGameBuilder: any = null;

        if (process.env.ENVIRONMENT === 'development') {
            testGameBuilder = this.getTestGameBuilder();

            cardDataGetter = process.env.FORCE_REMOTE_CARD_DATA === 'true'
                ? await GameServer.buildRemoteCardDataGetter()
                : testGameBuilder.cardDataGetter;
        } else {
            cardDataGetter = await GameServer.buildRemoteCardDataGetter();
        }

        return new GameServer(
            cardDataGetter,
            await DeckValidator.createAsync(cardDataGetter),
            testGameBuilder
        );
    }

    private static buildRemoteCardDataGetter(): Promise<RemoteCardDataGetter> {
        // TODO: move this url to a config
        return RemoteCardDataGetter.createAsync('https://karabast-data.s3.amazonaws.com/data/');
    }

    private static getTestGameBuilder() {
        const testDirPath = path.resolve(__dirname, '../../test');
        const gameStateBuilderPath = path.resolve(__dirname, '../../test/helpers/GameStateBuilder.js');

        Contract.assertTrue(fs.existsSync(testDirPath), `Test data directory not found at ${testDirPath}, please run 'npm run get-cards'`);
        Contract.assertTrue(fs.existsSync(gameStateBuilderPath), `Test tools file not found at ${gameStateBuilderPath}`);

        // eslint-disable-next-line @typescript-eslint/no-require-imports
        const gameStateBuilderClass = require(gameStateBuilderPath);
        return new gameStateBuilderClass();
    }

    private readonly lobbies = new Map<string, Lobby>();
    private readonly playerMatchmakingDisconnectedTime = new Map<string, Date>();
    private readonly userLobbyMap = new Map<string, ILobbyMapping>();
    private readonly io: IOServer;
    private readonly cardDataGetter: CardDataGetter;
    private readonly deckValidator: DeckValidator;
    private readonly testGameBuilder?: any;
    private readonly queue: QueueHandler = new QueueHandler();
<<<<<<< HEAD
    public readonly bugReportHandler: BugReportHandler;
=======
    public bugHandler = new BugReportHandler();
>>>>>>> 282f534e

    private constructor(
        cardDataGetter: CardDataGetter,
        deckValidator: DeckValidator,
        testGameBuilder?: any
    ) {
        const app = express();
        app.use(express.json());
        const server = http.createServer(app);

        const corsOptions = {
            origin: ['http://localhost:3000', 'https://karabast.net', 'https://www.karabast.net'],
            methods: ['GET', 'POST'],
            credentials: true, // Allow cookies or authorization headers
        };
        app.use(cors(corsOptions));

        this.setupAppRoutes(app);
        app.use((err, req, res, next) => {
            logger.error('GameServer: Error in API route:', err);
            res.status(err.status || 500).json({
                success: false,
                error: err.message || 'Server error.',
            });
        });

        server.listen(env.gameNodeSocketIoPort);
        logger.info(`GameServer: listening on port ${env.gameNodeSocketIoPort}`);

        // Setup socket server
        this.io = new IOServer(server, {
            perMessageDeflate: false,
            path: '/ws',
            cors: {
                origin: ['http://localhost:3000', 'https://karabast.net', 'https://www.karabast.net'],
                methods: ['GET', 'POST']
            }
        });

        // Currently for IOSockets we can use DefaultEventsMap but later we can customize these.
        this.io.on('connection', async (socket: IOSocket<DefaultEventsMap, DefaultEventsMap, DefaultEventsMap, SocketData>) => {
            try {
                await this.onConnectionAsync(socket);
                socket.on('manualDisconnect', () => {
                    try {
                        socket.data.manualDisconnect = true;
                        socket.disconnect();
                    } catch (err) {
                        logger.error('GameServer: Error in manualDisconnect:', err);
                    }
                });
            } catch (err) {
                logger.error('GameServer: Error in socket connection:', err);
            }
        });

        this.cardDataGetter = cardDataGetter;
        this.testGameBuilder = testGameBuilder;
        this.deckValidator = deckValidator;
        this.bugReportHandler = new BugReportHandler();
        // set up queue heartbeat once a second
        setInterval(() => this.queue.sendHeartbeat(), 1000);
    }

    private setupAppRoutes(app: express.Application) {
        app.get('/api/get-unimplemented', (req, res, next) => {
            try {
                return res.json(this.deckValidator.getUnimplementedCards());
            } catch (err) {
                logger.error('GameServer: Error in setupAppRoutes:', err);
                next(err);
            }
        });

        app.post('/api/spectate-game', (req, res, next) => {
            try {
                const { gameId, user } = req.body;
                const lobby = this.lobbies.get(gameId);
                // if they are in a game already we give them 403 forbidden
                if (!this.canUserJoinNewLobby(user.id)) {
                    return res.status(403).json({
                        success: false,
                        message: 'User is already in a game'
                    });
                }
                if (!lobby || !lobby.hasOngoingGame() || lobby.isPrivate) {
                    return res.status(404).json({
                        success: false,
                        message: 'Game not found or does not allow spectators'
                    });
                }

                // Register this user as a spectator for the game
                this.userLobbyMap.set(user.id, { lobbyId: lobby.id, role: UserRole.Spectator });
                return res.status(200).json({ success: true });
            } catch (err) {
                logger.error('GameServer: Error in spectate-game:', err);
                next(err);
            }
        });

        app.get('/api/ongoing-games', (_, res, next) => {
            try {
                return res.json(this.getOngoingGamesData());
            } catch (err) {
                logger.error('GameServer: Error in ongoing-games:', err);
                next(err);
            }
        });

        app.post('/api/create-lobby', async (req, res, next) => {
            try {
                const { user, deck, format, isPrivate, lobbyName } = req.body;
                // Check if the user is already in a lobby
                const userId = typeof user === 'string' ? user : user.id;
                if (!this.canUserJoinNewLobby(userId)) {
                    return res.status(403).json({
                        success: false,
                        message: 'User is already in a lobby'
                    });
                }
                await this.processDeckValidation(deck, format, res, async () => {
                    await this.createLobby(lobbyName, user, deck, format, isPrivate);
                    res.status(200).json({ success: true });
                });
            } catch (err) {
                logger.error('GameServer: Error in create lobby:', err);
                next(err);
            }
        });

        app.get('/api/available-lobbies', (_, res, next) => {
            try {
                const availableLobbies = Array.from(this.lobbiesWithOpenSeat().entries()).map(([id, lobby]) => {
                    const lobbyState = lobby.getLobbyState();
                    const lobbyOwnerUser = lobby.users.find((user) => user.id === lobbyState.lobbyOwnerId);

                    return {
                        id,
                        name: lobby.name,
                        format: lobby.format,
                        host: lobbyOwnerUser?.deck ? {
                            leader: lobbyOwnerUser.deck.leader,
                            base: lobbyOwnerUser.deck.base
                        } : null
                    };
                });
                return res.json(availableLobbies);
            } catch (err) {
                logger.error('GameServer: Error in available-lobbies:', err);
                next(err);
            }
        });

        app.post('/api/join-lobby', (req, res, next) => {
            try {
                const { lobbyId, user } = req.body;

                const userId = typeof user === 'string' ? user : user.id;
                if (!this.canUserJoinNewLobby(userId)) {
                    return res.status(403).json({
                        success: false,
                        message: 'User is already in a lobby'
                    });
                }

                const lobby = this.lobbies.get(lobbyId);
                if (!lobby) {
                    return res.status(404).json({ success: false, message: 'Lobby not found' });
                }

                if (lobby.isFilled()) {
                    return res.status(400).json({ success: false, message: 'Lobby is full' });
                }

                // Add the user to the lobby
                this.userLobbyMap.set(user.id, { lobbyId: lobby.id, role: UserRole.Player });
                return res.status(200).json({ success: true });
            } catch (err) {
                logger.error('GameServer: Error in join-lobby:', err);
                next(err);
            }
        });

        app.get('/api/test-game-setups', (_, res, next) => {
            try {
                const testSetupFilenames = this.getTestSetupGames();
                return res.json(testSetupFilenames);
            } catch (err) {
                logger.error('GameServer: Error in test-game=setups:', err);
                next(err);
            }
        });

        app.post('/api/start-test-game', async (req, res, next) => {
            const { filename } = req.body;
            try {
                await this.startTestGame(filename);
                return res.status(200).json({ success: true });
            } catch (err) {
                logger.error('GameServer: Error in start-test=game:', err);
                next(err);
            }
        });

        app.post('/api/enter-queue', async (req, res, next) => {
            try {
                const { format, user, deck } = req.body;
                // check if user is already in a lobby
                const userId = typeof user === 'string' ? user : user.id;
                if (!this.canUserJoinNewLobby(userId)) {
                    return res.status(403).json({
                        success: false,
                        message: 'User is already in a lobby'
                    });
                }
                await this.processDeckValidation(deck, format, res, () => {
                    const success = this.enterQueue(format, user, deck);
                    if (!success) {
                        return res.status(500).json({ success: false, message: 'Failed to enter queue' });
                    }
                    res.status(200).json({ success: true });
                });
            } catch (err) {
                logger.error('GameServer: Error in enter-queue:', err);
                next(err);
            }
        });

        app.get('/api/health', (_, res, next) => {
            try {
                return res.status(200).json({ success: true });
            } catch (err) {
                logger.error('GameServer: Error in health:', err);
                next(err);
            }
        });
    }

    private canUserJoinNewLobby(userId: string) {
        // player ditched out of a matchmaking game, make them wait 20s
        const playerLeftMatchmakingTime = this.playerMatchmakingDisconnectedTime.get(userId);
        if (playerLeftMatchmakingTime) {
            const elapsedSeconds = Math.floor((Date.now() - playerLeftMatchmakingTime.getTime()) / 1000);
            if (elapsedSeconds < 20) {
                return false;
            }

            this.playerMatchmakingDisconnectedTime.delete(userId);
        }

        // check if user is already in a lobby and if their last activity was within 30s, just in case the lobby entry is stale somehow
        const previousLobbyForUser = this.userLobbyMap.get(userId)?.lobbyId;
        if (previousLobbyForUser) {
            const previousRole = this.userLobbyMap.get(userId)?.role;
            const previousLobby = this.lobbies.get(previousLobbyForUser);
            if (previousLobby) {
                const userLastActivity = previousLobby.getLastActivityForUser(userId);

                if (previousRole === UserRole.Player) {
                    if (userLastActivity == null) {
                        return true;
                    }

                    const elapsedSeconds = Math.floor((Date.now() - userLastActivity.getTime()) / 1000);
                    if (elapsedSeconds < 60) {
                        return false;
                    }
                }

                this.userLobbyMap.delete(userId);
                this.removeUserMaybeCleanupLobby(previousLobby, userId);
            } else {
                this.userLobbyMap.delete(userId);
            }
        }

        if (this.queue.findPlayer(userId)) {
            this.queue.removePlayer(userId, 'User made an API call for creating / joining / queueing');
        }

        return true;
    }

    public getUserLobbyId(userId: string): string | undefined {
        return this.userLobbyMap.get(userId)?.lobbyId;
    }

    // method for validating the deck via API
    private async processDeckValidation(
        deck: ISwuDbDecklist,
        format: SwuGameFormat,
        res: express.Response,
        onValid: () => Promise<void> | void
    ): Promise<void> {
        const validationResults = this.deckValidator.validateSwuDbDeck(deck, format);
        if (Object.keys(validationResults).length > 0) {
            res.status(400).json({
                success: false,
                errors: validationResults,
            });
            return;
        }
        await onValid();
    }

    private getOngoingGamesData() {
        const ongoingGames = [];

        // Loop through all lobbies and check if they have an ongoing game
        for (const lobby of this.lobbies.values()) {
            if (lobby.hasOngoingGame()) {
                const gameState = lobby.getGamePreview();
                if (gameState) {
                    ongoingGames.push(gameState);
                }
            }
        }

        return {
            numberOfOngoingGames: ongoingGames.length,
            ongoingGames
        };
    }

    private lobbiesWithOpenSeat() {
        return new Map(
            Array.from(this.lobbies.entries()).filter(([, lobby]) =>
                !lobby.isFilled() &&
                !lobby.isPrivate &&
                lobby.gameType !== MatchType.Quick &&
                !lobby.hasOngoingGame() &&
                lobby.hasConnectedPlayer()
            )
        );
    }

    /**
     * Creates a new lobby for the given user. If no user is provided and
     * the lobby is private, a default user is created.
     *
     * @param {User | string} user - The user creating the lobby. If string(id) is passed in for a private lobby, a default user is created with that id.
     * @param {Deck} deck - The deck used by this user.
     * @param {boolean} isPrivate - Whether or not this lobby is private.
     * @returns {string} The ID of the user who owns and created the newly created lobby.
     */
    private createLobby(lobbyName: string, user: User | string, deck: Deck, format: SwuGameFormat, isPrivate: boolean) {
        if (!user) {
            throw new Error('User must be provided to create a lobby');
        }
        if (!isPrivate && typeof user === 'string') {
            throw new Error('User must be provided for public lobbies');
        }

        // set default user if anonymous user is supplied for private lobbies
        if (typeof user === 'string') {
            user = { id: user, username: 'Player1' };
        }


        const lobby = new Lobby(
            lobbyName,
            isPrivate ? MatchType.Private : MatchType.Custom,
            format,
            this.cardDataGetter,
            this.deckValidator,
            this,
            this.testGameBuilder
        );
        this.lobbies.set(lobby.id, lobby);

        lobby.createLobbyUser(user, deck);
        lobby.setLobbyOwner(user.id);
        this.userLobbyMap.set(user.id, { lobbyId: lobby.id, role: UserRole.Player });
    }

    private async startTestGame(filename: string) {
        const lobby = new Lobby(
            'Test Game',
            MatchType.Custom,
            SwuGameFormat.Open,
            this.cardDataGetter,
            this.deckValidator,
            this,
            this.testGameBuilder
        );
        this.lobbies.set(lobby.id, lobby);
        const order66 = { id: 'exe66', username: 'Order66' };
        const theWay = { id: 'th3w4y', username: 'ThisIsTheWay' };
        lobby.createLobbyUser(order66);
        lobby.createLobbyUser(theWay);
        this.userLobbyMap.set(order66.id, { lobbyId: lobby.id, role: UserRole.Player });
        this.userLobbyMap.set(theWay.id, { lobbyId: lobby.id, role: UserRole.Player });
        await lobby.startTestGameAsync(filename);
    }

    private getTestSetupGames() {
        const testGamesDirPath = path.resolve(__dirname, '../../../test/gameSetups');
        if (!fs.existsSync(testGamesDirPath)) {
            return [];
        }

        return fs.readdirSync(testGamesDirPath).filter((file) => {
            const filePath = path.join(testGamesDirPath, file);
            return fs.lstatSync(filePath).isFile();
        });
    }

    // handshake(socket: socketio.Socket, next: () => void) {
    //     // if (socket.handshake.query.token && socket.handshake.query.token !== 'undefined') {
    //     //     jwt.verify(socket.handshake.query.token, env.secret, function (err, user) {
    //     //         if (err) {
    //     //             logger.info(err);
    //     //             return;
    //     //         }

    //     //         socket.request.user = user;
    //     //     });
    //     // }
    //     next();
    // }

    public registerDisconnect(socket: Socket, userId: string) {
        if (socket.eventContainsListener('disconnect')) {
            socket.removeEventsListeners(['disconnect']);
        }

        socket.registerEvent('disconnect', () => {
            this.onSocketDisconnected(socket.socket, userId);
        });
    }

    public async onConnectionAsync(ioSocket: IOSocket<DefaultEventsMap, DefaultEventsMap, DefaultEventsMap, SocketData>): Promise<void> {
        const user = JSON.parse(Helpers.getSingleOrThrow(ioSocket.handshake.query.user));
        const requestedLobby = JSON.parse(Helpers.getSingleOrThrow(ioSocket.handshake.query.lobby));
        const isSpectator = ioSocket.handshake.query.spectator === 'true';

        if (user) {
            ioSocket.data.user = user;
        }

        if (!ioSocket.data.user || !ioSocket.data.user.id) {
            logger.warn(`GameServer: socket connected with no user${!!ioSocket.data.user ? ' id' : ''}, disconnecting`);
            ioSocket.disconnect();
            return Promise.resolve();
        }

        const lobbyUserEntry = this.userLobbyMap.get(user.id);
        // 0. If user is spectator
        if (isSpectator) {
            // Check if user is registered as a spectator
            if (!lobbyUserEntry || lobbyUserEntry.role !== UserRole.Spectator) {
                logger.warn(`GameServer: User ${user.id} attempted to connect as spectator but is not registered in any lobby, disconnecting`);
                ioSocket.disconnect();
                return Promise.resolve();
            }
            const lobbyId = this.userLobbyMap.get(user.id).lobbyId;
            const lobby = this.lobbies.get(lobbyId);

            if (!lobby || !lobby.hasOngoingGame()) {
                logger.warn(`GameServer: No lobby or ongoing game for spectator ${user.id}, disconnecting`);
                this.userLobbyMap.delete(user.id);
                ioSocket.disconnect();
                return Promise.resolve();
            }
            const socket = new Socket(ioSocket);
            this.registerDisconnect(socket, user.id);
            lobby.addSpectator(user, socket);
            return Promise.resolve();
        }

        // 1. If user is already in a lobby
        if (lobbyUserEntry) {
            // we check the role if it is correct
            if (lobbyUserEntry.role !== UserRole.Player) {
                logger.warn(`GameServer: User ${user.id} tried to join lobby with ${lobbyUserEntry.role} instead of ${UserRole.Player}, disconnecting`);
                ioSocket.disconnect();
                return Promise.resolve();
            }
            const lobbyId = lobbyUserEntry.lobbyId;
            const lobby = this.lobbies.get(lobbyId);

            if (!lobby) {
                this.userLobbyMap.delete(user.id);
                logger.warn(`GameServer: Found no lobby for user ${user.id}, disconnecting`);
                ioSocket.emit('connection_error', 'Lobby does not exist');
                ioSocket.disconnect();
                return Promise.resolve();
            }

            // there can be a race condition where two users hit `join-lobby` at the same time, so we need to check if the lobby is filled already
            if (lobby.isFilled() && !lobby.hasPlayer(user.id)) {
                logger.warn(`GameServer: Lobby is full for user ${user.id}, disconnecting`);
                ioSocket.emit('connection_error', 'Lobby is full');
                this.userLobbyMap.delete(user.id);
                return;
            }

            // we get the user from the lobby since this way we can be sure it's the correct one.
            const socket = new Socket(ioSocket);

            try {
                await lobby.addLobbyUserAsync(user, socket);
            } catch (err) {
                this.userLobbyMap.delete(user.id);
                ioSocket.emit('connection_error', 'Error connecting to lobby');
                ioSocket.disconnect();
                throw err;
            }

            socket.send('connectedUser', user.id);

            // If a user refreshes while they are matched with another player in the queue they lose the requeue listener
            // this is why we reinitialize the requeue listener
            if (lobby.gameType === MatchType.Quick) {
                if (!socket.eventContainsListener('requeue')) {
                    const lobbyUser = lobby.users.find((u) => u.id === user.id);
                    socket.registerEvent('requeue', () => this.requeueUser(socket, lobby.format, user, lobbyUser.deck.getDecklist()));
                }
            }

            this.registerDisconnect(socket, user.id);
            return Promise.resolve();
        }

        // 2. If user connected to the lobby via a link.
        if (requestedLobby?.lobbyId) {
            const lobby = this.lobbies.get(requestedLobby.lobbyId);
            if (!lobby) {
                logger.warn(`GameServer: No lobby with this link for user ${user.id}, disconnecting`);
                ioSocket.disconnect();
                return Promise.resolve();
            }

            // check if the lobby is full
            if (lobby.isFilled() || lobby.hasOngoingGame()) {
                logger.warn(`GameServer: Requested lobby ${requestedLobby.lobbyId} is full or already in game, disconnecting user ${user.id}`);
                ioSocket.disconnect();
                return Promise.resolve();
            }

            const socket = new Socket(ioSocket);

            // check if user is already in a lobby
            if (!this.canUserJoinNewLobby(user.id)) {
                logger.warn(`GameServer: User ${user.id} is already in a different lobby, disconnecting`);
                ioSocket.disconnect();
                return Promise.resolve();
            }
            // anonymous user joining existing game
            if (!user.username) {
                const newUser = { username: 'Player2', id: user.id };
                await lobby.addLobbyUserAsync(newUser, socket);
                this.userLobbyMap.set(newUser.id, { lobbyId: lobby.id, role: UserRole.Player });
                this.registerDisconnect(socket, user.id);
                return Promise.resolve();
            }

            await lobby.addLobbyUserAsync(user, socket);
            this.userLobbyMap.set(user.id, { lobbyId: lobby.id, role: UserRole.Player });
            this.registerDisconnect(socket, user.id);
            return Promise.resolve();
        }

        // 3. if they are not in the lobby they could be in a queue
        const queueEntry = this.queue.findPlayer(user.id);
        if (queueEntry) {
            const queuedPlayer = queueEntry.player;

            const socket = new Socket(ioSocket);

            queuedPlayer.socket = socket;

            // handle queue-specific events and add lobby disconnect
            queuedPlayer.socket.registerEvent('disconnect', () => this.onQueueSocketDisconnected(socket, queueEntry.player));

            this.queue.connectPlayer(user.id, queuedPlayer.socket);

            return this.matchmakeAllQueuesAsync();
        }

        // A user should not get here
        ioSocket.emit('connection_error', 'Connection error, please try again');
        ioSocket.disconnect();
        // this can happen when someone tries to reconnect to the game but are out of the mapping TODO make a notification for the player
        logger.error(`GameServer: Error state when connecting to lobby/game, ${user.id} disconnecting`);

        return Promise.resolve();
    }

    /**
     * Put a user into the queue array. They always start with a null socket.
     */
    private enterQueue(format: SwuGameFormat, user: any, deck: any): boolean {
        this.queue.addPlayer(
            format,
            {
                user,
                deck,
                socket: null
            }
        );

        return true;
    }

    private async matchmakeAllQueuesAsync(): Promise<void> {
        const formatsWithMatches = this.queue.findReadyFormats();

        for (const format of formatsWithMatches) {
            // track exceptions to avoid getting stuck in a loop
            let exceptionCount = 0;

            while (true) {
                let matchedPlayers: [QueuedPlayer, QueuedPlayer];

                // try-catch here so that all matchmaking doesn't halt on a single failure
                try {
                    matchedPlayers = this.queue.getNextMatchPair(format);
                    if (!matchedPlayers) {
                        break;
                    }

                    await this.matchmakeQueuePlayersAsync(format, matchedPlayers);
                } catch (error) {
                    logger.error(
                        `GameServer: Error matchmaking players ${matchedPlayers?.map((p) => p?.user?.id).join(', ')} for format ${format}`,
                        { error: { message: error.message, stack: error.stack } }
                    );

                    exceptionCount++;

                    if (exceptionCount > 10) {
                        // TODO: should we flush the queue here?
                        logger.error(`GameServer: Too many exceptions in matchmaking for format ${format}, moving to next queue`);
                        break;
                    }
                }
            }
        }

        return Promise.resolve();
    }

    /**
     * Matchmake two users in a queue
     */
    private async matchmakeQueuePlayersAsync(format: SwuGameFormat, [p1, p2]: [QueuedPlayer, QueuedPlayer]): Promise<void> {
        Contract.assertFalse(p1.user.id === p2.user.id, 'Cannot matchmake the same user');
        // Create a new Lobby
        const lobby = new Lobby(
            'Quick Game',
            MatchType.Quick,
            format,
            this.cardDataGetter,
            this.deckValidator,
            this
        );

        this.lobbies.set(lobby.id, lobby);

        // Create the 2 lobby users
        lobby.createLobbyUser(p1.user, p1.deck);
        lobby.createLobbyUser(p2.user, p2.deck);

        // Save user => lobby mapping
        this.userLobbyMap.set(p1.user.id, { lobbyId: lobby.id, role: UserRole.Player });
        this.userLobbyMap.set(p2.user.id, { lobbyId: lobby.id, role: UserRole.Player });

        // Attach their sockets to the lobby (if they exist)
        await this.setupQueueSocketAsync(p1, lobby, format);
        await this.setupQueueSocketAsync(p2, lobby, format);

        // this needs to be here since we only send start game via the LobbyOwner.
        lobby.setLobbyOwner(p1.user.id);
        lobby.sendLobbyState();

        logger.info(`GameServer: Matched players ${p1.user.username} and ${p2.user.username} in lobby ${lobby.id}.`);

        return Promise.resolve();
    }

    private async setupQueueSocketAsync(player: QueuedPlayer, lobby: Lobby, format: SwuGameFormat): Promise<void> {
        const socket = player?.socket;
        if (!socket) {
            return Promise.resolve();
        }

        await lobby.addLobbyUserAsync(player.user, socket);
        socket.registerEvent('disconnect', () => this.onQueueSocketDisconnected(socket.socket, player));

        if (!socket.eventContainsListener('requeue')) {
            socket.registerEvent('requeue', () => this.requeueUser(socket, format, player.user, player.deck));
        }

        return Promise.resolve();
    }

    /**
     * requeues the user and removes them from the previous lobby. If the lobby is empty, it cleans it up.
     */
    public requeueUser(socket: Socket, format: SwuGameFormat, user: User, deck: any) {
        try {
            const userLobbyMapEntry = this.userLobbyMap.get(user.id);
            if (userLobbyMapEntry) {
                const lobbyId = userLobbyMapEntry.lobbyId;
                this.userLobbyMap.delete(user.id);

                const lobby = this.lobbies.get(lobbyId);
                this.removeUserMaybeCleanupLobby(lobby, user.id);
            }

            // add user to queue
            this.queue.addPlayer(format, { user, deck, socket });

            this.matchmakeAllQueuesAsync();
        } catch (err) {
            logger.error('GameServer: Error in requeueUser:', err);
        }
    }

    private removeUserMaybeCleanupLobby(lobby: Lobby | null, userId: string) {
        lobby?.removeUser(userId);
        lobby?.removeSpectator(userId);
        // Check if lobby is empty
        if (lobby?.isEmpty()) {
            // Start the cleanup process
            lobby.cleanLobby();
            this.lobbies.delete(lobby.id);
        }
    }

    public removeLobby(lobby: Lobby, errorMessage?: string) {
        this.lobbies.delete(lobby.id);

        for (const user of lobby.users) {
            this.userLobbyMap.delete(user.id);
            user.socket?.send('connection_error', errorMessage);
        }

        lobby.cleanLobby();
    }

    public onQueueSocketDisconnected(
        socket: Socket,
        player: QueuedPlayer
    ) {
        this.onSocketDisconnected(socket.socket, player.user.id, 3, true);
    }

    public onSocketDisconnected(
        socket: IOSocket<DefaultEventsMap, DefaultEventsMap, DefaultEventsMap, SocketData>,
        id: string,
        timeoutSeconds = 20,
        isMatchmaking = false
    ) {
        try {
            const lobbyEntry = this.userLobbyMap.get(id);
            let lobby = null;

            if (lobbyEntry) {
                const lobbyId = lobbyEntry.lobbyId;
                lobby = this.lobbies.get(lobbyId);
            } else if (!isMatchmaking) {
                return;
            }

            const wasManualDisconnect = !!socket?.data?.manualDisconnect;
            if (wasManualDisconnect) {
                this.queue.removePlayer(id, 'Manual disconnect');
                this.userLobbyMap.delete(id);
                this.removeUserMaybeCleanupLobby(lobby, id);
                return;
            }

            lobby?.setUserDisconnected(id);
            this.queue.disconnectPlayer(id);

            const timeoutValue = timeoutSeconds * 1000;

            setTimeout(() => {
                try {
                    if (isMatchmaking && !this.queue.isConnected(id)) {
                        this.queue.removePlayer(id, 'Timeout disconnect');
                    }

                    // Check if the user is still disconnected after the timer
                    if (lobby?.getUserState(id) === 'disconnected') {
                        this.userLobbyMap.delete(id);

                        if (isMatchmaking) {
                            lobby.removeUser(id);
                            this.playerMatchmakingDisconnectedTime.set(id, new Date());
                            lobby.handleMatchmakingDisconnect();
                        } else {
                            this.removeUserMaybeCleanupLobby(lobby, id);
                        }
                    }
                } catch (err) {
                    logger.error('GameServer: Error in setTimeout for onSocketDisconnected:', err);
                }
            }, timeoutValue);
        } catch (err) {
            logger.error('GameServer: Error in onSocketDisconnected:', err);
        }
    }
}<|MERGE_RESOLUTION|>--- conflicted
+++ resolved
@@ -22,10 +22,7 @@
 import { QueueHandler } from './QueueHandler';
 import * as Helpers from '../game/core/utils/Helpers';
 import { BugReportHandler } from '../utils/bugreport/BugReportHandler';
-<<<<<<< HEAD
-
-=======
->>>>>>> 282f534e
+
 
 /**
  * Represents a user object
@@ -101,11 +98,7 @@
     private readonly deckValidator: DeckValidator;
     private readonly testGameBuilder?: any;
     private readonly queue: QueueHandler = new QueueHandler();
-<<<<<<< HEAD
     public readonly bugReportHandler: BugReportHandler;
-=======
-    public bugHandler = new BugReportHandler();
->>>>>>> 282f534e
 
     private constructor(
         cardDataGetter: CardDataGetter,
