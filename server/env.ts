import * as dotenv from 'dotenv';
import { z } from 'zod';

dotenv.config();

const parsedEnv = z
    .object({
        ENVIRONMENT: z.string(),
        GAME_NODE_HOST: z.string(),
        GAME_NODE_NAME: z.string(),
        GAME_NODE_SOCKET_IO_PORT: z.coerce.number().int(),
<<<<<<< HEAD
        AWS_REGION: z.string().optional(),
        AWS_ACCESS_KEY_ID: z.string().optional(),
        AWS_SECRET_ACCESS_KEY: z.string().optional(),
        NEXTAUTH_SECRET: z.string(),
=======
        SECRET: z.string(),
        DISCORD_BUG_REPORT_WEBHOOK_URL: z.string().optional(),
>>>>>>> 784deddb
    })
    .safeParse(process.env);

/*
    .object({
    // CAPTCHA_KEY: z.string().optional(),
    // COOKIE_LIFETIME: z.string().optional(),
    // DB_PATH: z.string(),
    // DOMAIN: z.string(),
    // EMAIL_PATH: z.string().optional(),
    ENVIRONMENT: z.string(),
    // GAME_NODE_CERT_PATH: z.string().optional(),
    GAME_NODE_HOST: z.string(),
    // GAME_NODE_KEY_PATH: z.string().optional(),
    GAME_NODE_NAME: z.string(),
    // GAME_NODE_ORIGIN: z.string().optional(),
    // GAME_NODE_PROXY_PORT: z.coerce.number().int().optional(),
    GAME_NODE_SOCKET_IO_PORT: z.coerce.number().int(),
    // HMAC_SECRET: z.string().optional(),
    // HTTPS: z.string(),
    // LOBBY_PORT: z.coerce.number().int(),
    // MAX_GAMES: z.coerce.number().int().optional(),
    // MQ_URL: z.string(),
    SECRET: z.string()
    // SENTRY_DSN: z.string().optional()

*/

if (!parsedEnv.success) {
    throw Error(`Failed to initialize environment variables: ${(parsedEnv as any).error.message}`);
}

// export const captchaKey = parsedEnv.data.CAPTCHA_KEY;
// export const cookieLifetime = parsedEnv.data.COOKIE_LIFETIME;
// export const dbPath = parsedEnv.data.DB_PATH;
// export const domain = parsedEnv.data.DOMAIN;
// export const emailPath = parsedEnv.data.EMAIL_PATH;
export const environment = parsedEnv.data.ENVIRONMENT;
// export const gameNodeCertPath = parsedEnv.data.GAME_NODE_CERT_PATH;
export const gameNodeHost = parsedEnv.data.GAME_NODE_HOST;
// export const gameNodeKeyPath = parsedEnv.data.GAME_NODE_KEY_PATH;
export const gameNodeName = parsedEnv.data.GAME_NODE_NAME;
// export const gameNodeOrigin = parsedEnv.data.GAME_NODE_ORIGIN;
// export const gameNodeProxyPort = parsedEnv.data.GAME_NODE_PROXY_PORT;
export const gameNodeSocketIoPort = parsedEnv.data.GAME_NODE_SOCKET_IO_PORT;
// export const hmacSecret = parsedEnv.data.HMAC_SECRET;
// export const https = parsedEnv.data.HTTPS;
// export const lobbyPort = parsedEnv.data.LOBBY_PORT;
// export const maxGames = parsedEnv.data.MAX_GAMES;
// export const mqUrl = parsedEnv.data.MQ_URL;
<<<<<<< HEAD
// export const sentryDsn = parsedEnv.data.SENTRY_DSN;
export const AWS_REGION = parsedEnv.data.AWS_REGION;
export const AWS_ACCESS_KEY_ID = parsedEnv.data.AWS_ACCESS_KEY_ID;
export const AWS_SECRET_ACCESS_KEY = parsedEnv.data.AWS_SECRET_ACCESS_KEY;
export const NEXTAUTH_SECRET = parsedEnv.data.NEXTAUTH_SECRET;
=======
export const secret = parsedEnv.data.SECRET;
export const DISCORD_BUG_REPORT_WEBHOOK_URL = parsedEnv.data.DISCORD_BUG_REPORT_WEBHOOK_URL;
// export const sentryDsn = parsedEnv.data.SENTRY_DSN;
>>>>>>> 784deddb
<|MERGE_RESOLUTION|>--- conflicted
+++ resolved
@@ -9,15 +9,12 @@
         GAME_NODE_HOST: z.string(),
         GAME_NODE_NAME: z.string(),
         GAME_NODE_SOCKET_IO_PORT: z.coerce.number().int(),
-<<<<<<< HEAD
         AWS_REGION: z.string().optional(),
         AWS_ACCESS_KEY_ID: z.string().optional(),
         AWS_SECRET_ACCESS_KEY: z.string().optional(),
         NEXTAUTH_SECRET: z.string(),
-=======
         SECRET: z.string(),
         DISCORD_BUG_REPORT_WEBHOOK_URL: z.string().optional(),
->>>>>>> 784deddb
     })
     .safeParse(process.env);
 
@@ -68,14 +65,10 @@
 // export const lobbyPort = parsedEnv.data.LOBBY_PORT;
 // export const maxGames = parsedEnv.data.MAX_GAMES;
 // export const mqUrl = parsedEnv.data.MQ_URL;
-<<<<<<< HEAD
+export const secret = parsedEnv.data.SECRET;
+export const DISCORD_BUG_REPORT_WEBHOOK_URL = parsedEnv.data.DISCORD_BUG_REPORT_WEBHOOK_URL;
 // export const sentryDsn = parsedEnv.data.SENTRY_DSN;
 export const AWS_REGION = parsedEnv.data.AWS_REGION;
 export const AWS_ACCESS_KEY_ID = parsedEnv.data.AWS_ACCESS_KEY_ID;
 export const AWS_SECRET_ACCESS_KEY = parsedEnv.data.AWS_SECRET_ACCESS_KEY;
-export const NEXTAUTH_SECRET = parsedEnv.data.NEXTAUTH_SECRET;
-=======
-export const secret = parsedEnv.data.SECRET;
-export const DISCORD_BUG_REPORT_WEBHOOK_URL = parsedEnv.data.DISCORD_BUG_REPORT_WEBHOOK_URL;
-// export const sentryDsn = parsedEnv.data.SENTRY_DSN;
->>>>>>> 784deddb
+export const NEXTAUTH_SECRET = parsedEnv.data.NEXTAUTH_SECRET;