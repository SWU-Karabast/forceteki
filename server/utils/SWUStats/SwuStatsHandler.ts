--- conflicted
+++ resolved
@@ -4,9 +4,7 @@
 import type { IDecklistInternal } from '../deck/DeckInterfaces';
 import type { IBaseCard } from '../../game/core/card/BaseCard';
 import { Aspect } from '../../game/core/Constants';
-<<<<<<< HEAD
 import { GameCardMetric, type IGameStatisticsTracker } from '../../gameStatistics/GameStatisticsTracker';
-=======
 import type { PlayerDetails, IStatsMessageFormat } from '../../gamenode/Lobby';
 import { StatsSource } from '../../gamenode/Lobby';
 import { StatsSaveStatus } from '../../gamenode/Lobby';
@@ -14,7 +12,6 @@
 import type { UserFactory } from '../user/UserFactory';
 import { requireEnvVars } from '../../env';
 
->>>>>>> ef17f072
 
 interface TurnResults {
     cardsUsed: number;           // Cards played this turn
