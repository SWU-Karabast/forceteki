--- conflicted
+++ resolved
@@ -181,21 +181,10 @@
         return false;
     }
 
-<<<<<<< HEAD
-=======
     public override getUndoPopupSeenDate(): Date | null {
         return null;
     }
 
-    public override getSwuStatsRefreshToken(): string | null {
-        return null;
-    }
-
-    public hasSwuStatsRefreshToken(): boolean {
-        return false;
-    }
-
->>>>>>> 0caf41e3
     public getModeration(): IModerationAction | null {
         return null;
     }
