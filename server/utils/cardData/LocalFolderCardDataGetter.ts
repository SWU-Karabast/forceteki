--- conflicted
+++ resolved
@@ -5,33 +5,9 @@
 import { CardDataGetter } from './CardDataGetter';
 import type { ICardDataJson, ICardMapJson } from './CardDataInterfaces';
 
-<<<<<<< HEAD
 export class LocalFolderCardDataGetter extends CardDataGetter {
-    public static async create(folderRoot: string): Promise<LocalFolderCardDataGetter> {
-        Contract.assertTrue(fs.existsSync(folderRoot), `Card data folder ${folderRoot} does not exist`);
-=======
-export class LocalFolderCardDataGetter extends SynchronousCardDataGetter {
-    private readonly folderRoot: string;
-
-    private static validateFolderContents(directory: string, isLocal: boolean) {
-        const getCardsSuffix = isLocal ? ', please run \'npm run get-cards\'' : '';
-
-        Contract.assertTrue(fs.existsSync(directory), `Json card definitions folder ${directory} not found${getCardsSuffix}`);
-
-        const actualCardDataVersionPath = path.join(directory, 'card-data-version.txt');
-        Contract.assertTrue(fs.existsSync(actualCardDataVersionPath), `Card data version file ${actualCardDataVersionPath} not found${getCardsSuffix}`);
-
-        const expectedCardDataVersionPath = path.join(__dirname, '../../card-data-version.txt');
-        Contract.assertTrue(fs.existsSync(expectedCardDataVersionPath), `Repository file ${expectedCardDataVersionPath} not found${getCardsSuffix}`);
-
-        const actualCardDataVersion = fs.readFileSync(actualCardDataVersionPath, 'utf8');
-        const expectedCardDataVersion = fs.readFileSync(expectedCardDataVersionPath, 'utf8');
-        Contract.assertTrue(actualCardDataVersion === expectedCardDataVersion, `Json card data version mismatch, expected '${expectedCardDataVersion}' but found '${actualCardDataVersion}' currently installed${getCardsSuffix}`);
-    }
-
-    public constructor(folderRoot: string, isLocal: boolean) {
-        LocalFolderCardDataGetter.validateFolderContents(folderRoot, isLocal);
->>>>>>> 5275fa43
+    public static async create(folderRoot: string, isDevelopment = true): Promise<LocalFolderCardDataGetter> {
+        LocalFolderCardDataGetter.validateFolderContents(folderRoot, isDevelopment);
 
         const cardMap: ICardMapJson =
             await LocalFolderCardDataGetter.readFileAsync(folderRoot, CardDataGetter.cardMapFileName) as ICardMapJson;
@@ -54,6 +30,22 @@
         return new LocalFolderCardDataGetter(folderRoot, cardMap, tokenData, playableCardTitles, setCodeMap);
     }
 
+    protected static validateFolderContents(directory: string, isDevelopment: boolean) {
+        const getCardsSuffix = isDevelopment ? ', please run \'npm run get-cards\'' : '';
+
+        Contract.assertTrue(fs.existsSync(directory), `Json card definitions folder ${directory} not found${getCardsSuffix}`);
+
+        const actualCardDataVersionPath = path.join(directory, 'card-data-version.txt');
+        Contract.assertTrue(fs.existsSync(actualCardDataVersionPath), `Card data version file ${actualCardDataVersionPath} not found${getCardsSuffix}`);
+
+        const expectedCardDataVersionPath = path.join(__dirname, '../../card-data-version.txt');
+        Contract.assertTrue(fs.existsSync(expectedCardDataVersionPath), `Repository file ${expectedCardDataVersionPath} not found${getCardsSuffix}`);
+
+        const actualCardDataVersion = fs.readFileSync(actualCardDataVersionPath, 'utf8');
+        const expectedCardDataVersion = fs.readFileSync(expectedCardDataVersionPath, 'utf8');
+        Contract.assertTrue(actualCardDataVersion === expectedCardDataVersion, `Json card data version mismatch, expected '${expectedCardDataVersion}' but found '${actualCardDataVersion}' currently installed${getCardsSuffix}`);
+    }
+
     protected static getRelativePathFromInternalName(internalName: string) {
         return `Card/${internalName}.json`;
     }
@@ -67,7 +59,7 @@
 
     protected readonly folderRoot: string;
 
-    public constructor(
+    protected constructor(
         folderRoot: string,
         cardMapJson: ICardMapJson,
         tokenData: ITokenCardsData,
