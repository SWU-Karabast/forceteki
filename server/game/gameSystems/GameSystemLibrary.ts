--- conflicted
+++ resolved
@@ -293,12 +293,7 @@
 export function moveCard<TContext extends AbilityContext = AbilityContext>(propertyFactory: PropsFactory<IMoveCardProperties, TContext>) {
     return new MoveCardSystem<TContext>(propertyFactory);
 }
-<<<<<<< HEAD
-export function moveToBottomOfDeck<TContext extends AbilityContext = AbilityContext>(propertyFactory: PropsFactory<IMoveCardProperties, TContext> = {}) {
-=======
-
 export function moveToBottomOfDeck<TContext extends AbilityContext = AbilityContext>(propertyFactory: Omit<PropsFactory<IMoveCardProperties, TContext>, 'destination'> = {}) {
->>>>>>> aed2171f
     return new MoveCardSystem<TContext>(
         GameSystem.appendToPropertiesOrPropertyFactory<IMoveCardProperties, 'destination'>(
             propertyFactory,
