import { GameSystem } from '../core/gameSystem/GameSystem';
import { AbilityContext } from '../core/ability/AbilityContext';
<<<<<<< HEAD
import { Location, MoveToDeckLocation, PlayType, WildcardLocation } from '../core/Constants';
=======
import { ZoneName, PlayType, WildcardZoneName } from '../core/Constants';
>>>>>>> 44535345

// import { AddTokenAction, AddTokenProperties } from './AddTokenAction';
import { AttachUpgradeSystem, IAttachUpgradeProperties } from './AttachUpgradeSystem';
import { CardLastingEffectSystem, ICardLastingEffectProperties } from './CardLastingEffectSystem';
import { CardPhaseLastingEffectSystem, ICardPhaseLastingEffectProperties } from './CardPhaseLastingEffectSystem';
import { CardTargetSystem, ICardTargetSystemProperties } from '../core/gameSystem/CardTargetSystem';
import { ConditionalSystem, IConditionalSystemProperties } from './ConditionalSystem';
import { DamageSystem, IDamageProperties } from './DamageSystem';
import { DeployLeaderSystem, IDeployLeaderProperties } from './DeployLeaderSystem';
import { DefeatCardSystem, IDefeatCardProperties } from './DefeatCardSystem';
import { DistributeDamageSystem, IDistributeDamageSystemProperties } from './DistributeDamageSystem';
import { DistributeHealingSystem, IDistributeHealingSystemProperties } from './DistributeHealingSystem';
// import { CardMenuAction, CardMenuProperties } from './CardMenuAction';
// import { ChooseActionProperties, ChooseGameAction } from './ChooseGameAction';
// import { ChosenDiscardAction, ChosenDiscardProperties } from './ChosenDiscardAction';
// import { ChosenReturnToDeckAction, ChosenReturnToDeckProperties } from './ChosenReturnToDeckAction';
// import { CreateTokenAction, CreateTokenProperties } from './CreateTokenAction';
// import { DetachAction, DetachActionProperties } from './DetachAction';
// import { DiscardCardAction, DiscardCardProperties } from './DiscardSpecificCardAction';
// import { DiscardFromPlayAction, DiscardFromPlayProperties } from './DiscardFromPlayAction';
// import { DiscardStatusAction, DiscardStatusProperties } from './DiscardStatusAction';
import { DiscardSpecificCardSystem, IDiscardSpecificCardProperties } from './DiscardSpecificCardSystem';
import { DrawSystem, IDrawProperties } from './DrawSystem';
import { DrawSpecificCardSystem, IDrawSpecificCardProperties } from './DrawSpecificCardSystem';
import { ExhaustSystem, IExhaustSystemProperties } from './ExhaustSystem';
// import { GainStatusTokenAction, GainStatusTokenProperties } from './GainStatusTokenAction';
import { ExecuteHandlerSystem, IExecuteHandlerSystemProperties } from './ExecuteHandlerSystem';
// import { IfAbleAction, IfAbleActionProperties } from './IfAbleAction';
import { GiveExperienceSystem, IGiveExperienceProperties } from './GiveExperienceSystem';
import { GiveShieldSystem, IGiveShieldProperties } from './GiveShieldSystem';
import { HealSystem, IHealProperties } from './HealSystem';
import { InitiateAttackSystem, IInitiateAttackProperties } from './InitiateAttackSystem';
// import { JointGameAction } from './JointGameAction';
// import { LastingEffectAction, LastingEffectProperties } from './LastingEffectAction';
// import { LastingEffectRingAction, LastingEffectRingProperties } from './LastingEffectRingAction';
import { LookAtSystem, ILookAtProperties } from './LookAtSystem';
// import { MatchingDiscardAction, MatchingDiscardProperties } from './MatchingDiscardAction';
// import { MenuPromptAction, MenuPromptProperties } from './MenuPromptAction';
import { MoveCardSystem, IMoveCardProperties } from './MoveCardSystem';
// import { MoveTokenAction, MoveTokenProperties } from './MoveTokenAction';
// import { MultipleContextActionProperties, MultipleContextGameAction } from './MultipleContextGameAction';
// import { MultipleGameAction } from './MultipleGameAction';
import { NoActionSystem, INoActionSystemProperties } from './NoActionSystem';
// import { OpponentPutIntoPlayAction, OpponentPutIntoPlayProperties } from './OpponentPutIntoPlayAction';
// import { PlaceCardUnderneathAction, PlaceCardUnderneathProperties } from './PlaceCardUnderneathAction';
import { PlayCardSystem, IPlayCardProperties } from '../gameSystems/PlayCardSystem';
import { PlayerTargetSystem } from '../core/gameSystem/PlayerTargetSystem';
import { PutIntoPlaySystem, IPutIntoPlayProperties } from './PutIntoPlaySystem';
import { ReadySystem, IReadySystemProperties } from './ReadySystem';
import { ReadyResourcesSystem, IReadyResourcesSystemProperties } from './ReadyResourcesSystem';
// import { RemoveFromGameAction, RemoveFromGameProperties } from './RemoveFromGameAction';
import { ReplacementEffectSystem, IReplacementEffectSystemProperties } from './ReplacementEffectSystem';
import { ResourceCardSystem, IResourceCardProperties } from './ResourceCardSystem';
// import { ResolveAbilityAction, ResolveAbilityProperties } from './ResolveAbilityAction';
// import { ReturnToDeckSystem, IReturnToDeckProperties } from './ReturnToDeckSystem';
import { RevealSystem, IRevealProperties } from './RevealSystem';
import { ExhaustResourcesSystem, IExhaustResourcesProperties } from './ExhaustResourcesSystem';
import { SearchDeckSystem, ISearchDeckProperties } from './SearchDeckSystem';
import { SelectCardSystem, ISelectCardProperties } from './SelectCardSystem';
// import { SelectTokenAction, SelectTokenProperties } from './SelectTokenAction';
// import { SequentialContextAction, SequentialContextProperties } from './SequentialContextAction';
import { SequentialSystem } from './SequentialSystem';
import { ShuffleDeckSystem, IShuffleDeckProperties } from './ShuffleDeckSystem';
import { SimultaneousGameSystem } from './SimultaneousSystem';
import { TriggeredAbilityContext } from '../core/ability/TriggeredAbilityContext';
import { IPlayerLastingEffectProperties, PlayerLastingEffectSystem } from './PlayerLastingEffectSystem';
import { IPlayerPhaseLastingEffectProperties, PlayerPhaseLastingEffectSystem } from './PlayerPhaseLastingEffectSystem';
import { ILookMoveDeckCardsTopOrBottomProperties, LookMoveDeckCardsTopOrBottomSystem } from './LookMoveDeckCardsTopOrBottomSystem';
import { DiscardFromDeckSystem, IDiscardFromDeckProperties } from './DiscardFromDeckSystem';
import { DiscardCardsFromHand, IDiscardCardsFromHandProperties } from './DiscardCardsFromHand';
import { DiscardEntireHandSystem, IDiscardEntireHandSystemProperties } from './DiscardEntireHandSystem';
import { ISystemArrayOrFactory } from '../core/gameSystem/AggregateSystem';
// import { TakeControlAction, TakeControlProperties } from './TakeControlAction';
// import { TriggerAbilityAction, TriggerAbilityProperties } from './TriggerAbilityAction';
// import { TurnCardFacedownAction, TurnCardFacedownProperties } from './TurnCardFacedownAction';

type PropsFactory<Props, TContext extends AbilityContext = AbilityContext> = Props | ((context: TContext) => Props);

// allow block comments without spaces so we can have compact jsdoc descriptions in this file
/* eslint @stylistic/lines-around-comment: off */

// ////////////
// CARD
// ////////////
// export function addToken(propertyFactory: PropsFactory<AddTokenProperties> = {}): GameSystem {
//     return new AddTokenAction(propertyFactory);
// }
export function attachUpgrade<TContext extends AbilityContext = AbilityContext>(propertyFactory: PropsFactory<IAttachUpgradeProperties, TContext> = {}): GameSystem<TContext> {
    return new AttachUpgradeSystem<TContext>(propertyFactory);
}
export function attack<TContext extends AbilityContext = AbilityContext>(propertyFactory: PropsFactory<IInitiateAttackProperties, TContext> = {}): CardTargetSystem<TContext> {
    return new InitiateAttackSystem<TContext>(propertyFactory);
}
export function cardLastingEffect<TContext extends AbilityContext = AbilityContext>(propertyFactory: PropsFactory<ICardLastingEffectProperties, TContext>): GameSystem<TContext> {
    return new CardLastingEffectSystem<TContext>(propertyFactory);
}
// export function createToken(propertyFactory: PropsFactory<CreateTokenProperties> = {}): GameSystem {
//     return new CreateTokenAction(propertyFactory);
// }
export function damage<TContext extends AbilityContext = AbilityContext>(propertyFactory: PropsFactory<IDamageProperties, TContext>) {
    return new DamageSystem<TContext, IDamageProperties>(propertyFactory);
}
export function distributeDamageAmong<TContext extends AbilityContext = AbilityContext>(propertyFactory: PropsFactory<IDistributeDamageSystemProperties, TContext>) {
    return new DistributeDamageSystem<TContext>(propertyFactory);
}
export function distributeHealingAmong<TContext extends AbilityContext = AbilityContext>(propertyFactory: PropsFactory<IDistributeHealingSystemProperties, TContext>) {
    return new DistributeHealingSystem<TContext>(propertyFactory);
}
// export function detach(propertyFactory: PropsFactory<DetachActionProperties> = {}): GameSystem {
//     return new DetachAction(propertyFactory);
// }
export function deploy<TContext extends AbilityContext = AbilityContext>(propertyFactory: PropsFactory<IDeployLeaderProperties, TContext> = {}): CardTargetSystem<TContext> {
    return new DeployLeaderSystem<TContext>(propertyFactory);
}
export function defeat<TContext extends AbilityContext = AbilityContext>(propertyFactory: PropsFactory<IDefeatCardProperties, TContext> = {}): CardTargetSystem<TContext> {
    return new DefeatCardSystem<TContext>(propertyFactory);
}
export function discardFromDeck<TContext extends AbilityContext = AbilityContext>(propertyFactory: PropsFactory<IDiscardFromDeckProperties, TContext> = {}): PlayerTargetSystem<TContext> {
    return new DiscardFromDeckSystem<TContext>(propertyFactory);
}
export function discardSpecificCard<TContext extends AbilityContext = AbilityContext>(propertyFactory: PropsFactory<IDiscardSpecificCardProperties, TContext> = {}): DiscardSpecificCardSystem<TContext> {
    return new DiscardSpecificCardSystem<TContext>(propertyFactory);
}
// export function discardFromPlay(propertyFactory: PropsFactory<DiscardFromPlayProperties> = {}): GameSystem {
//     return new DiscardFromPlayAction(propertyFactory);
// }
export function exhaust<TContext extends AbilityContext = AbilityContext>(propertyFactory: PropsFactory<IExhaustSystemProperties, TContext> = {}): CardTargetSystem<TContext> {
    return new ExhaustSystem<TContext>(propertyFactory);
}
export function forThisPhaseCardEffect<TContext extends AbilityContext = AbilityContext>(propertyFactory: PropsFactory<ICardPhaseLastingEffectProperties, TContext>) {
    return new CardPhaseLastingEffectSystem<TContext>(propertyFactory);
}
export function giveExperience<TContext extends AbilityContext = AbilityContext>(propertyFactory: PropsFactory<IGiveExperienceProperties, TContext> = {}): CardTargetSystem<TContext> {
    return new GiveExperienceSystem<TContext>(propertyFactory);
}
export function giveShield<TContext extends AbilityContext = AbilityContext>(propertyFactory: PropsFactory<IGiveShieldProperties, TContext> = {}): CardTargetSystem<TContext> {
    return new GiveShieldSystem<TContext>(propertyFactory);
}
export function heal<TContext extends AbilityContext = AbilityContext>(propertyFactory: PropsFactory<IHealProperties, TContext>): GameSystem<TContext> {
    return new HealSystem<TContext>(propertyFactory);
}
export function lookAt<TContext extends AbilityContext = AbilityContext>(propertyFactory: PropsFactory<ILookAtProperties, TContext> = {}): GameSystem<TContext> {
    return new LookAtSystem<TContext>(propertyFactory);
}

export function LookMoveDeckCardsTopOrBottom<TContext extends AbilityContext = AbilityContext>(propertyFactory: PropsFactory<ILookMoveDeckCardsTopOrBottomProperties, TContext>): CardTargetSystem<TContext> {
    return new LookMoveDeckCardsTopOrBottomSystem<TContext>(propertyFactory);
}
/**
 * default switch = false
 * default shuffle = false
 * default faceup = false
 */
export function moveCard<TContext extends AbilityContext = AbilityContext>(propertyFactory: PropsFactory<IMoveCardProperties, TContext>): CardTargetSystem<TContext> {
    return new MoveCardSystem<TContext>(propertyFactory);
}

export function moveToBottomOfDeck<TContext extends AbilityContext = AbilityContext>(propertyFactory: PropsFactory<ICardTargetSystemProperties, TContext>): CardTargetSystem<TContext> {
    return new MoveCardSystem<TContext>(
        GameSystem.appendToPropertiesOrPropertyFactory<IMoveCardProperties, 'destination'>(
            propertyFactory,
<<<<<<< HEAD
            { destination: MoveToDeckLocation.DeckBottom }
=======
            { destination: ZoneName.Deck, bottom: true }
>>>>>>> 44535345
        )
    );
}

export function moveToTopOfDeck<TContext extends AbilityContext = AbilityContext>(propertyFactory: PropsFactory<ICardTargetSystemProperties, TContext>): CardTargetSystem<TContext> {
    return new MoveCardSystem<TContext>(
<<<<<<< HEAD
        GameSystem.appendToPropertiesOrPropertyFactory<IMoveCardProperties, 'destination'>(
            propertyFactory,
            { destination: MoveToDeckLocation.DeckTop }
=======
        GameSystem.appendToPropertiesOrPropertyFactory<IMoveCardProperties, 'destination' | 'bottom'>(
            propertyFactory,
            { destination: ZoneName.Deck, bottom: false }
        )
    );
}

export function moveToDeck<TContext extends AbilityContext = AbilityContext>(propertyFactory: PropsFactory<IMoveCardProperties, TContext>): CardTargetSystem<TContext> {
    return new MoveCardSystem<TContext>(
        GameSystem.appendToPropertiesOrPropertyFactory<IMoveCardProperties, 'destination'>(
            propertyFactory,
            { destination: ZoneName.Deck }
>>>>>>> 44535345
        )
    );
}

/**
 * default resetOnCancel = false
 */
export function playCardFromHand<TContext extends AbilityContext = AbilityContext>(propertyFactory: PropsFactory<Omit<IPlayCardProperties, 'playType' | 'optional'>, TContext> = {}): PlayCardSystem<TContext> {
    // TODO: implement playing with smuggle and from non-standard zones(discard(e.g. Palpatine's Return), top of deck(e.g. Ezra Bridger), etc.) as part of abilties with another function(s)
    // TODO: implement a "nested" property in PlayCardSystem that controls whether triggered abilities triggered by playing the card resolve after that card play or after the whole ability
    // playType automatically defaults to PlayFromHand
    return new PlayCardSystem(propertyFactory);
}
export function exhaustResources<TContext extends AbilityContext = AbilityContext>(propertyFactory: PropsFactory<IExhaustResourcesProperties, TContext>): GameSystem<TContext> {
    return new ExhaustResourcesSystem<TContext>(propertyFactory);
}

export function payResourceCost<TContext extends AbilityContext = AbilityContext>(propertyFactory: PropsFactory<IExhaustResourcesProperties, TContext>): GameSystem<TContext> {
    return new ExhaustResourcesSystem<TContext>(
        GameSystem.appendToPropertiesOrPropertyFactory<IExhaustResourcesProperties, 'isCost'>(
            propertyFactory,
            { isCost: true }
        )
    );
}
export function playCardFromOutOfPlay<TContext extends AbilityContext = AbilityContext>(propertyFactory: PropsFactory<Omit<IPlayCardProperties, 'playType' | 'optional'>, TContext> = {}): PlayCardSystem<TContext> {
    return new PlayCardSystem<TContext>(
        GameSystem.appendToPropertiesOrPropertyFactory<IPlayCardProperties, 'playType'>(
            propertyFactory,
            { playType: PlayType.PlayFromOutOfPlay }
        )
    );
}

/**
 * default status = ordinary
 */
export function putIntoPlay<TContext extends AbilityContext = AbilityContext>(propertyFactory: PropsFactory<IPutIntoPlayProperties, TContext> = {}): GameSystem<TContext> {
    return new PutIntoPlaySystem<TContext>(propertyFactory);
}
// /**
//  * default status = ordinary
//  */
// export function opponentPutIntoPlay(propertyFactory: PropsFactory<OpponentPutIntoPlayProperties> = {}): GameSystem {
//     return new OpponentPutIntoPlayAction(propertyFactory, false);
// }
export function ready<TContext extends AbilityContext = AbilityContext>(propertyFactory: PropsFactory<IReadySystemProperties, TContext> = {}) {
    return new ReadySystem<TContext>(propertyFactory);
}

/**
 * default changePlayers = false
 */
export function resourceCard<TContext extends AbilityContext = AbilityContext>(propertyFactory: PropsFactory<IResourceCardProperties, TContext> = {}): CardTargetSystem<TContext> {
    return new ResourceCardSystem<TContext>(propertyFactory);
}
// export function removeFromGame(propertyFactory: PropsFactory<RemoveFromGameProperties> = {}): CardGameAction {
//     return new RemoveFromGameAction(propertyFactory);
// }
// export function resolveAbility(propertyFactory: PropsFactory<ResolveAbilityProperties>): GameSystem {
//     return new ResolveAbilityAction(propertyFactory);
// }
// /**
//  * default bottom = false
//  */
// export function returnToDeck(propertyFactory: PropsFactory<ReturnToDeckProperties> = {}): CardGameAction {
//     return new ReturnToDeckAction(propertyFactory);
// }

/**
 * Returns a card to the player's hand from any arena, discard pile, or resources.
 *
 * @param {PropsFactory<ICardTargetSystemProperties, TContext>} [propertyFactory={}] - A factory function or properties object to create the card target system properties.
 * @returns {CardTargetSystem<TContext>} A new instance of the {@link MoveCardSystem} configured to move a card to the player's hand.
 */
export function returnToHand<TContext extends AbilityContext = AbilityContext>(propertyFactory: PropsFactory<ICardTargetSystemProperties, TContext> = {}): CardTargetSystem<TContext> {
    return new MoveCardSystem<TContext>(
        GameSystem.appendToPropertiesOrPropertyFactory<IMoveCardProperties, 'destination'>(
            propertyFactory,
            { destination: ZoneName.Hand }
        )
    );
}

/**
 * default chatMessage = false
 */
export function reveal<TContext extends AbilityContext = AbilityContext>(propertyFactory: PropsFactory<IRevealProperties, TContext> = {}): CardTargetSystem<TContext> {
    return new RevealSystem<TContext>(propertyFactory);
}
// export function sacrifice(propertyFactory: PropsFactory<DiscardFromPlayProperties> = {}): CardGameAction {
//     return new DiscardFromPlayAction(propertyFactory, true);
// }
// export function takeControl(propertyFactory: PropsFactory<TakeControlProperties> = {}): GameSystem {
//     return new TakeControlAction(propertyFactory);
// }
// export function triggerAbility(propertyFactory: PropsFactory<TriggerAbilityProperties>): GameSystem {
//     return new TriggerAbilityAction(propertyFactory);
// }
// export function turnFacedown(propertyFactory: PropsFactory<TurnCardFacedownProperties> = {}): GameSystem {
//     return new TurnCardFacedownAction(propertyFactory);
// }
// export function gainStatusToken(propertyFactory: PropsFactory<GainStatusTokenProperties> = {}): GameSystem {
//     return new GainStatusTokenAction(propertyFactory);
// }
// /**
//  * default hideWhenFaceup = true
//  */
// export function placeCardUnderneath(propertyFactory: PropsFactory<PlaceCardUnderneathProperties>): GameSystem {
//     return new PlaceCardUnderneathAction(propertyFactory);
// }

// //////////////
// // PLAYER
// //////////////
export function discardCardsFromOwnHand<TContext extends AbilityContext = AbilityContext>(propertyFactory: PropsFactory<IDiscardCardsFromHandProperties, TContext>): DiscardCardsFromHand<TContext> {
    // TODO: Once we support discarding from opponents hand, add logic only allow the target to discard from their own hand here
    return new DiscardCardsFromHand<TContext>(propertyFactory);
}

/**
 * Creates a new instance of a system that discards the entire hand of the target player(s).
 *
 * By default, this system will target the opponent of the player who initiated the ability.
 */
export function discardEntireHand<TContext extends AbilityContext = AbilityContext>(propertyFactory: PropsFactory<IDiscardEntireHandSystemProperties, TContext> = {}): DiscardEntireHandSystem<TContext> {
    return new DiscardEntireHandSystem<TContext>(propertyFactory);
}
// /**
//  * default amount = 1
//  */
// export function chosenReturnToDeck(propertyFactory: PropsFactory<ChosenReturnToDeckProperties> = {}): GameSystem {
//     return new ChosenReturnToDeckAction(propertyFactory);
// }

/**
 * default cardsToSearch = -1 (whole deck)
 * default selectCardCount = 1 (number of cards to retrieve)
 * default targetMode = TargetMode.UpTo (retrieve 0 up to the selectCardCount)
 * default shuffle = false (set to true if deck should be shuffled after search)
 * default reveal = true (set to false if the cards chosen should not be revealed)
 * default placeOnBottomInRandomOrder = true (place unchosen cards on the bottom of the deck in random order)
 * default cardCondition = always true
 */
export function deckSearch<TContext extends AbilityContext = AbilityContext>(propertyFactory: PropsFactory<ISearchDeckProperties<TContext>, TContext>): GameSystem<TContext> {
    return new SearchDeckSystem<TContext>(propertyFactory);
}

/**
 * default amount = 1
 */
// export function discardAtRandom(propertyFactory: PropsFactory<IRandomDiscardProperties> = {}): GameSystem {
//     return new RandomDiscardSystem(propertyFactory);
// }
// /**
//  * default amount = 1
//  */
// export function discardMatching(propertyFactory: PropsFactory<MatchingDiscardProperties> = {}): GameSystem {
//     return new MatchingDiscardAction(propertyFactory);
// }
/**
 * default amount = 1
 */
export function draw<TContext extends AbilityContext = AbilityContext>(propertyFactory: PropsFactory<IDrawProperties, TContext> = {}): DrawSystem<TContext> {
    return new DrawSystem<TContext>(propertyFactory);
}

/**
 * default amount = 1
 */
export function drawSpecificCard<TContext extends AbilityContext = AbilityContext>(propertyFactory: PropsFactory<IDrawSpecificCardProperties, TContext> = {}): CardTargetSystem<TContext> {
    return new DrawSpecificCardSystem<TContext>(propertyFactory);
}
export function forThisPhasePlayerEffect<TContext extends AbilityContext = AbilityContext>(propertyFactory: PropsFactory<IPlayerPhaseLastingEffectProperties, TContext>) {
    return new PlayerPhaseLastingEffectSystem<TContext>(propertyFactory);
}
export function readyResources<TContext extends AbilityContext = AbilityContext>(propertyFactory: PropsFactory<IReadyResourcesSystemProperties, TContext>): GameSystem<TContext> {
    return new ReadyResourcesSystem<TContext>(propertyFactory);
}
export function playerLastingEffect(propertyFactory: PropsFactory<IPlayerLastingEffectProperties>): GameSystem {
    return new PlayerLastingEffectSystem(propertyFactory);
}

// //////////////
// // GENERIC
// //////////////
export function handler<TContext extends AbilityContext = AbilityContext>(propertyFactory: PropsFactory<IExecuteHandlerSystemProperties, TContext>): GameSystem<TContext> {
    return new ExecuteHandlerSystem<TContext>(propertyFactory);
}
export function noAction<TContext extends AbilityContext = AbilityContext>(propertyFactory: PropsFactory<INoActionSystemProperties, TContext> = {}): GameSystem<TContext> {
    return new NoActionSystem<TContext>(propertyFactory);
}
export function replacementEffect<TContext extends TriggeredAbilityContext = TriggeredAbilityContext>(propertyFactory: PropsFactory<IReplacementEffectSystemProperties, TContext>): GameSystem<TContext> {
    return new ReplacementEffectSystem<TContext>(propertyFactory);
}

// //////////////
// // META
// //////////////
// export function cardMenu(propertyFactory: PropsFactory<CardMenuProperties>): GameSystem {
//     return new CardMenuAction(propertyFactory);
// }
// export function chooseAction(propertyFactory: PropsFactory<ChooseActionProperties>): GameSystem {
//     return new ChooseGameAction(propertyFactory);
// } // choices, activePromptTitle = 'Select one'
// TODO: remove the return type from all of these
export function conditional<TContext extends AbilityContext = AbilityContext>(propertyFactory: PropsFactory<IConditionalSystemProperties<TContext>, TContext>) {
    return new ConditionalSystem<TContext>(propertyFactory);
}
// export function onAffinity(propertyFactory: PropsFactory<AffinityActionProperties>): GameSystem {
//     return new AffinityAction(propertyFactory);
// }
// export function ifAble(propertyFactory: PropsFactory<IfAbleActionProperties>): GameSystem {
//     return new IfAbleAction(propertyFactory);
// }
// export function joint(gameActions: GameSystem[]): GameSystem {
//     return new JointGameAction(gameActions);
// } // takes an array of gameActions, not a propertyFactory
// export function multiple(gameActions: GameSystem[]): GameSystem {
//     return new MultipleGameAction(gameActions);
// } // takes an array of gameActions, not a propertyFactory
// export function multipleContext(propertyFactory: PropsFactory<MultipleContextActionProperties>): GameSystem {
//     return new MultipleContextGameAction(propertyFactory);
// }
// export function menuPrompt(propertyFactory: PropsFactory<MenuPromptProperties>): GameSystem {
//     return new MenuPromptAction(propertyFactory);
// }
export function selectCard<TContext extends AbilityContext = AbilityContext>(propertyFactory: PropsFactory<ISelectCardProperties<TContext>, TContext>): GameSystem<TContext> {
    return new SelectCardSystem<TContext>(propertyFactory);
}
// export function selectToken(propertyFactory: PropsFactory<SelectTokenProperties>): GameSystem {
//     return new SelectTokenAction(propertyFactory);
// }
export function sequential<TContext extends AbilityContext = AbilityContext>(gameSystems: ISystemArrayOrFactory<TContext>): GameSystem<TContext> {
    return new SequentialSystem<TContext>(gameSystems);
} // takes an array of gameActions, not a propertyFactory
export function simultaneous<TContext extends AbilityContext = AbilityContext>(gameSystems: ISystemArrayOrFactory<TContext>, ignoreTargetingRequirements = null): GameSystem<TContext> {
    return new SimultaneousGameSystem<TContext>(gameSystems, ignoreTargetingRequirements);
}

export function shuffleDeck<TContext extends AbilityContext = AbilityContext>(propertyFactory: PropsFactory<IShuffleDeckProperties, TContext> = {}): PlayerTargetSystem<TContext> {
    return new ShuffleDeckSystem<TContext>(propertyFactory);
}<|MERGE_RESOLUTION|>--- conflicted
+++ resolved
@@ -1,10 +1,6 @@
 import { GameSystem } from '../core/gameSystem/GameSystem';
 import { AbilityContext } from '../core/ability/AbilityContext';
-<<<<<<< HEAD
-import { Location, MoveToDeckLocation, PlayType, WildcardLocation } from '../core/Constants';
-=======
-import { ZoneName, PlayType, WildcardZoneName } from '../core/Constants';
->>>>>>> 44535345
+import { ZoneName, MoveToDeckZoneName, PlayType } from '../core/Constants';
 
 // import { AddTokenAction, AddTokenProperties } from './AddTokenAction';
 import { AttachUpgradeSystem, IAttachUpgradeProperties } from './AttachUpgradeSystem';
@@ -166,35 +162,16 @@
     return new MoveCardSystem<TContext>(
         GameSystem.appendToPropertiesOrPropertyFactory<IMoveCardProperties, 'destination'>(
             propertyFactory,
-<<<<<<< HEAD
-            { destination: MoveToDeckLocation.DeckBottom }
-=======
-            { destination: ZoneName.Deck, bottom: true }
->>>>>>> 44535345
+            { destination: MoveToDeckZoneName.DeckBottom }
         )
     );
 }
 
 export function moveToTopOfDeck<TContext extends AbilityContext = AbilityContext>(propertyFactory: PropsFactory<ICardTargetSystemProperties, TContext>): CardTargetSystem<TContext> {
-    return new MoveCardSystem<TContext>(
-<<<<<<< HEAD
-        GameSystem.appendToPropertiesOrPropertyFactory<IMoveCardProperties, 'destination'>(
-            propertyFactory,
-            { destination: MoveToDeckLocation.DeckTop }
-=======
-        GameSystem.appendToPropertiesOrPropertyFactory<IMoveCardProperties, 'destination' | 'bottom'>(
-            propertyFactory,
-            { destination: ZoneName.Deck, bottom: false }
-        )
-    );
-}
-
-export function moveToDeck<TContext extends AbilityContext = AbilityContext>(propertyFactory: PropsFactory<IMoveCardProperties, TContext>): CardTargetSystem<TContext> {
     return new MoveCardSystem<TContext>(
         GameSystem.appendToPropertiesOrPropertyFactory<IMoveCardProperties, 'destination'>(
             propertyFactory,
-            { destination: ZoneName.Deck }
->>>>>>> 44535345
+            { destination: MoveToDeckZoneName.DeckTop }
         )
     );
 }
