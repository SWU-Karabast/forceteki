import type { AbilityContext } from '../core/ability/AbilityContext';
import type { Card } from '../core/card/Card';
import { GameStateChangeRequired, ZoneName, WildcardCardType, EventName, AbilityRestriction } from '../core/Constants';
import { type ICardTargetSystemProperties, CardTargetSystem } from '../core/gameSystem/CardTargetSystem';
import * as Contract from '../core/utils/Contract';
<<<<<<< HEAD
import type { IUnitCard } from '../core/card/propertyMixins/UnitProperties';
import type { IBaseCard } from '../core/card/BaseCard';
=======
import type { ICaptorCard } from '../core/zone/CaptureZone';
>>>>>>> 96b20a69

export interface ICaptureProperties extends ICardTargetSystemProperties {

    /** Defaults to context.source, if used in an event must be provided explicitly */
<<<<<<< HEAD
    captor?: IUnitCard | IBaseCard;
=======
    captor?: ICaptorCard;
>>>>>>> 96b20a69
}

/**
 * Used for taking control of a unit in the arena
 */
export class CaptureSystem<TContext extends AbilityContext = AbilityContext, TProperties extends ICaptureProperties = ICaptureProperties> extends CardTargetSystem<TContext, TProperties> {
    public override readonly name = 'capture';
    public override readonly eventName = EventName.OnCardCaptured;
    public override readonly effectDescription = 'capture {0}';
    protected override readonly targetTypeFilter = [WildcardCardType.NonLeaderUnit];

    public eventHandler(event): void {
        this.leavesPlayEventHandler(event.card, ZoneName.Capture, event.context, () => event.card.moveToCaptureZone(event.captor.captureZone));
    }

    public override canAffectInternal(card: Card, context: TContext, _additionalProperties: Partial<TProperties> = {}, mustChangeGameState = GameStateChangeRequired.None): boolean {
        if (!card.isUnit() || !card.isInPlay()) {
            return false;
        }

        const properties = this.generatePropertiesFromContext(context);
        if ((properties.isCost || mustChangeGameState !== GameStateChangeRequired.None) && card.hasRestriction(AbilityRestriction.BeCaptured, context)) {
            return false;
        }

        if (properties.captor.isUnit() && !properties.captor.isInPlay()) {
            return false;
        }

        return super.canAffectInternal(card, context);
    }

    public override generatePropertiesFromContext(context: TContext, additionalProperties?: Partial<TProperties>) {
        return super.generatePropertiesFromContext(context, { captor: context.source, ...additionalProperties });
    }

    public override getEffectMessage(context: TContext): [string, any[]] {
        const { captor, target } = this.generatePropertiesFromContext(context);

        if (captor === context.source) {
            return super.getEffectMessage(context);
        }

        return ['capture {0} with {1}', [
            this.getTargetMessage(target, context),
            this.getTargetMessage(captor, context)
        ]];
    }

    public override addPropertiesToEvent(event: any, card: Card, context: TContext, additionalProperties?: Partial<TProperties>): void {
        super.addPropertiesToEvent(event, card, context, additionalProperties);
        const { captor } = this.generatePropertiesFromContext(context);

        Contract.assertTrue(
            (captor.isUnit() && captor.isInPlay()) || captor.isBase(),
            `Attempting to capture card ${card.internalName} for card ${captor.internalName} but the captor is neither an in-play unit nor a base`
        );

        event.captor = captor;
    }

    protected override updateEvent(event, card: Card, context: TContext, additionalProperties: Partial<TProperties>): void {
        super.updateEvent(event, card, context, additionalProperties);
        this.addLeavesPlayPropertiesToEvent(event, card, context, additionalProperties);
    }
}<|MERGE_RESOLUTION|>--- conflicted
+++ resolved
@@ -3,21 +3,12 @@
 import { GameStateChangeRequired, ZoneName, WildcardCardType, EventName, AbilityRestriction } from '../core/Constants';
 import { type ICardTargetSystemProperties, CardTargetSystem } from '../core/gameSystem/CardTargetSystem';
 import * as Contract from '../core/utils/Contract';
-<<<<<<< HEAD
-import type { IUnitCard } from '../core/card/propertyMixins/UnitProperties';
-import type { IBaseCard } from '../core/card/BaseCard';
-=======
 import type { ICaptorCard } from '../core/zone/CaptureZone';
->>>>>>> 96b20a69
 
 export interface ICaptureProperties extends ICardTargetSystemProperties {
 
     /** Defaults to context.source, if used in an event must be provided explicitly */
-<<<<<<< HEAD
-    captor?: IUnitCard | IBaseCard;
-=======
     captor?: ICaptorCard;
->>>>>>> 96b20a69
 }
 
 /**
