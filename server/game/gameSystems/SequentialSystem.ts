--- conflicted
+++ resolved
@@ -18,11 +18,7 @@
  *
  * In terms of game text, this is the exact behavior of "do [X], then do [Y], then do..." or "do [X] [N] times"
  */
-<<<<<<< HEAD
-export class SequentialSystem<TContext extends AbilityContext = AbilityContext> extends MetaSystem<TContext, ISequentialSystemProperties<TContext>> {
-=======
 export class SequentialSystem<TContext extends AbilityContext = AbilityContext> extends AggregateSystem<TContext, ISequentialSystemProperties<TContext>> {
->>>>>>> c1ad3b66
     protected override readonly eventName: MetaEventName.Sequential;
     public constructor(gameSystems: (GameSystem<TContext>)[]) {
         super({ gameSystems });
