import type { AbilityContext } from '../core/ability/AbilityContext';
import type { Card } from '../core/card/Card';
import { CardType, EffectName, Location, WildcardCardType } from '../core/Constants';
import * as EnumHelpers from '../core/utils/EnumHelpers';
import { type ICardTargetSystemProperties, CardTargetSystem } from '../core/gameSystem/CardTargetSystem';
import Contract from '../core/utils/Contract';

export interface IMoveCardProperties extends ICardTargetSystemProperties {
    destination?: Location;
    switch?: boolean;
    switchTarget?: Card;
    shuffle?: boolean;
    faceup?: boolean;
    bottom?: boolean;
    changePlayer?: boolean;
    discardDestinationCards?: boolean;
}

export class MoveCardSystem extends CardTargetSystem<IMoveCardProperties> {
    public override readonly name = 'move';
    public override targetTypeFilter = [WildcardCardType.Unit, CardType.Upgrade, CardType.Event];

    protected override defaultProperties: IMoveCardProperties = {
        destination: null,
        switch: false,
        switchTarget: null,
        shuffle: false,
        faceup: false,
        bottom: false,
        changePlayer: false,
    };

    public eventHandler(event, additionalProperties = {}): void {
        const context = event.context;
        const card = event.card;
        event.cardStateWhenMoved = card.createSnapshot();
        const properties = this.generatePropertiesFromContext(context, additionalProperties) as IMoveCardProperties;
        if (properties.switch && properties.switchTarget) {
            const otherCard = properties.switchTarget;
            card.owner.moveCard(otherCard, card.location);
        }
        const player = properties.changePlayer && card.controller.opponent ? card.controller.opponent : card.controller;
        player.moveCard(card, properties.destination, { bottom: !!properties.bottom });

        let target = properties.target;
        if (Array.isArray(target)) {
            // TODO: should we allow this to move multiple cards at once?
            if (!Contract.assertArraySize(target, 1)) {
                return;
            }

            target = target[0];
        }

        if (properties.shuffle) {
            card.owner.shuffleDeck();
        } else if (properties.faceup) { // TODO: add overrides for other card properties (e.g., exhausted)
            card.facedown = false;
        }
<<<<<<< HEAD
        // card.checkForIllegalAttachments();
=======
>>>>>>> d922420b
    }

    public override getCostMessage(context: AbilityContext): [string, any[]] {
        const properties = this.generatePropertiesFromContext(context) as IMoveCardProperties;
        return ['shuffling {0} into their deck', [properties.target]];
    }

    public override getEffectMessage(context: AbilityContext): [string, any[]] {
        const properties = this.generatePropertiesFromContext(context) as IMoveCardProperties;
        const destinationController = Array.isArray(properties.target)
            ? properties.changePlayer
                ? properties.target[0].controller.opponent
                : properties.target[0].controller
            : properties.changePlayer
                ? properties.target.controller.opponent
                : properties.target.controller;
        if (properties.shuffle) {
            return ['shuffle {0} into {1}\'s {2}', [properties.target, destinationController, properties.destination]];
        }
        return [
            'move {0} to ' + (properties.bottom ? 'the bottom of ' : '') + '{1}\'s {2}',
            [properties.target, destinationController, properties.destination]
        ];
    }

    public override canAffect(card: Card, context: AbilityContext, additionalProperties = {}): boolean {
        const { changePlayer, destination } = this.generatePropertiesFromContext(context, additionalProperties) as IMoveCardProperties;
        return (
            (!changePlayer ||
                (!card.hasRestriction(EffectName.TakeControl, context) &&
                    !card.anotherUniqueInPlay(context.player))) &&
            (!destination || context.player.isLegalLocationForCardType(card.type, destination)) &&
            !EnumHelpers.isArena(card.location) &&
            super.canAffect(card, context)
        );
    }
}<|MERGE_RESOLUTION|>--- conflicted
+++ resolved
@@ -16,6 +16,7 @@
     discardDestinationCards?: boolean;
 }
 
+/** @deprecated This system was imported from L5R but has not been tested */
 export class MoveCardSystem extends CardTargetSystem<IMoveCardProperties> {
     public override readonly name = 'move';
     public override targetTypeFilter = [WildcardCardType.Unit, CardType.Upgrade, CardType.Event];
@@ -57,10 +58,6 @@
         } else if (properties.faceup) { // TODO: add overrides for other card properties (e.g., exhausted)
             card.facedown = false;
         }
-<<<<<<< HEAD
-        // card.checkForIllegalAttachments();
-=======
->>>>>>> d922420b
     }
 
     public override getCostMessage(context: AbilityContext): [string, any[]] {
