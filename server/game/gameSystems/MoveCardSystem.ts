import type { AbilityContext } from '../core/ability/AbilityContext';
import type { Card } from '../core/card/Card';
<<<<<<< HEAD
import { CardType, EffectName, EventName, Location, MoveLocation, MoveToDeckLocation, WildcardCardType } from '../core/Constants';
=======
import { CardType, EventName, GameStateChangeRequired, Location, WildcardCardType } from '../core/Constants';
import * as Contract from '../core/utils/Contract';
>>>>>>> 9affa920
import * as EnumHelpers from '../core/utils/EnumHelpers';
import * as Helpers from '../core/utils/Helpers.js';
import { type ICardTargetSystemProperties, CardTargetSystem } from '../core/gameSystem/CardTargetSystem';

/**
 * Properties for moving a card within the game.
 *
 * @remarks
 * Use this interface to specify the properties when moving a card to a new location.
 * Note that to move cards to the discard pile, any arena, or to the resources, you should use the appropriate systems
 * such as {@link DiscardSpecificCardSystem}, {@link PlayCardSystem}, or {@link ResourceCardSystem}.
 *
 * @property destination - The target location for the card. Excludes discard pile, space arena, ground arena, and resources.
 * @property shuffle - Indicates whether the card should be shuffled into the destination.
 * @property bottom - Indicates whether the card should be placed at the bottom of the destination.
 */
export interface IMoveCardProperties extends ICardTargetSystemProperties {
<<<<<<< HEAD
    destination?: MoveLocation;
    switch?: boolean;
    switchTarget?: Card;
    shuffle?: boolean;
    // TODO: remove completely if faceup logic is not needed
    // faceup?: boolean;
    changePlayer?: boolean;
    discardDestinationCards?: boolean;
=======
    destination?: Exclude<Location, Location.Discard | Location.SpaceArena | Location.GroundArena | Location.Resource>;
    shuffle?: boolean;
    bottom?: boolean;
>>>>>>> 9affa920
}

// TODO: since there are already some more specific for moving to arena, hand, etc., what's the remaining use case for this? and can we rename it to be more specific?
export class MoveCardSystem<TContext extends AbilityContext = AbilityContext> extends CardTargetSystem<TContext, IMoveCardProperties> {
    public override readonly name = 'move';
    protected override readonly eventName = EventName.OnCardMoved;
    public override targetTypeFilter = [WildcardCardType.Unit, WildcardCardType.Upgrade, CardType.Event];

    protected override defaultProperties: IMoveCardProperties = {
        destination: null,
        shuffle: false,
<<<<<<< HEAD
        changePlayer: false,
=======
        bottom: false,
>>>>>>> 9affa920
    };

    public eventHandler(event: any, additionalProperties = {}): void {
        // Check if the card is leaving play
        if (EnumHelpers.isArena(event.card.location) && !EnumHelpers.isArena(event.destination)) {
            this.leavesPlayEventHandler(event, additionalProperties);
        } else {
            // TODO: remove this completely if determinmed we don't need card snapshots
            // event.cardStateWhenMoved = card.createSnapshot();
            const card = event.card as Card;

<<<<<<< HEAD
        if (event.switch && event.switchTarget) {
            const otherCard = event.switchTarget;
            otherCard.moveTo(card.location);
        }

        // TODO TAKE CONTROL: change controller on move logic
        // const player = event.changePlayer && card.controller.opponent ? card.controller.opponent : card.controller;

        if (EnumHelpers.isArena(card.location) && !EnumHelpers.isArena(event.destination)) {
            this.leavesPlayEventHandler(event, additionalProperties);
        } else {
            card.moveTo(event.destination);
        }
=======
            const player = event.changePlayer && card.controller.opponent ? card.controller.opponent : card.controller;
            player.moveCard(card, event.destination, event.options);
>>>>>>> 9affa920

            // TODO: use ShuffleDeckSystem instead
            if (event.destination === Location.Deck && event.shuffle) {
                card.owner.shuffleDeck();
            }
        }
    }

    public override getCostMessage(context: TContext): [string, any[]] {
        return this.getEffectMessage(context);
    }

    public override getEffectMessage(context: TContext): [string, any[]] {
        const properties = this.generatePropertiesFromContext(context) as IMoveCardProperties;
        if (properties.destination === Location.Hand) {
            if (Helpers.asArray(properties.target).some((card) => EnumHelpers.cardLocationMatches(card.location, Location.Resource))) {
                const targets = Helpers.asArray(properties.target);
                return ['return {0} to their hand', [targets.length > 1 ? `${targets.length} resources` : 'a resource']];
            }
            return ['return {0} to their hand', [properties.target]];
        } else if (properties.destination === Location.Deck) {
            if (properties.shuffle) {
                return ['shuffle {0} into their deck', [properties.target]];
            }
            return ['move {0} to the {1} of their deck', [properties.target, properties.bottom ? 'bottom' : 'top']];
        }
        return [
<<<<<<< HEAD
            'move {0} to ' + (properties.destination === MoveToDeckLocation.DeckBottom ? 'the bottom of ' : '') + '{1}\'s {2}',
            [properties.target, destinationController, properties.destination]
=======
            'move {0} to ' + (properties.bottom ? 'the bottom of ' : '') + 'their {1}',
            [properties.target, properties.destination]
>>>>>>> 9affa920
        ];
    }

    protected override updateEvent(event, card: Card, context: TContext, additionalProperties): void {
        // Check if the card is leaving play
        if (EnumHelpers.isArena(card.location) && !EnumHelpers.isArena(event.destination)) {
            this.addLeavesPlayPropertiesToEvent(event, card, context, additionalProperties);
        } else {
            super.updateEvent(event, card, context, additionalProperties);
        }
    }

    public override addPropertiesToEvent(event: any, card: Card, context: TContext, additionalProperties?: any): void {
        const properties = this.generatePropertiesFromContext(context, additionalProperties);
        super.addPropertiesToEvent(event, card, context, additionalProperties);

        event.destination = properties.destination;
        event.shuffle = properties.shuffle;
        event.options = { bottom: !!properties.bottom };
    }

    public override canAffect(card: Card, context: TContext, additionalProperties = {}, mustChangeGameState = GameStateChangeRequired.None): boolean {
        const { destination } = this.generatePropertiesFromContext(context, additionalProperties) as IMoveCardProperties;

        // Ensure that we have a valid destination and that the card can be moved there
        Contract.assertTrue(
            destination && context.player.isLegalLocationForCardType(card.type, destination),
            `${destination} is not a valid location for ${card.type}`
        );

        // Ensure that if the card is returning to the hand, it must be in the discard pile or in play or be a resource
        if (destination === Location.Hand) {
            Contract.assertTrue(
                [Location.Discard, Location.Resource].includes(card.location) || EnumHelpers.isArena(card.location),
                `Cannot use MoveCardSystem to return a card to hand from ${card.location}`
            );
        }

        // Call the super implementation
        return super.canAffect(card, context, additionalProperties, mustChangeGameState);
    }
}<|MERGE_RESOLUTION|>--- conflicted
+++ resolved
@@ -1,14 +1,10 @@
 import type { AbilityContext } from '../core/ability/AbilityContext';
 import type { Card } from '../core/card/Card';
-<<<<<<< HEAD
-import { CardType, EffectName, EventName, Location, MoveLocation, MoveToDeckLocation, WildcardCardType } from '../core/Constants';
-=======
-import { CardType, EventName, GameStateChangeRequired, Location, WildcardCardType } from '../core/Constants';
-import * as Contract from '../core/utils/Contract';
->>>>>>> 9affa920
+import { CardType, EventName, GameStateChangeRequired, Location, MoveLocation, MoveToDeckLocation, WildcardCardType } from '../core/Constants';
 import * as EnumHelpers from '../core/utils/EnumHelpers';
 import * as Helpers from '../core/utils/Helpers.js';
 import { type ICardTargetSystemProperties, CardTargetSystem } from '../core/gameSystem/CardTargetSystem';
+import * as Contract from '../core/utils/Contract';
 
 /**
  * Properties for moving a card within the game.
@@ -23,20 +19,8 @@
  * @property bottom - Indicates whether the card should be placed at the bottom of the destination.
  */
 export interface IMoveCardProperties extends ICardTargetSystemProperties {
-<<<<<<< HEAD
-    destination?: MoveLocation;
-    switch?: boolean;
-    switchTarget?: Card;
+    destination?: Exclude<MoveLocation, Location.Discard | Location.SpaceArena | Location.GroundArena | Location.Resource>;
     shuffle?: boolean;
-    // TODO: remove completely if faceup logic is not needed
-    // faceup?: boolean;
-    changePlayer?: boolean;
-    discardDestinationCards?: boolean;
-=======
-    destination?: Exclude<Location, Location.Discard | Location.SpaceArena | Location.GroundArena | Location.Resource>;
-    shuffle?: boolean;
-    bottom?: boolean;
->>>>>>> 9affa920
 }
 
 // TODO: since there are already some more specific for moving to arena, hand, etc., what's the remaining use case for this? and can we rename it to be more specific?
@@ -48,11 +32,6 @@
     protected override defaultProperties: IMoveCardProperties = {
         destination: null,
         shuffle: false,
-<<<<<<< HEAD
-        changePlayer: false,
-=======
-        bottom: false,
->>>>>>> 9affa920
     };
 
     public eventHandler(event: any, additionalProperties = {}): void {
@@ -64,24 +43,7 @@
             // event.cardStateWhenMoved = card.createSnapshot();
             const card = event.card as Card;
 
-<<<<<<< HEAD
-        if (event.switch && event.switchTarget) {
-            const otherCard = event.switchTarget;
-            otherCard.moveTo(card.location);
-        }
-
-        // TODO TAKE CONTROL: change controller on move logic
-        // const player = event.changePlayer && card.controller.opponent ? card.controller.opponent : card.controller;
-
-        if (EnumHelpers.isArena(card.location) && !EnumHelpers.isArena(event.destination)) {
-            this.leavesPlayEventHandler(event, additionalProperties);
-        } else {
             card.moveTo(event.destination);
-        }
-=======
-            const player = event.changePlayer && card.controller.opponent ? card.controller.opponent : card.controller;
-            player.moveCard(card, event.destination, event.options);
->>>>>>> 9affa920
 
             // TODO: use ShuffleDeckSystem instead
             if (event.destination === Location.Deck && event.shuffle) {
@@ -102,20 +64,15 @@
                 return ['return {0} to their hand', [targets.length > 1 ? `${targets.length} resources` : 'a resource']];
             }
             return ['return {0} to their hand', [properties.target]];
-        } else if (properties.destination === Location.Deck) {
+        } else if (EnumHelpers.isDeckMoveLocation(properties.destination)) {
             if (properties.shuffle) {
                 return ['shuffle {0} into their deck', [properties.target]];
             }
-            return ['move {0} to the {1} of their deck', [properties.target, properties.bottom ? 'bottom' : 'top']];
+            return ['move {0} to the {1} of their deck', [properties.target, properties.destination === MoveToDeckLocation.DeckBottom ? 'bottom' : 'top']];
         }
         return [
-<<<<<<< HEAD
-            'move {0} to ' + (properties.destination === MoveToDeckLocation.DeckBottom ? 'the bottom of ' : '') + '{1}\'s {2}',
-            [properties.target, destinationController, properties.destination]
-=======
-            'move {0} to ' + (properties.bottom ? 'the bottom of ' : '') + 'their {1}',
+            'move {0} to ' + (properties.destination === MoveToDeckLocation.DeckBottom ? 'the bottom of ' : '') + 'their {1}',
             [properties.target, properties.destination]
->>>>>>> 9affa920
         ];
     }
 
@@ -134,7 +91,6 @@
 
         event.destination = properties.destination;
         event.shuffle = properties.shuffle;
-        event.options = { bottom: !!properties.bottom };
     }
 
     public override canAffect(card: Card, context: TContext, additionalProperties = {}, mustChangeGameState = GameStateChangeRequired.None): boolean {
