import type { AbilityContext } from '../core/ability/AbilityContext';
import { PerPlayerPerGameAbilityLimit, type IAbilityLimit } from '../core/ability/AbilityLimit';
import type { TriggeredAbilityContext } from '../core/ability/TriggeredAbilityContext';
import { Duration, EventName, GameStateChangeRequired } from '../core/Constants';
import type { GameEvent } from '../core/event/GameEvent';
import type { IGameSystemProperties } from '../core/gameSystem/GameSystem';
import { GameSystem } from '../core/gameSystem/GameSystem';
import type { IOngoingEffectFactory, WhenType } from '../Interfaces';
import * as Contract from '../core/utils/Contract';
import OngoingEffectLibrary from '../ongoingEffects/OngoingEffectLibrary';
import type { GameObject } from '../core/GameObject';
import type { Card } from '../core/card/Card';

export enum DelayedEffectType {
    Card = 'card',
    Player = 'player'
}

export interface IDelayedEffectProperties extends IGameSystemProperties {
    title: string;
    when: WhenType;
    duration?: Duration;
    limit?: IAbilityLimit;
    immediateEffect: GameSystem<TriggeredAbilityContext>;
    delayedEffectType: DelayedEffectType;
    effectDescription?: string;
}

export class DelayedEffectSystem<TContext extends AbilityContext = AbilityContext> extends GameSystem<TContext, IDelayedEffectProperties> {
    public override readonly name: string = 'applyDelayedEffect';
    public override readonly eventName: EventName = EventName.OnEffectApplied;
    public override readonly effectDescription: string = 'apply a delayed effect';

    protected override defaultProperties: IDelayedEffectProperties = {
        title: null,
        when: null,
        duration: Duration.Persistent,
        limit: null,
        immediateEffect: null,
        delayedEffectType: null
    };

    public eventHandler(event: any, _additionalProperties: Partial<IDelayedEffectProperties>): void {
        const delayedEffectSource = event.sourceCard as Card;

        const effectProperties = event.effectProperties;
        const duration = effectProperties.duration;

        switch (duration) {
            case Duration.Persistent:
                delayedEffectSource.persistent(() => effectProperties);
                break;
            case Duration.UntilEndOfAttack:
                delayedEffectSource.untilEndOfAttack(() => effectProperties);
                break;
            case Duration.UntilEndOfPhase:
                delayedEffectSource.untilEndOfPhase(() => effectProperties);
                break;
            case Duration.UntilEndOfRound:
                delayedEffectSource.untilEndOfRound(() => effectProperties);
                break;
            default:
                Contract.fail(`Invalid Duration ${duration} for DelayedEffect`);
        }
    }

    public override getEffectMessage(context: TContext, additionalProperties?: Partial<IDelayedEffectProperties>): [string, any[]] {
        const { effectDescription, target } = this.generatePropertiesFromContext(context, additionalProperties);

        return [effectDescription ?? this.effectDescription, [this.getTargetMessage(target, context)]];
    }

    public override addPropertiesToEvent(event: any, target: any, context: TContext, additionalProperties?: Partial<IDelayedEffectProperties>): void {
        const properties = this.generatePropertiesFromContext(context, additionalProperties);

        this.checkDuration(properties.duration);
        Contract.assertNotNullLike(properties.immediateEffect, 'Immediate Effect cannot be null');
        Contract.assertNotNullLike(context.source, 'Delayed effect source cannot be null');

        if (properties.delayedEffectType === DelayedEffectType.Card) {
            Contract.assertNotNullLike(target, `No target provided for delayed effect from card ${context.source.internalName}`);
            if (Array.isArray(target)) {
                Contract.assertArraySize(target, 1, `Expected exactly one target for delayed effect but found ${target.length}`);
                target = target[0];
            }
        }

        const { title, when, limit, immediateEffect, ...otherProperties } = properties;

        const effectProperties: IOngoingEffectFactory<any> = {
            ...otherProperties,
            matchTarget: properties.delayedEffectType === DelayedEffectType.Card ? target : null,
            ongoingEffect: OngoingEffectLibrary.delayedEffect({
                title,
                when,
                immediateEffect,
<<<<<<< HEAD
                limit: limit ?? new PerGameAbilityLimit(context.game, 1),
=======
                limit: limit ?? new PerPlayerPerGameAbilityLimit(1),
>>>>>>> 04d3dcfc
            })
        };

        event.sourceCard = context.source;
        event.effectProperties = effectProperties;
        event.immediateEffect = properties.immediateEffect;
    }

    public override hasLegalTarget(context: TContext, additionalProperties: Partial<IDelayedEffectProperties> = {}): boolean {
        const properties = this.generatePropertiesFromContext(context, additionalProperties);
        return properties.immediateEffect != null;
    }

    public override queueGenerateEventGameSteps(events: GameEvent[], context: TContext, additionalProperties: Partial<IDelayedEffectProperties>): void {
        if (this.hasLegalTarget(context, additionalProperties)) {
            events.push(this.generateEvent(context, additionalProperties));
        }
    }

    // TODO: refactor GameSystem so this class doesn't need to override this method (it isn't called since we override hasLegalTarget)
    protected override isTargetTypeValid(target: GameObject): boolean {
        return false;
    }

    protected checkDuration(duration: Duration) {
        Contract.assertFalse(
            duration === Duration.WhileSourceInPlay,
            'Do not use DelayedEffectSystem for "while in play" delayed effects, use WhileSourceInPlayDelayedEffectSystem instead'
        );

        Contract.assertFalse(
            duration === Duration.Custom,
            'Custom duration not implemented yet'
        );
    }

    protected override canAffectInternal(target: GameObject, context: TContext, additionalProperties: Partial<IDelayedEffectProperties> = {}, mustChangeGameState = GameStateChangeRequired.None): boolean {
        return this.isTargetTypeValid(target);
    }
}<|MERGE_RESOLUTION|>--- conflicted
+++ resolved
@@ -94,11 +94,7 @@
                 title,
                 when,
                 immediateEffect,
-<<<<<<< HEAD
-                limit: limit ?? new PerGameAbilityLimit(context.game, 1),
-=======
-                limit: limit ?? new PerPlayerPerGameAbilityLimit(1),
->>>>>>> 04d3dcfc
+                limit: limit ?? new PerPlayerPerGameAbilityLimit(context.game, 1),
             })
         };
 
