--- conflicted
+++ resolved
@@ -9,11 +9,8 @@
 import * as Contract from '../core/utils/Contract';
 import { CardTargetResolver } from '../core/ability/abilityTargets/CardTargetResolver';
 import type { AggregateSystem } from '../core/gameSystem/AggregateSystem';
-<<<<<<< HEAD
 import { SelectCardMode } from '../core/gameSteps/PromptInterfaces';
-=======
 import * as Helpers from '../core/utils/Helpers';
->>>>>>> 62deb075
 
 export interface ISelectCardProperties<TContext extends AbilityContext = AbilityContext> extends ICardTargetSystemProperties {
     activePromptTitle?: ((context: TContext) => string) | string;
