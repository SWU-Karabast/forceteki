--- conflicted
+++ resolved
@@ -36,11 +36,7 @@
             }
 
             // Discard each card in the player's hand
-<<<<<<< HEAD
-            for (const card of player.getCardsInZone(Location.Hand)) {
-=======
-            for (const card of player.getCardPile(ZoneName.Hand)) {
->>>>>>> 44535345
+            for (const card of player.getCardsInZone(ZoneName.Hand)) {
                 const discardCardEvent = new DiscardSpecificCardSystem({ target: card }).generateEvent(context);
                 events.push(discardCardEvent);
             }
