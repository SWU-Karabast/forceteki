--- conflicted
+++ resolved
@@ -68,12 +68,7 @@
             return;
         }
 
-<<<<<<< HEAD
-        // TODO too late for saboteur
-        this.registerAttackEffects(context, properties, event.attack);
-=======
         this.registerAttackEffects(context, event.attackerLastingEffects, event.defenderLastingEffects, event.attack);
->>>>>>> 13c29c03
 
         const attack = event.attack;
         context.game.queueStep(new AttackFlow(context, attack));
