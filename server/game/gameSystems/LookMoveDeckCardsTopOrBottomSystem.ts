import type { AbilityContext } from '../core/ability/AbilityContext';
import type { Card } from '../core/card/Card';
import { CardTargetSystem, type ICardTargetSystemProperties } from '../core/gameSystem/CardTargetSystem';
import { GameEvent } from '../core/event/GameEvent';
<<<<<<< HEAD
import { EventName, Location, MetaEventName, MoveToDeckLocation } from '../core/Constants';
=======
import { EventName, ZoneName, MetaEventName } from '../core/Constants';
>>>>>>> 44535345
import { LookAtSystem } from './LookAtSystem';
import { MoveCardSystem } from './MoveCardSystem';

export interface ILookMoveDeckCardsTopOrBottomProperties extends ICardTargetSystemProperties {
    amount: number;
}

export class LookMoveDeckCardsTopOrBottomSystem<TContext extends AbilityContext = AbilityContext> extends CardTargetSystem<TContext, ILookMoveDeckCardsTopOrBottomProperties> {
    public override readonly name = 'lookMoveDeckCardsTopOrBottomSystem';
    protected override readonly eventName = EventName.OnLookMoveDeckCardsTopOrBottom;

    // eslint-disable-next-line @typescript-eslint/no-empty-function
    public override eventHandler(event): void { }

    public override queueGenerateEventGameSteps(events: GameEvent[], context: TContext): void {
        const player = context.player;
        const { amount } = this.generatePropertiesFromContext(context);
        const deckLength = player.drawDeck.length;

        if (deckLength === 1) {
            const lookAtEvent = new LookAtSystem({
                target: player.drawDeck[0],
                sendChatMessage: true
            }).generateEvent(context);
            events.push(lookAtEvent);
        } else {
            const actualAmount = Math.min(amount, deckLength);
            const cards = player.drawDeck.slice(0, actualAmount);

            // Each card has two options to be put on top or on bottom for each option we have a handler whcih
            // recursively calls the function and removes handlers from the list until the card pool reaches 0.
            const choiceHandler = (player, cards: any[]) => {
                if (cards.length === 0) {
                    return;
                }
                // setup the choices for each card top and bottom
                const choices = cards.map((card: Card) => [
                    'Put ' + card.title + ' on top',
                    'Put ' + card.title + ' on bottom',
                ]).flat();

                context.game.promptWithHandlerMenu(player, {
                    activePromptTitle: 'Select card to move to the top or bottom of the deck',
                    choices,
                    handlers: cards.map((card: Card) => [
                        () => this.pushMoveEvent(false, card, cards, events, context, choiceHandler),
                        () => this.pushMoveEvent(true, card, cards, events, context, choiceHandler),
                    ]).flat()
                });
            };

            choiceHandler(context.player, cards);
        }
    }

    // Helper method for pushing the move card event into the events array.
    private pushMoveEvent(
        bottom: boolean,
        card: Card,
        cards: any[],
        events: GameEvent[],
        context: TContext,
        choiceHandler: (player: any, cards: any[]) => void
    ) {
        // create a new card event
        const moveCardEvent = new MoveCardSystem({
<<<<<<< HEAD
            destination: bottom ? MoveToDeckLocation.DeckBottom : MoveToDeckLocation.DeckTop,
=======
            bottom: bottom,
            destination: ZoneName.Deck,
>>>>>>> 44535345
            target: card
        }).generateEvent(context);
        events.push(moveCardEvent);

        // get rid of the card from cards
        cards = cards.filter((a) => a !== card);
        choiceHandler(context.player, cards);
    }

    public override getEffectMessage(context: TContext): [string, any[]] {
        const properties = this.generatePropertiesFromContext(context);
        const message =
            properties.amount > 0
                ? `look at the top ${properties.amount === 1 ? 'card' : `${properties.amount} cards`} of your deck. 
                ${properties.amount === 1 ? 'You may put it on the bottom of your deck'
                    : 'Put any number of them on the bottom of your deck and the rest on top in any order'}` : '';
        return [message, []];
    }
}<|MERGE_RESOLUTION|>--- conflicted
+++ resolved
@@ -2,11 +2,7 @@
 import type { Card } from '../core/card/Card';
 import { CardTargetSystem, type ICardTargetSystemProperties } from '../core/gameSystem/CardTargetSystem';
 import { GameEvent } from '../core/event/GameEvent';
-<<<<<<< HEAD
-import { EventName, Location, MetaEventName, MoveToDeckLocation } from '../core/Constants';
-=======
-import { EventName, ZoneName, MetaEventName } from '../core/Constants';
->>>>>>> 44535345
+import { EventName, ZoneName, MetaEventName, MoveToDeckZoneName } from '../core/Constants';
 import { LookAtSystem } from './LookAtSystem';
 import { MoveCardSystem } from './MoveCardSystem';
 
@@ -73,12 +69,7 @@
     ) {
         // create a new card event
         const moveCardEvent = new MoveCardSystem({
-<<<<<<< HEAD
-            destination: bottom ? MoveToDeckLocation.DeckBottom : MoveToDeckLocation.DeckTop,
-=======
-            bottom: bottom,
-            destination: ZoneName.Deck,
->>>>>>> 44535345
+            destination: bottom ? MoveToDeckZoneName.DeckBottom : MoveToDeckZoneName.DeckTop,
             target: card
         }).generateEvent(context);
         events.push(moveCardEvent);
