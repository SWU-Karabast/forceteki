--- conflicted
+++ resolved
@@ -2,11 +2,7 @@
 import type { Card } from '../core/card/Card';
 import type { UnitCard } from '../core/card/CardTypes';
 import type { UpgradeCard } from '../core/card/UpgradeCard';
-<<<<<<< HEAD
-import { CardType, EventName, WildcardCardType, ZoneName } from '../core/Constants';
-=======
-import { AbilityRestriction, EventName, GameStateChangeRequired, WildcardCardType, ZoneName } from '../core/Constants';
->>>>>>> 8439f98b
+import { AbilityRestriction, CardType, EventName, GameStateChangeRequired, WildcardCardType, ZoneName } from '../core/Constants';
 import { CardTargetSystem, type ICardTargetSystemProperties } from '../core/gameSystem/CardTargetSystem';
 import type Player from '../core/Player';
 import * as Contract from '../core/utils/Contract';
