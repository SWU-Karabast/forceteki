import type { AbilityContext } from '../core/ability/AbilityContext';
import { Card } from '../core/card/Card';
import { EventName, ZoneName } from '../core/Constants';
import { CardTargetSystem, ICardTargetSystemProperties } from '../core/gameSystem/CardTargetSystem';

// eslint-disable-next-line @typescript-eslint/no-empty-object-type
export interface IDiscardSpecificCardProperties extends ICardTargetSystemProperties {}

export class DiscardSpecificCardSystem<TContext extends AbilityContext = AbilityContext> extends CardTargetSystem<TContext, IDiscardSpecificCardProperties> {
    public override readonly name = 'discardSpecificCard';
    public override readonly eventName = EventName.OnCardDiscarded;

    public eventHandler(event): void {
<<<<<<< HEAD
        event.card.moveTo(Location.Discard);
=======
        event.card.controller.moveCard(event.card, ZoneName.Discard);
>>>>>>> 44535345
    }

    public override canAffect(card: Card, context: TContext, additionalProperties: Record<string, any> = {}): boolean {
        return card.zoneName !== ZoneName.Discard && super.canAffect(card, context, additionalProperties);
    }

    public override getEffectMessage(context: TContext): [string, any[]] {
        const properties = this.generatePropertiesFromContext(context);
        return [
            'discard {0}',
            [properties.target]
        ];
    }

    protected override addPropertiesToEvent(event, card: Card, context: TContext, additionalProperties: Record<string, any> = {}): void {
        event.discardedFromZone = card.zoneName;
        super.addPropertiesToEvent(event, card, context, additionalProperties);
    }
}<|MERGE_RESOLUTION|>--- conflicted
+++ resolved
@@ -11,11 +11,7 @@
     public override readonly eventName = EventName.OnCardDiscarded;
 
     public eventHandler(event): void {
-<<<<<<< HEAD
-        event.card.moveTo(Location.Discard);
-=======
-        event.card.controller.moveCard(event.card, ZoneName.Discard);
->>>>>>> 44535345
+        event.card.moveTo(ZoneName.Discard);
     }
 
     public override canAffect(card: Card, context: TContext, additionalProperties: Record<string, any> = {}): boolean {
