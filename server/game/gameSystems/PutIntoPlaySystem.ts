import type { AbilityContext } from '../core/ability/AbilityContext';
import { AbilityRestriction, EventName, KeywordName, Location, RelativePlayer, WildcardCardType } from '../core/Constants';
import * as EnumHelpers from '../core/utils/EnumHelpers';
import { type ICardTargetSystemProperties, CardTargetSystem } from '../core/gameSystem/CardTargetSystem';
import { Card } from '../core/card/Card';

export interface IPutIntoPlayProperties extends ICardTargetSystemProperties {
    controller?: RelativePlayer;
    overrideLocation?: Location;
}

export class PutIntoPlaySystem<TContext extends AbilityContext = AbilityContext> extends CardTargetSystem<TContext, IPutIntoPlayProperties> {
    public override readonly name = 'putIntoPlay';
    public override readonly eventName = EventName.OnUnitEntersPlay;
    public override readonly costDescription = 'putting {0} into play';

    protected override readonly targetTypeFilter = [WildcardCardType.Unit];
    protected override defaultProperties: IPutIntoPlayProperties = {
        controller: RelativePlayer.Self,
        overrideLocation: null
    };


    public eventHandler(event, additionalProperties = {}): void {
        const player = this.getPutIntoPlayPlayer(event.context);

        let finalController = event.context.player;
        if (event.controller === RelativePlayer.Opponent) {
            finalController = finalController.opponent;
        }

        player.moveCard(event.card, event.card.defaultArena);

        if (event.status === 'ready') {
            event.card.ready();
        } else {
            event.card.exhaust();
        }

        // moveCard sets all this stuff and only works if the owner is moving cards, so we're switching it around
        if (event.card.controller !== finalController) {
            event.card.controller = finalController;
            event.card.setDefaultController(event.card.controller);
            event.card.owner.cardsInPlay.splice(event.card.owner.cardsInPlay.indexOf(event.card), 1);
            event.card.controller.cardsInPlay.push(event.card);
        }
    }

    public override getEffectMessage(context: TContext): [string, any[]] {
        const { target } = this.generatePropertiesFromContext(context);
        return ['put {0} into play', [target]];
    }

    public override canAffect(card: Card, context: TContext): boolean {
        const contextCopy = context.copy({ source: card });
        const player = this.getPutIntoPlayPlayer(contextCopy);
        const location = card.location;

        if (!super.canAffect(card, context)) {
            return false;
<<<<<<< HEAD
        } else if (EnumHelpers.isArena(location) || (card.facedown && Location.Resource !== location)) {
            return false;
        } else if (Location.Resource === location && !card.hasSomeKeyword(KeywordName.Smuggle)) {
=======
        // TODO SMUGGLE: impl here
        } else if (!card.canBeInPlay() || card.isInPlay() || card.facedown) {
>>>>>>> e6615952
            return false;
        } else if (card.hasRestriction(AbilityRestriction.EnterPlay, context)) {
            return false;
        } else if (player.hasRestriction(AbilityRestriction.PutIntoPlay, contextCopy)) {
            return false;
        }
        return true;
    }

    protected override addPropertiesToEvent(event, card: Card, context: TContext, additionalProperties): void {
        const { controller, overrideLocation } = this.generatePropertiesFromContext(
            context,
            additionalProperties
        ) as IPutIntoPlayProperties;
        super.addPropertiesToEvent(event, card, context, additionalProperties);
        event.controller = controller;
        event.originalLocation = overrideLocation || card.location;
    }

    private getPutIntoPlayPlayer(context: AbilityContext) {
        return context.player;
    }
}<|MERGE_RESOLUTION|>--- conflicted
+++ resolved
@@ -58,14 +58,9 @@
 
         if (!super.canAffect(card, context)) {
             return false;
-<<<<<<< HEAD
-        } else if (EnumHelpers.isArena(location) || (card.facedown && Location.Resource !== location)) {
+        } else if (!card.canBeInPlay() || card.isInPlay() || (card.facedown && card.location !== Location.Resource)) {
             return false;
-        } else if (Location.Resource === location && !card.hasSomeKeyword(KeywordName.Smuggle)) {
-=======
-        // TODO SMUGGLE: impl here
-        } else if (!card.canBeInPlay() || card.isInPlay() || card.facedown) {
->>>>>>> e6615952
+        } else if (card.location === Location.Resource && !card.hasSomeKeyword(KeywordName.Smuggle)) {
             return false;
         } else if (card.hasRestriction(AbilityRestriction.EnterPlay, context)) {
             return false;
