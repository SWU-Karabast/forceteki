import type { AbilityContext } from '../core/ability/AbilityContext';
import type { Card } from '../core/card/Card';
import { GameEvent } from '../core/event/GameEvent.js';
import type { CardTypeFilter } from '../core/Constants';
<<<<<<< HEAD
import { RelativePlayer, Trait } from '../core/Constants';
=======
import { RelativePlayer } from '../core/Constants';
>>>>>>> 56ce050e
import { AbilityRestriction, EventName, WildcardCardType } from '../core/Constants';
import type { ICardTargetSystemProperties } from '../core/gameSystem/CardTargetSystem';
import { CardTargetSystem } from '../core/gameSystem/CardTargetSystem';
import * as Contract from '../core/utils/Contract';
import type { IInPlayCard, InPlayCard } from '../core/card/baseClasses/InPlayCard';

export interface IAttachUpgradeProperties extends ICardTargetSystemProperties {
    upgrade?: IInPlayCard;
    newController?: RelativePlayer;
}

export class AttachUpgradeSystem<TContext extends AbilityContext = AbilityContext> extends CardTargetSystem<TContext, IAttachUpgradeProperties> {
    public override readonly name = 'attach';
    public override readonly eventName = EventName.OnUpgradeAttached;
    protected override readonly targetTypeFilter: CardTypeFilter[] = [WildcardCardType.Unit];

    public override eventHandler(event, additionalProperties = {}): void {
        const upgradeCard = (event.upgradeCard as InPlayCard);
        const parentCard = (event.parentCard as Card);

<<<<<<< HEAD
        Contract.assertTrue(upgradeCard.isUpgrade() || (upgradeCard.isUnit() && upgradeCard.hasSomeTrait(Trait.Pilot)));
=======
        Contract.assertTrue(
            upgradeCard.isUpgrade() ||
            (upgradeCard.isUnit() && upgradeCard.canAttach(parentCard, event.context, event.newController)),
        );
>>>>>>> 56ce050e
        Contract.assertTrue(parentCard.isUnit());

        event.originalZone = upgradeCard.zoneName;

        // attachTo manages all of the unattach and move zone logic
        upgradeCard.attachTo(parentCard, event.newController);
    }

    public override getEffectMessage(context: TContext): [string, any[]] {
        const properties = this.generatePropertiesFromContext(context);
        return ['attach {1} to {0}', [properties.target, properties.upgrade]];
    }

    public override canAffect(card: Card, context: TContext, additionalProperties = {}): boolean {
        const properties = this.generatePropertiesFromContext(context, additionalProperties);
        const contextCopy = context.copy({ source: card });

        const upgrade = properties.upgrade;

        Contract.assertNotNullLike(context);
        Contract.assertNotNullLike(context.player);
        Contract.assertNotNullLike(card);
        Contract.assertNotNullLike(upgrade);

        if (!card.isUnit()) {
            return false;
        }
        if (!upgrade.canAttach(card, context, this.getFinalController(properties, context))) {
            return false;
        }
        if (card.hasRestriction(AbilityRestriction.EnterPlay, context)) {
            return false;
        }
        if (context.player.hasRestriction(AbilityRestriction.PutIntoPlay, contextCopy)) {
            return false;
        }

        return super.canAffect(card, context);
    }

    public override checkEventCondition(event, additionalProperties): boolean {
        return this.canAffect(event.parentCard, event.context, additionalProperties);
    }

    protected override addPropertiesToEvent(event, card: Card, context: TContext, additionalProperties): void {
        super.addPropertiesToEvent(event, card, context, additionalProperties);

        const properties = this.generatePropertiesFromContext(context, additionalProperties);
        const upgrade = properties.upgrade;

        event.parentCard = card;
        event.upgradeCard = upgrade;
        event.newController = this.getFinalController(properties, context);
    }

    protected override updateEvent(event, card: Card, context: TContext, additionalProperties): void {
        super.updateEvent(event, card, context, additionalProperties);

        const properties = this.generatePropertiesFromContext(context, additionalProperties);
        const upgrade = properties.upgrade;

        event.setContingentEventsGenerator(() => {
            const contingentEvents = [];

<<<<<<< HEAD
            if (upgrade.isInPlay() && !upgrade.isUnit()) {
=======
            if (upgrade.isAttached()) {
>>>>>>> 56ce050e
                contingentEvents.push(new GameEvent(
                    EventName.OnUpgradeUnattached,
                    context,
                    {
                        card,
                        upgradeCard: upgrade,
                        parentCard: upgrade.parentCard,
                    }
                ));
            } else if (upgrade.isUnit() && upgrade.isInPlay()) {
                // if we're attaching a unit, remove any upgrades / rescue any captured units
                contingentEvents.push(...this.buildUnitCleanupContingentEvents(upgrade, context, event));
            }

            return contingentEvents;
        });
    }

    private getFinalController(properties: IAttachUpgradeProperties, context: TContext) {
        if (!properties.newController) {
            return properties.upgrade.controller;
        }

        switch (properties.newController) {
            case RelativePlayer.Self:
                return context.player;
            case RelativePlayer.Opponent:
                return context.player.opponent;
            default:
                Contract.fail(`Unknown value of RelativePlayer: ${properties.newController}`);
        }
    }
}<|MERGE_RESOLUTION|>--- conflicted
+++ resolved
@@ -2,11 +2,7 @@
 import type { Card } from '../core/card/Card';
 import { GameEvent } from '../core/event/GameEvent.js';
 import type { CardTypeFilter } from '../core/Constants';
-<<<<<<< HEAD
-import { RelativePlayer, Trait } from '../core/Constants';
-=======
 import { RelativePlayer } from '../core/Constants';
->>>>>>> 56ce050e
 import { AbilityRestriction, EventName, WildcardCardType } from '../core/Constants';
 import type { ICardTargetSystemProperties } from '../core/gameSystem/CardTargetSystem';
 import { CardTargetSystem } from '../core/gameSystem/CardTargetSystem';
@@ -27,14 +23,10 @@
         const upgradeCard = (event.upgradeCard as InPlayCard);
         const parentCard = (event.parentCard as Card);
 
-<<<<<<< HEAD
-        Contract.assertTrue(upgradeCard.isUpgrade() || (upgradeCard.isUnit() && upgradeCard.hasSomeTrait(Trait.Pilot)));
-=======
         Contract.assertTrue(
             upgradeCard.isUpgrade() ||
             (upgradeCard.isUnit() && upgradeCard.canAttach(parentCard, event.context, event.newController)),
         );
->>>>>>> 56ce050e
         Contract.assertTrue(parentCard.isUnit());
 
         event.originalZone = upgradeCard.zoneName;
@@ -99,11 +91,7 @@
         event.setContingentEventsGenerator(() => {
             const contingentEvents = [];
 
-<<<<<<< HEAD
-            if (upgrade.isInPlay() && !upgrade.isUnit()) {
-=======
             if (upgrade.isAttached()) {
->>>>>>> 56ce050e
                 contingentEvents.push(new GameEvent(
                     EventName.OnUpgradeUnattached,
                     context,
