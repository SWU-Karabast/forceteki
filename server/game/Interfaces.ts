--- conflicted
+++ resolved
@@ -45,14 +45,10 @@
 };
 
 export interface IOngoingEffectProps {
-<<<<<<< HEAD
-    targetZoneFilter?: ZoneName | ZoneName[];
-=======
     targetZoneFilter?: ZoneFilter;
     sourceZoneFilter?: ZoneFilter;
     targetCardTypeFilter?: any;
     matchTarget?: () => boolean;
->>>>>>> 0907caf5
     canChangeZoneOnce?: boolean;
     canChangeZoneNTimes?: number;
     duration?: Duration;
