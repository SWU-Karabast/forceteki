import type { AbilityContext } from './core/ability/AbilityContext';
import type { TriggeredAbilityContext } from './core/ability/TriggeredAbilityContext';
import type { GameSystem } from './core/gameSystem/GameSystem';
import type { Card } from './core/card/Card';
<<<<<<< HEAD
import { type RelativePlayer, type CardType, type ZoneName, type EventName, type PhaseName, type ZoneFilter, type KeywordName, type AbilityType, type CardTypeFilter, Duration, RelativePlayerFilter } from './core/Constants';
=======
import { type RelativePlayer, type CardType, type Location, type EventName, type PhaseName, type LocationFilter, type KeywordName, type AbilityType, type CardTypeFilter, Duration, WildcardLocation } from './core/Constants';
>>>>>>> 1fce0dd5
import type { GameEvent } from './core/event/GameEvent';
import type { IActionTargetResolver, IActionTargetsResolver, ITriggeredAbilityTargetResolver, ITriggeredAbilityTargetsResolver } from './TargetInterfaces';
import { IReplacementEffectSystemProperties } from './gameSystems/ReplacementEffectSystem';
import { IInitiateAttackProperties } from './gameSystems/InitiateAttackSystem';
import { ICost } from './core/cost/ICost';
import Game from './core/Game';
import PlayerOrCardAbility from './core/ability/PlayerOrCardAbility';
import Player from './core/Player';
import { OngoingCardEffect } from './core/ongoingEffect/OngoingCardEffect';
import { OngoingPlayerEffect } from './core/ongoingEffect/OngoingPlayerEffect';
import { UnitCard } from './core/card/CardTypes';

// allow block comments without spaces so we can have compact jsdoc descriptions in this file
/* eslint @stylistic/lines-around-comment: off */

// ********************************************** EXPORTED TYPES **********************************************

/** Interface definition for addTriggeredAbility */
export type ITriggeredAbilityProps<TSource extends Card = Card> = ITriggeredAbilityWhenProps<TSource> | ITriggeredAbilityAggregateWhenProps<TSource>;
export type IReplacementEffectAbilityProps<TSource extends Card = Card> = IReplacementEffectAbilityWhenProps<TSource> | IReplacementEffectAbilityAggregateWhenProps<TSource>;

/** Interface definition for addActionAbility */
export type IActionAbilityProps<TSource extends Card = Card> = Exclude<IAbilityPropsWithSystems<AbilityContext<TSource>>, 'optional'> & {
    condition?: (context?: AbilityContext<TSource>) => boolean;
    cost?: ICost<AbilityContext<TSource>> | ICost<AbilityContext<TSource>>[];

    /**
     * If true, any player can trigger the ability. If false, only the card's controller can trigger it.
     */
    anyPlayer?: boolean;
    phase?: PhaseName | 'any';
};

export interface IOngoingEffectProps {
<<<<<<< HEAD
    targetZoneFilter?: ZoneName | ZoneName[];
=======
    targetCardTypeFilter?: any;
    sourceLocationFilter?: LocationFilter;
    matchTarget?: () => boolean;
    targetLocationFilter?: LocationFilter;
>>>>>>> 1fce0dd5
    canChangeZoneOnce?: boolean;
    canChangeZoneNTimes?: number;
    duration?: Duration;
    condition?: (context: AbilityContext) => boolean;
    until?: WhenType;
    ability?: PlayerOrCardAbility;
    target?: (Player | Card) | (Player | Card)[];
    cannotBeCancelled?: boolean;
    optional?: boolean;
}

export interface IOngoingPlayerEffectProps extends IOngoingEffectProps {
    targetController?: Player | RelativePlayer;
}

export interface IOngoingCardEffectProps extends IOngoingEffectProps {
    targetController?: RelativePlayer;
}

// TODO: since many of the files that use this are JS, it's hard to know if it's fully correct.
// for example, there's ambiguity between IAbilityProps and ITriggeredAbilityProps at the level of PlayerOrCardAbility
/** Base interface for triggered and action ability definitions */
export interface IAbilityProps<TContext extends AbilityContext> {
    title: string;
    zoneFilter?: ZoneFilter | ZoneFilter[];
    limit?: any;
    cardName?: string;

    /**
     * Indicates if triggering the ability is optional (in which case the player will be offered the
     * 'Pass' button on resolution) or if it is mandatory
     */
    optional?: boolean;

    /** Indicates which player controls this ability (e.g. for Bounty abilities, it is the opponent) */
    abilityController?: RelativePlayer;

    /** If this is a gained ability, gives the source card that is giving the ability */
    gainAbilitySource?: Card;

    printedAbility?: boolean;
    cannotTargetFirst?: boolean;
    effect?: string;
    effectArgs?: EffectArg | ((context: TContext) => EffectArg);
    then?: ((context?: AbilityContext) => IThenAbilityPropsWithSystems<TContext>) | IThenAbilityPropsWithSystems<TContext>;
    ifYouDo?: ((context?: AbilityContext) => IAbilityPropsWithSystems<TContext>) | IAbilityPropsWithSystems<TContext>;
    ifYouDoNot?: ((context?: AbilityContext) => IAbilityPropsWithSystems<TContext>) | IAbilityPropsWithSystems<TContext>;
}

/** Interface definition for addConstantAbility */
export interface IConstantAbilityProps<TSource extends Card = Card> {
    title: string;
    sourceZoneFilter?: ZoneFilter | ZoneFilter[];

    /** A handler to enable or disable the ability's effects depending on game context */
    condition?: (context: AbilityContext<TSource>) => boolean;

    /** A handler to determine if a specific card is impacted by the ability effect */
    matchTarget?: (card: Card, context?: AbilityContext<TSource>) => boolean;
    targetController?: RelativePlayerFilter;
    targetZoneFilter?: ZoneFilter;
    targetCardTypeFilter?: CardTypeFilter | CardTypeFilter[];
    cardName?: string;
    uuid?: string;
    ongoingEffect: IOngoingEffectGenerator | IOngoingEffectGenerator[];
    createCopies?: boolean;
    abilityIdentifier?: string;
}

export type ITriggeredAbilityPropsWithType<TSource extends Card = Card> = ITriggeredAbilityProps<TSource> & {
    type: AbilityType.Triggered;
};

export type IActionAbilityPropsWithType<TSource extends Card = Card> = IActionAbilityProps<TSource> & {
    type: AbilityType.Action;
};

export type IConstantAbilityPropsWithType<TSource extends Card = Card> = IConstantAbilityProps<TSource> & {
    type: AbilityType.Constant;
};

export type IAbilityPropsWithType<TSource extends Card = Card> =
  ITriggeredAbilityPropsWithType<TSource> |
  IActionAbilityPropsWithType<TSource> |
  IConstantAbilityPropsWithType<TSource>;

// exported for use in situations where we need to exclude "when" and "aggregateWhen"
export type ITriggeredAbilityBaseProps<TSource extends Card = Card> = IAbilityPropsWithSystems<TriggeredAbilityContext<TSource>> & {
    collectiveTrigger?: boolean;
    targetResolver?: ITriggeredAbilityTargetResolver<TriggeredAbilityContext<TSource>>;
    targetResolvers?: ITriggeredAbilityTargetsResolver<TriggeredAbilityContext<TSource>>;
    immediateEffect?: GameSystem<TriggeredAbilityContext<TSource>>;
    handler?: (context: TriggeredAbilityContext) => void;
    then?: ((context?: TriggeredAbilityContext) => IThenAbilityPropsWithSystems<TriggeredAbilityContext>) | IThenAbilityPropsWithSystems<TriggeredAbilityContext>;
};

/** Interface definition for setEventAbility */
export type IEventAbilityProps<TSource extends Card = Card> = IAbilityPropsWithSystems<AbilityContext<TSource>>;

/** Interface definition for setEpicActionAbility */
export type IEpicActionProps<TSource extends Card = Card> = Exclude<IAbilityPropsWithSystems<AbilityContext<TSource>>, 'cost' | 'limit' | 'handler'>;

// TODO KEYWORDS: add remaining keywords to this type
export type IKeywordProperties =
  | IAmbushKeywordProperties
  | IBountyKeywordProperties
  | IGritKeywordProperties
  | IOverwhelmKeywordProperties
  | IRaidKeywordProperties
  | IRestoreKeywordProperties
  | ISaboteurKeywordProperties
  | ISentinelKeywordProperties
  | IShieldedKeywordProperties;

export type KeywordNameOrProperties = IKeywordProperties | NonParameterKeywordName;

export interface IStateListenerProperties<TState> {
    when: WhenType;
    update: (currentState: TState, event: any) => TState;
}

export interface IStateListenerResetProperties {
    when: WhenType;
}

export type traitLimit = Record<string, number>;

export type EffectArg =
  | number
  | string
  | RelativePlayer
  | Card
  | { id: string; label: string; name: string; facedown: boolean; type: CardType }
  | EffectArg[];

export type WhenType<TSource extends Card = Card> = {
    [EventNameValue in EventName]?: (event: any, context?: TriggeredAbilityContext<TSource>) => boolean;
};

export type IOngoingEffectGenerator = (game: Game, source: Card, props: IOngoingEffectProps) => (OngoingCardEffect | OngoingPlayerEffect);

// ********************************************** INTERNAL TYPES **********************************************
interface IReplacementEffectAbilityBaseProps<TSource extends Card = Card> extends Omit<ITriggeredAbilityBaseProps<TSource>,
        'immediateEffect' | 'targetResolver' | 'targetResolvers' | 'handler'
> {
    replaceWith: IReplacementEffectSystemProperties;
}

type ITriggeredAbilityWhenProps<TSource extends Card> = ITriggeredAbilityBaseProps<TSource> & {
    when: WhenType<TSource>;
};

type ITriggeredAbilityAggregateWhenProps<TSource extends Card> = ITriggeredAbilityBaseProps<TSource> & {
    aggregateWhen: (events: GameEvent[], context: TriggeredAbilityContext) => boolean;
};

interface IAbilityPropsWithTargetResolver<TContext extends AbilityContext> extends IAbilityProps<TContext> {
    targetResolver: IActionTargetResolver<TContext>;
}

interface IAbilityPropsWithTargetResolvers<TContext extends AbilityContext> extends IAbilityProps<TContext> {
    targetResolvers: IActionTargetsResolver<TContext>;
}

interface IAbilityPropsWithImmediateEffect<TContext extends AbilityContext> extends IAbilityProps<TContext> {
    immediateEffect: GameSystem<TContext>;
}

interface IAbilityPropsWithHandler<TContext extends AbilityContext> extends IAbilityProps<TContext> {
    handler: (context: TContext) => void;
}

interface IAbilityPropsWithInitiateAttack<TContext extends AbilityContext> extends IAbilityProps<TContext> {

    /**
     * Indicates that an attack should be triggered from a friendly unit.
     * Shorthand for `AbilityHelper.immediateEffects.attack(AttackSelectionMode.SelectAttackerAndTarget)`.
     * Can either be an {@link IInitiateAttackProperties} property object or a function that creates one from
     * an {@link AbilityContext}.
     */
    initiateAttack?: IInitiateAttackProperties | ((context: TContext) => IInitiateAttackProperties);
}

type IAbilityPropsWithSystems<TContext extends AbilityContext> =
  IAbilityPropsWithImmediateEffect<TContext> |
  IAbilityPropsWithInitiateAttack<TContext> |
  IAbilityPropsWithTargetResolver<TContext> |
  IAbilityPropsWithTargetResolvers<TContext> |
  IAbilityPropsWithHandler<TContext>;

type IThenAbilityPropsWithSystems<TContext extends AbilityContext> = IAbilityPropsWithSystems<TContext> & {
    thenCondition?: (context?: TContext) => boolean;
};

interface IReplacementEffectAbilityWhenProps<TSource extends Card> extends IReplacementEffectAbilityBaseProps<TSource> {
    when: WhenType<TSource>;
}

interface IReplacementEffectAbilityAggregateWhenProps<TSource extends Card> extends IReplacementEffectAbilityBaseProps<TSource> {
    aggregateWhen: (events: GameEvent[], context: TriggeredAbilityContext) => boolean;
}

interface IKeywordPropertiesBase {
    keyword: KeywordName;
}

interface INumericKeywordProperties extends IKeywordPropertiesBase {
    amount: number;
}

interface IKeywordWithAbilityDefinitionProperties<TSource extends Card = Card> extends IKeywordPropertiesBase {
    ability: IAbilityPropsWithSystems<AbilityContext<TSource>>;
}

interface IAmbushKeywordProperties extends IKeywordPropertiesBase {
    keyword: KeywordName.Ambush;
}

interface IBountyKeywordProperties<TSource extends UnitCard = UnitCard> extends IKeywordWithAbilityDefinitionProperties<TSource> {
    keyword: KeywordName.Bounty;
    ability: Omit<ITriggeredAbilityProps<TSource>, 'when' | 'aggregateWhen' | 'abilityController'>;
}

interface IGritKeywordProperties extends IKeywordPropertiesBase {
    keyword: KeywordName.Grit;
}

interface IOverwhelmKeywordProperties extends IKeywordPropertiesBase {
    keyword: KeywordName.Overwhelm;
}

interface IRaidKeywordProperties extends INumericKeywordProperties {
    keyword: KeywordName.Raid;
}

interface IRestoreKeywordProperties extends INumericKeywordProperties {
    keyword: KeywordName.Restore;
}

interface ISaboteurKeywordProperties extends IKeywordPropertiesBase {
    keyword: KeywordName.Saboteur;
}

interface ISentinelKeywordProperties extends IKeywordPropertiesBase {
    keyword: KeywordName.Sentinel;
}

interface IShieldedKeywordProperties extends IKeywordPropertiesBase {
    keyword: KeywordName.Shielded;
}

type NonParameterKeywordName =
  | KeywordName.Ambush
  | KeywordName.Grit
  | KeywordName.Overwhelm
  | KeywordName.Saboteur
  | KeywordName.Sentinel
  | KeywordName.Shielded;<|MERGE_RESOLUTION|>--- conflicted
+++ resolved
@@ -2,11 +2,7 @@
 import type { TriggeredAbilityContext } from './core/ability/TriggeredAbilityContext';
 import type { GameSystem } from './core/gameSystem/GameSystem';
 import type { Card } from './core/card/Card';
-<<<<<<< HEAD
 import { type RelativePlayer, type CardType, type ZoneName, type EventName, type PhaseName, type ZoneFilter, type KeywordName, type AbilityType, type CardTypeFilter, Duration, RelativePlayerFilter } from './core/Constants';
-=======
-import { type RelativePlayer, type CardType, type Location, type EventName, type PhaseName, type LocationFilter, type KeywordName, type AbilityType, type CardTypeFilter, Duration, WildcardLocation } from './core/Constants';
->>>>>>> 1fce0dd5
 import type { GameEvent } from './core/event/GameEvent';
 import type { IActionTargetResolver, IActionTargetsResolver, ITriggeredAbilityTargetResolver, ITriggeredAbilityTargetsResolver } from './TargetInterfaces';
 import { IReplacementEffectSystemProperties } from './gameSystems/ReplacementEffectSystem';
@@ -41,14 +37,10 @@
 };
 
 export interface IOngoingEffectProps {
-<<<<<<< HEAD
-    targetZoneFilter?: ZoneName | ZoneName[];
-=======
+    targetZoneFilter?: ZoneFilter;
+    sourceZoneFilter?: ZoneFilter;
     targetCardTypeFilter?: any;
-    sourceLocationFilter?: LocationFilter;
     matchTarget?: () => boolean;
-    targetLocationFilter?: LocationFilter;
->>>>>>> 1fce0dd5
     canChangeZoneOnce?: boolean;
     canChangeZoneNTimes?: number;
     duration?: Duration;
