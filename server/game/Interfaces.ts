import type { AbilityContext } from './core/ability/AbilityContext';
import type { TriggeredAbilityContext } from './core/ability/TriggeredAbilityContext';
import type { GameSystem } from './core/gameSystem/GameSystem';
import type { Card } from './core/card/Card';
import type { IAttackProperties } from './gameSystems/AttackSystem';
import type { RelativePlayer, TargetMode, CardType, Location, EventName, PhaseName, LocationFilter, KeywordName, AbilityType } from './core/Constants';
import type { GameEvent } from './core/event/GameEvent';
import type { IActionTargetResolver, IActionTargetsResolver, ITriggeredAbilityTargetResolver, ITriggeredAbilityTargetsResolver } from './TargetInterfaces';
import { IReplacementEffectSystemProperties } from './gameSystems/ReplacementEffectSystem';

// ********************************************** EXPORTED TYPES **********************************************
export type ITriggeredAbilityProps = ITriggeredAbilityWhenProps | ITriggeredAbilityAggregateWhenProps;
export type IReplacementEffectAbilityProps = IReplacementEffectAbilityWhenProps | IReplacementEffectAbilityAggregateWhenProps;

// TODO: since many of the files that use this are JS, it's hard to know if it's fully correct.
// for example, there's ambiguity between IAbilityProps and ITriggeredAbilityProps at the level of PlayerOrCardAbility
export interface IAbilityProps<Context> {
    title: string;
    locationFilter?: LocationFilter | LocationFilter[];
    cost?: any;
    limit?: any;
    targetResolver?: IActionTargetResolver;
    targetResolvers?: IActionTargetsResolver;
    cardName?: string;

    /**
     * Indicates whether the ability should allow the player to trigger an attack from a unit.
     * Can either be an {@link IInitiateAttack} property object or a function that creates one from
     * an {@link AbilityContext}.
     */
    initiateAttack?: IInitiateAttack | ((context: AbilityContext) => IInitiateAttack);

    printedAbility?: boolean;
    cannotTargetFirst?: boolean;
    effect?: string;
    effectArgs?: EffectArg | ((context: Context) => EffectArg);
    immediateEffect?: GameSystem | GameSystem[];
    handler?: (context?: Context) => void;
    then?: ((context?: AbilityContext) => object) | object;
}

export interface IConstantAbilityProps<Source = any> {
    title: string;
    locationFilter?: LocationFilter | LocationFilter[];
    // TODO: what's the difference between condition and match? document it here
    condition?: (context: AbilityContext<Source>) => boolean;
    match?: (card: Card, context?: AbilityContext<Source>) => boolean;
    targetController?: RelativePlayer;
    targetLocation?: Location;
    cardName?: string;

    // TODO: can we get a real signature here
    // eslint-disable-next-line @typescript-eslint/no-unsafe-function-type
    ongoingEffect: Function | Function[];

    createCopies?: boolean;
}

<<<<<<< HEAD
interface IReplacementEffectAbilityBaseProps extends Omit<ITriggeredAbilityBaseProps,
        'immediateEffect' | 'targetResolver' | 'targetResolvers' | 'handler'
> {
    replaceWith: IReplacementEffectSystemProperties
}
=======
// TODO KEYWORDS: add remaining keywords to this type
export type IKeywordProperties =
    | IRaidKeywordProperties
    | IRestoreKeywordProperties
    | ISentinelKeywordProperties;
>>>>>>> d43c9eff

export interface IInitiateAttack extends IAttackProperties {
    opponentChoosesAttackTarget?: boolean;
    opponentChoosesAttacker?: boolean;
    attackerCondition?: (card: Card, context: TriggeredAbilityContext) => boolean;
    targetCondition?: (card: Card, context: TriggeredAbilityContext) => boolean;
}

export interface IActionAbilityProps<Source = any> extends IAbilityProps<AbilityContext<Source>> {
        condition?: (context?: AbilityContext<Source>) => boolean;

        /**
         * If true, any player can trigger the ability. If false, only the card's controller can trigger it.
         */
        anyPlayer?: boolean;
        phase?: PhaseName | 'any';
    }

export type IEventAbilityProps<Source = any> = IAbilityProps<AbilityContext<Source>>;

export type IEpicActionProps<Source = any> = Omit<IAbilityProps<AbilityContext<Source>>, 'cost' | 'limit'>;

export type traitLimit = Record<string, number>;

export type EffectArg =
    | number
    | string
    | RelativePlayer
    | Card
    | { id: string; label: string; name: string; facedown: boolean; type: CardType }
    | EffectArg[];

export type WhenType = {
        [EventNameValue in EventName]?: (event: any, context?: TriggeredAbilityContext) => boolean;
    };

// ********************************************** INTERNAL TYPES **********************************************
interface ITriggeredAbilityWhenProps extends ITriggeredAbilityBaseProps {
    when: WhenType;
}

interface ITriggeredAbilityAggregateWhenProps extends ITriggeredAbilityBaseProps {
    aggregateWhen: (events: GameEvent[], context: TriggeredAbilityContext) => boolean;
}

interface IReplacementEffectAbilityWhenProps extends IReplacementEffectAbilityBaseProps {
    when: WhenType;
}

interface IReplacementEffectAbilityAggregateWhenProps extends IReplacementEffectAbilityBaseProps {
    aggregateWhen: (events: GameEvent[], context: TriggeredAbilityContext) => boolean;
}

interface ITriggeredAbilityBaseProps extends IAbilityProps<TriggeredAbilityContext> {
    collectiveTrigger?: boolean;
    targetResolver?: ITriggeredAbilityTargetResolver;
    targetResolvers?: ITriggeredAbilityTargetsResolver;
    handler?: (context: TriggeredAbilityContext) => void;
    then?: ((context?: TriggeredAbilityContext) => object) | object;

    /**
     * Indicates if triggering the ability is optional (in which case the player will be offered the
     * 'Pass' button on resolution) or if it is mandatory
     */
    optional?: boolean;
}

interface IKeywordPropertiesBase {
    keyword: KeywordName;
}

interface INumericKeywordProperties extends IKeywordPropertiesBase {
    amount: number;
}

interface IRaidKeywordProperties extends INumericKeywordProperties {
    keyword: KeywordName.Raid;
}

interface IRestoreKeywordProperties extends INumericKeywordProperties {
    keyword: KeywordName.Restore;
}

interface ISentinelKeywordProperties extends IKeywordPropertiesBase {
    keyword: KeywordName.Sentinel;
}<|MERGE_RESOLUTION|>--- conflicted
+++ resolved
@@ -56,19 +56,17 @@
     createCopies?: boolean;
 }
 
-<<<<<<< HEAD
 interface IReplacementEffectAbilityBaseProps extends Omit<ITriggeredAbilityBaseProps,
         'immediateEffect' | 'targetResolver' | 'targetResolvers' | 'handler'
 > {
     replaceWith: IReplacementEffectSystemProperties
 }
-=======
+
 // TODO KEYWORDS: add remaining keywords to this type
 export type IKeywordProperties =
     | IRaidKeywordProperties
     | IRestoreKeywordProperties
     | ISentinelKeywordProperties;
->>>>>>> d43c9eff
 
 export interface IInitiateAttack extends IAttackProperties {
     opponentChoosesAttackTarget?: boolean;
