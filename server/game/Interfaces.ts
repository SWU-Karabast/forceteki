--- conflicted
+++ resolved
@@ -186,11 +186,6 @@
     aggregateWhen: (events: GameEvent[], context: TriggeredAbilityContext) => boolean;
 };
 
-<<<<<<< HEAD
-type IOngoingEffectGenerator = (game: Game, source: Card, props: IOngoingEffectProps) => (OngoingCardEffect | OngoingPlayerEffect);
-
-=======
->>>>>>> aa7d724d
 interface IAbilityPropsWithTargetResolver<TContext extends AbilityContext> extends IAbilityProps<TContext> {
     targetResolver: IActionTargetResolver<TContext>;
 }
