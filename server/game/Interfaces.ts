import type { AbilityContext } from './core/ability/AbilityContext';
import type { TriggeredAbilityContext } from './core/ability/TriggeredAbilityContext';
import type { GameSystem } from './core/gameSystem/GameSystem';
import type { Card } from './core/card/Card';
import { type RelativePlayer, type CardType, type Location, type EventName, type PhaseName, type LocationFilter, type KeywordName, type AbilityType, type CardTypeFilter, Duration } from './core/Constants';
import type { GameEvent } from './core/event/GameEvent';
import type { IActionTargetResolver, IActionTargetsResolver, ITriggeredAbilityTargetResolver, ITriggeredAbilityTargetsResolver } from './TargetInterfaces';
import { IReplacementEffectSystemProperties } from './gameSystems/ReplacementEffectSystem';
import { IInitiateAttackProperties } from './gameSystems/InitiateAttackSystem';
import { ICost } from './core/cost/ICost';
import Game from './core/Game';
import PlayerOrCardAbility from './core/ability/PlayerOrCardAbility';
import Player from './core/Player';
import OngoingCardEffect from './core/ongoingEffect/OngoingCardEffect';
import OngoingPlayerEffect from './core/ongoingEffect/OngoingPlayerEffect';

// allow block comments without spaces so we can have compact jsdoc descriptions in this file
/* eslint @stylistic/lines-around-comment: off */

// ********************************************** EXPORTED TYPES **********************************************

/** Interface definition for addTriggeredAbility */
export type ITriggeredAbilityProps<TSource extends Card = Card> = ITriggeredAbilityWhenProps<TSource> | ITriggeredAbilityAggregateWhenProps<TSource>;
export type IReplacementEffectAbilityProps<TSource extends Card = Card> = IReplacementEffectAbilityWhenProps<TSource> | IReplacementEffectAbilityAggregateWhenProps<TSource>;

/** Interface definition for addActionAbility */
export type IActionAbilityProps<TSource extends Card = Card> = Exclude<IAbilityPropsWithSystems<AbilityContext<TSource>>, 'optional'> & {
    condition?: (context?: AbilityContext<TSource>) => boolean;

    /**
     * If true, any player can trigger the ability. If false, only the card's controller can trigger it.
     */
    anyPlayer?: boolean;
    phase?: PhaseName | 'any';
};

export interface IOngoingEffectProps {
    targetLocationFilter?: Location | Location[];
    canChangeZoneOnce?: boolean;
    canChangeZoneNTimes?: number;
    duration?: Duration;
    condition?: (context: AbilityContext) => boolean;
    until?: WhenType;
    ability?: PlayerOrCardAbility;
    target?: (Player | Card) | (Player | Card)[];
    cannotBeCancelled?: boolean;
    optional?: boolean;
}

/** Interface definition for addConstantAbility */
export interface IConstantAbilityProps<TSource extends Card = Card> {
    title: string;
    sourceLocationFilter?: LocationFilter | LocationFilter[];

    /** A handler to enable or disable the ability's effects depending on game context */
    condition?: (context: AbilityContext<TSource>) => boolean;

    /** A handler to determine if a specific card is impacted by the ability effect */
    matchTarget?: (card: Card, context?: AbilityContext<TSource>) => boolean;
    targetController?: RelativePlayer;
    targetLocationFilter?: LocationFilter;
    targetCardTypeFilter?: CardTypeFilter | CardTypeFilter[];
    cardName?: string;
    uuid?: string;

    // TODO: can we get a real signature here

    ongoingEffect: IOngoingEffectGenerator | IOngoingEffectGenerator[];

    createCopies?: boolean;
}

export type ITriggeredAbilityPropsWithType<TSource extends Card = Card> = ITriggeredAbilityProps<TSource> & {
    type: AbilityType.Triggered;
};

export type IActionAbilityPropsWithType<TSource extends Card = Card> = IActionAbilityProps<TSource> & {
    type: AbilityType.Action;
};

export type IConstantAbilityPropsWithType<TSource extends Card = Card> = IConstantAbilityProps<TSource> & {
    type: AbilityType.Constant;
};

export type IAbilityPropsWithType<TSource extends Card = Card> =
  ITriggeredAbilityPropsWithType<TSource> |
  IActionAbilityPropsWithType<TSource> |
  IConstantAbilityPropsWithType<TSource>;

// exported for use in situations where we need to exclude "when" and "aggregateWhen"
export type ITriggeredAbilityBaseProps<TSource extends Card = Card> = IAbilityPropsWithSystems<TriggeredAbilityContext<TSource>> & {
    collectiveTrigger?: boolean;
    targetResolver?: ITriggeredAbilityTargetResolver<TriggeredAbilityContext<TSource>>;
    targetResolvers?: ITriggeredAbilityTargetsResolver<TriggeredAbilityContext<TSource>>;
    immediateEffect?: GameSystem<TriggeredAbilityContext<TSource>>;
    handler?: (context: TriggeredAbilityContext) => void;
    then?: ((context?: TriggeredAbilityContext) => IAbilityProps<TriggeredAbilityContext>) | IAbilityProps<TriggeredAbilityContext>;
};

/** Interface definition for setEventAbility */
export type IEventAbilityProps<TSource extends Card = Card> = IAbilityPropsWithSystems<AbilityContext<TSource>>;

/** Interface definition for setEpicActionAbility */
export type IEpicActionProps<TSource extends Card = Card> = Exclude<IAbilityPropsWithSystems<AbilityContext<TSource>>, 'cost' | 'limit' | 'handler'>;

<<<<<<< HEAD
=======

interface IReplacementEffectAbilityBaseProps<TSource extends Card = Card> extends Omit<ITriggeredAbilityBaseProps<TSource>,
        'immediateEffect' | 'targetResolver' | 'targetResolvers' | 'handler'
> {
    replaceWith: IReplacementEffectSystemProperties;
}

>>>>>>> 1ce92836
// TODO KEYWORDS: add remaining keywords to this type
export type IKeywordProperties =
  | IAmbushKeywordProperties
  | IGritKeywordProperties
  | IOverwhelmKeywordProperties
  | IRaidKeywordProperties
  | IRestoreKeywordProperties
  | ISaboteurKeywordProperties
  | ISentinelKeywordProperties
  | IShieldedKeywordProperties;

export type KeywordNameOrProperties = IKeywordProperties | NonParameterKeywordName;

export interface IStateListenerProperties<TState> {
    when: WhenType;
    update: (currentState: TState, event: any) => TState;
}

export interface IStateListenerResetProperties {
    when: WhenType;
}

export type traitLimit = Record<string, number>;

export type EffectArg =
  | number
  | string
  | RelativePlayer
  | Card
  | { id: string; label: string; name: string; facedown: boolean; type: CardType }
  | EffectArg[];

export type WhenType<TSource extends Card = Card> = {
    [EventNameValue in EventName]?: (event: any, context?: TriggeredAbilityContext<TSource>) => boolean;
};

export interface GainAbilitySource {
    card: Card;
    abilityUuid: string;
}

// ********************************************** INTERNAL TYPES **********************************************
interface IReplacementEffectAbilityBaseProps<TSource extends Card = Card> extends Omit<ITriggeredAbilityBaseProps<TSource>,
        'immediateEffect' | 'targetResolver' | 'targetResolvers' | 'handler'
> {
    replaceWith: IReplacementEffectSystemProperties
}

type ITriggeredAbilityWhenProps<TSource extends Card> = ITriggeredAbilityBaseProps<TSource> & {
    when: WhenType<TSource>;
};

type ITriggeredAbilityAggregateWhenProps<TSource extends Card> = ITriggeredAbilityBaseProps<TSource> & {
    aggregateWhen: (events: GameEvent[], context: TriggeredAbilityContext) => boolean;
};

// TODO: since many of the files that use this are JS, it's hard to know if it's fully correct.
// for example, there's ambiguity between IAbilityProps and ITriggeredAbilityProps at the level of PlayerOrCardAbility
/** Base interface for triggered and action ability definitions */
interface IAbilityProps<TContext extends AbilityContext> {
    title: string;
    locationFilter?: LocationFilter | LocationFilter[];
    cost?: ICost<TContext> | ICost<TContext>[];
    limit?: any;
    cardName?: string;

    /**
     * Indicates if triggering the ability is optional (in which case the player will be offered the
     * 'Pass' button on resolution) or if it is mandatory
     */
    optional?: boolean;

    printedAbility?: boolean;
    gainAbilitySource?: GainAbilitySource;
    cannotTargetFirst?: boolean;
    effect?: string;
    effectArgs?: EffectArg | ((context: TContext) => EffectArg);
    then?: ((context?: AbilityContext) => IAbilityPropsWithSystems<TContext>) | IAbilityPropsWithSystems<TContext>;
}

type IOngoingEffectGenerator = (game: Game, source: Card, props: IOngoingEffectProps) => (OngoingCardEffect | OngoingPlayerEffect);

interface IAbilityPropsWithTargetResolver<TContext extends AbilityContext> extends IAbilityProps<TContext> {
    targetResolver: IActionTargetResolver<TContext>;
}

interface IAbilityPropsWithTargetResolvers<TContext extends AbilityContext> extends IAbilityProps<TContext> {
    targetResolvers: IActionTargetsResolver<TContext>;
}

interface IAbilityPropsWithImmediateEffect<TContext extends AbilityContext> extends IAbilityProps<TContext> {
    immediateEffect: GameSystem<TContext>;
}

interface IAbilityPropsWithHandler<TContext extends AbilityContext> extends IAbilityProps<TContext> {
    handler: (context: TContext) => void;
}

interface IAbilityPropsWithInitiateAttack<TContext extends AbilityContext> extends IAbilityProps<TContext> {

    /**
     * Indicates that an attack should be triggered from a friendly unit.
     * Shorthand for `AbilityHelper.immediateEffects.attack(AttackSelectionMode.SelectAttackerAndTarget)`.
     * Can either be an {@link IInitiateAttackProperties} property object or a function that creates one from
     * an {@link AbilityContext}.
     */
    initiateAttack?: IInitiateAttackProperties | ((context: TContext) => IInitiateAttackProperties);
}

type IAbilityPropsWithSystems<TContext extends AbilityContext> =
  IAbilityPropsWithImmediateEffect<TContext> |
  IAbilityPropsWithInitiateAttack<TContext> |
  IAbilityPropsWithTargetResolver<TContext> |
  IAbilityPropsWithTargetResolvers<TContext> |
  IAbilityPropsWithHandler<TContext>;

interface IReplacementEffectAbilityWhenProps<TSource extends Card> extends IReplacementEffectAbilityBaseProps<TSource> {
    when: WhenType<TSource>;
}

interface IReplacementEffectAbilityAggregateWhenProps<TSource extends Card> extends IReplacementEffectAbilityBaseProps<TSource> {
    aggregateWhen: (events: GameEvent[], context: TriggeredAbilityContext) => boolean;
}

interface IKeywordPropertiesBase {
    keyword: KeywordName;
}

interface INumericKeywordProperties extends IKeywordPropertiesBase {
    amount: number;
}

interface IAmbushKeywordProperties extends IKeywordPropertiesBase {
    keyword: KeywordName.Ambush;
}

interface IGritKeywordProperties extends IKeywordPropertiesBase {
    keyword: KeywordName.Grit;
}

interface IOverwhelmKeywordProperties extends IKeywordPropertiesBase {
    keyword: KeywordName.Overwhelm;
}

interface IRaidKeywordProperties extends INumericKeywordProperties {
    keyword: KeywordName.Raid;
}

interface IRestoreKeywordProperties extends INumericKeywordProperties {
    keyword: KeywordName.Restore;
}

interface ISaboteurKeywordProperties extends IKeywordPropertiesBase {
    keyword: KeywordName.Saboteur;
}

interface ISentinelKeywordProperties extends IKeywordPropertiesBase {
    keyword: KeywordName.Sentinel;
}

interface IShieldedKeywordProperties extends IKeywordPropertiesBase {
    keyword: KeywordName.Shielded;
}

type NonParameterKeywordName =
  | KeywordName.Ambush
  | KeywordName.Grit
  | KeywordName.Overwhelm
  | KeywordName.Saboteur
  | KeywordName.Sentinel
  | KeywordName.Shielded;<|MERGE_RESOLUTION|>--- conflicted
+++ resolved
@@ -103,16 +103,6 @@
 /** Interface definition for setEpicActionAbility */
 export type IEpicActionProps<TSource extends Card = Card> = Exclude<IAbilityPropsWithSystems<AbilityContext<TSource>>, 'cost' | 'limit' | 'handler'>;
 
-<<<<<<< HEAD
-=======
-
-interface IReplacementEffectAbilityBaseProps<TSource extends Card = Card> extends Omit<ITriggeredAbilityBaseProps<TSource>,
-        'immediateEffect' | 'targetResolver' | 'targetResolvers' | 'handler'
-> {
-    replaceWith: IReplacementEffectSystemProperties;
-}
-
->>>>>>> 1ce92836
 // TODO KEYWORDS: add remaining keywords to this type
 export type IKeywordProperties =
   | IAmbushKeywordProperties
