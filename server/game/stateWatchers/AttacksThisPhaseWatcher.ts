--- conflicted
+++ resolved
@@ -41,11 +41,6 @@
             .map((entry) => entry.attacker);
     }
 
-<<<<<<< HEAD
-    /** Return true if there is any attacks this phase which match the filter */
-    public someAttacks(filter: (entry: AttackEntry) => boolean): boolean {
-        return this.getAttackers(filter).length > 0;
-=======
     /**
      * Filters the list of attack events in the state and returns the attackers that match.
      * Selects only units that are currently in play as the same copy (in-play id) that performed the attack.
@@ -66,7 +61,6 @@
 
             return entry.attackingPlayer === controller && additionalFilter;
         }).length > 0;
->>>>>>> b96810e3
     }
 
     protected override setupWatcher() {
