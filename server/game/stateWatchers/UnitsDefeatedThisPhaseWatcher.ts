--- conflicted
+++ resolved
@@ -36,17 +36,9 @@
             .map((entry) => entry.unit);
     }
 
-<<<<<<< HEAD
-    /** Get the list of the specified player's units that were defeated */
-    public someDefeatedUnitsControlledByPlayer(controller: Player): boolean {
-        return this.getCurrentValue()
-            .filter((entry) => entry.controlledBy === controller)
-            .length > 0;
-=======
     /** Check if there is some units controlled by player that was defeated this phase */
     public someDefeatedUnitControlledByPlayer(controller: Player): boolean {
         return this.getDefeatedUnitsControlledByPlayer(controller).length > 0;
->>>>>>> 51e7c4a0
     }
 
     protected override setupWatcher() {
