--- conflicted
+++ resolved
@@ -40,11 +40,6 @@
         // TODO TAKE CONTROL
         const playForOpponentEffect = context.source.getOngoingEffectValues(EffectName.EntersPlayForOpponent);
         const player = playForOpponentEffect.length > 0 ? RelativePlayer.Opponent : RelativePlayer.Self;
-<<<<<<< HEAD
-
-        const entersReady = this.entersReady || context.source.hasOngoingEffect(EffectName.EntersPlayReady);
-=======
->>>>>>> 8c10f47a
 
         const events = [
             putIntoPlay({ target: context.source, controller: player, entersReady: this.entersReady }).generateEvent(context),
