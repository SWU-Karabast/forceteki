import { AbilityRestriction, EffectName, EventName, PlayType, RelativePlayer } from '../core/Constants.js';
import { putIntoPlay } from '../gameSystems/GameSystemLibrary.js';
import { Card } from '../core/card/Card';
import { GameEvent } from '../core/event/GameEvent.js';
<<<<<<< HEAD
import { PlayCardContext } from '../core/ability/PlayCardAction.js';
import { PlayCardFromHandAction } from '../core/ability/PlayCardFromHandAction.js';
=======
import { PlayCardContext, PlayCardAction } from '../core/ability/PlayCardAction.js';
import * as Contract from '../core/utils/Contract.js';
>>>>>>> 10a1a299

export class PlayUnitAction extends PlayCardFromHandAction {
    public constructor(card: Card) {
        super(card, 'Play this unit');
    }

    public override executeHandler(context: PlayCardContext): void {
        Contract.assertTrue(context.source.isUnit());

        const cardPlayedEvent = new GameEvent(EventName.OnCardPlayed, {
            player: context.player,
            card: context.source,
            context: context,
            originalLocation: context.source.location,
            originallyOnTopOfDeck:
                context.player && context.player.drawDeck && context.player.drawDeck[0] === context.source,
            onPlayCardSource: context.onPlayCardSource,
            playType: context.playType
        });

        context.game.addMessage(
            '{0} plays {1}',
            context.player,
            context.source,
        );
        const effect = context.source.getEffectValues(EffectName.EntersPlayForOpponent);
        const player = effect.length > 0 ? RelativePlayer.Opponent : RelativePlayer.Self;
        context.source.registerWhenPlayedKeywords();
        context.game.openEventWindow([
            putIntoPlay({
                controller: player
            }).generateEvent(context.source, context),
            cardPlayedEvent
        ], this.resolveTriggersAfter);
    }

    public override meetsRequirements(context = this.createContext(), ignoredRequirements: string[] = []): string {
        if (
            context.player.hasRestriction(AbilityRestriction.PlayUnit, context) ||
            context.player.hasRestriction(AbilityRestriction.PutIntoPlay, context) ||
            context.source.hasRestriction(AbilityRestriction.EnterPlay, context)
        ) {
            return 'restriction';
        }
        return super.meetsRequirements(context, ignoredRequirements);
    }
}<|MERGE_RESOLUTION|>--- conflicted
+++ resolved
@@ -2,13 +2,9 @@
 import { putIntoPlay } from '../gameSystems/GameSystemLibrary.js';
 import { Card } from '../core/card/Card';
 import { GameEvent } from '../core/event/GameEvent.js';
-<<<<<<< HEAD
 import { PlayCardContext } from '../core/ability/PlayCardAction.js';
 import { PlayCardFromHandAction } from '../core/ability/PlayCardFromHandAction.js';
-=======
-import { PlayCardContext, PlayCardAction } from '../core/ability/PlayCardAction.js';
 import * as Contract from '../core/utils/Contract.js';
->>>>>>> 10a1a299
 
 export class PlayUnitAction extends PlayCardFromHandAction {
     public constructor(card: Card) {
