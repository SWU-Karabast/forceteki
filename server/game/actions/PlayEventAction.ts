import { AbilityRestriction, EventName, ZoneName, PlayType } from '../core/Constants.js';
import { Card } from '../core/card/Card';
import * as Contract from '../core/utils/Contract.js';
import { PlayCardContext, PlayCardAction } from '../core/ability/PlayCardAction.js';
import { AbilityContext } from '../core/ability/AbilityContext.js';
import { MoveCardSystem } from '../gameSystems/MoveCardSystem.js';
import { GameEvent } from '../core/event/GameEvent.js';

export class PlayEventAction extends PlayCardAction {
    public constructor(card: Card, playType: PlayType = PlayType.PlayFromHand) {
        super(card, 'Play this event', playType);
    }

    public override executeHandler(context: PlayCardContext): void {
        Contract.assertTrue(context.source.isEvent());

        context.game.addMessage(
            '{0} plays {1}',
            context.player,
            context.source,
        );

        this.moveEventToDiscard(context);
        context.game.resolveAbility(context.source.getEventAbility().createContext());
    }

    public override meetsRequirements(context = this.createContext(), ignoredRequirements: string[] = []): string {
        if (
            context.player.hasRestriction(AbilityRestriction.PlayEvent, context) ||
            context.source.hasRestriction(AbilityRestriction.Play, context)
        ) {
            return 'restriction';
        }
        return super.meetsRequirements(context, ignoredRequirements);
    }

    public moveEventToDiscard(context: PlayCardContext) {
        const cardPlayedEvent = new GameEvent(EventName.OnCardPlayed, context, {
            player: context.player,
            card: context.source,
            originalZone: context.source.zoneName,
            originallyOnTopOfDeck:
                context.player && context.player.drawDeck && context.player.drawDeck[0] === context.source,
            playType: context.playType,
            onPlayCardSource: context.onPlayCardSource,
            resolver: this,
<<<<<<< HEAD
            handler: () => context.source.moveTo(Location.Discard)
=======
            handler: () => context.source.controller.moveCard(context.source, ZoneName.Discard)
>>>>>>> 44535345
        });

        const events = [cardPlayedEvent];

        if (context.playType === PlayType.Smuggle) {
            events.push(this.generateSmuggleEvent(context));
        }

        context.game.openEventWindow(events);
    }
}<|MERGE_RESOLUTION|>--- conflicted
+++ resolved
@@ -44,11 +44,7 @@
             playType: context.playType,
             onPlayCardSource: context.onPlayCardSource,
             resolver: this,
-<<<<<<< HEAD
-            handler: () => context.source.moveTo(Location.Discard)
-=======
-            handler: () => context.source.controller.moveCard(context.source, ZoneName.Discard)
->>>>>>> 44535345
+            handler: () => context.source.moveTo(ZoneName.Discard)
         });
 
         const events = [cardPlayedEvent];
