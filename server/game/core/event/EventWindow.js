const { BaseStepWithPipeline } = require('../gameSteps/BaseStepWithPipeline.js');
const { TriggeredAbilityWindow } = require('../gameSteps/abilityWindow/TriggeredAbilityWindow');
const { SimpleStep } = require('../gameSteps/SimpleStep.js');
const { AbilityType } = require('../Constants.js');
const Contract = require('../utils/Contract.js');
const { GameEvent } = require('./GameEvent.js');

class EventWindow extends BaseStepWithPipeline {
    /** Creates an object holding one or more GameEvents that occur at the same time.
     *  @param game - The game object.
     *  @param {GameEvent[]} events - Events belonging to this window.
     *  @param {boolean} ownsTriggerWindow - Whether this event window should create its own TriggeredAbilityWindow which will resolve after its events(and any nested events).
     * If false, this window will borrow its parent EventWindow's TriggeredAbilityWindow, which will receive any triggers that trigger during this EventWindow's events,
     * to be resolved after all nested events of its owner are done.
     */
    constructor(game, events, ownsTriggerWindow = false) {
        super(game);

        this.events = [];
        this.thenAbilitySteps = [];
        events.forEach((event) => {
            if (!event.cancelled) {
                this.addEvent(event);
            }
        });

        this.toStringName = `'EventWindow: ${this.events.map((event) => event.name).join(', ')}'`;

        this.triggeredAbilityWindow = null;

        this.ownsTriggerWindow = ownsTriggerWindow;

        this.subwindowEvents = [];

<<<<<<< HEAD
=======
        this.windowDepth = -1;

>>>>>>> c3676535
        this.initialise();
    }

    initialise() {
        this.pipeline.initialise([
            new SimpleStep(this.game, () => this.setCurrentEventWindow(), 'setCurrentEventWindow'),
            new SimpleStep(this.game, () => this.checkEventCondition(), 'checkEventCondition'),
            new SimpleStep(this.game, () => this.openReplacementEffectWindow(), 'openReplacementEffectWindow'),
            new SimpleStep(this.game, () => this.generateContingentEvents(), 'generateContingentEvents'),
            new SimpleStep(this.game, () => this.preResolutionEffects(), 'preResolutionEffects'),
            new SimpleStep(this.game, () => this.executeHandler(), 'executeHandler'),
            new SimpleStep(this.game, () => this.resolveGameState(), 'resolveGameState'),
            new SimpleStep(this.game, () => this.checkSubwindowEvents(), 'checkSubwindowEvents'),
            new SimpleStep(this.game, () => this.checkThenAbilitySteps(), 'checkThenAbilitySteps'),
            new SimpleStep(this.game, () => this.resolveTriggersIfNecessary(), 'resolveTriggersIfNecessary'),
            new SimpleStep(this.game, () => this.resetCurrentEventWindow(), 'resetCurrentEventWindow')
        ]);
    }

    addEvent(event) {
        event.setWindow(this);
        this.events.push(event);
        return event;
    }

    removeEvent(event) {
        this.events = this.events.filter((e) => e !== event);
        return event;
    }

    addThenAbilityStep(ability, context, condition = (event) => event.isFullyResolved(event)) {
        this.thenAbilitySteps.push({ ability, context, condition });
    }

    addSubwindowEvents(events) {
        this.subwindowEvents = this.subwindowEvents.concat(events);
    }

    setCurrentEventWindow() {
        this.previousEventWindow = this.game.currentEventWindow;
        this.windowDepth = this.previousEventWindow ? this.previousEventWindow.windowDepth + 1 : 0;

        if (this.windowDepth >= 50) {
            throw new Error('Event window depth has reached 50, likely caught in an infinite loop');
        }

        this.game.currentEventWindow = this;
        if (this.ownsTriggerWindow) {
            this.triggeredAbilityWindow = new TriggeredAbilityWindow(this.game, this, AbilityType.Triggered);
        } else if (this.previousEventWindow) {
            this.triggeredAbilityWindow = this.previousEventWindow.triggeredAbilityWindow;
        } else {
            Contract.fail(`${this.toStringName} set without any TriggeredEventWindow`);
        }
    }

    checkEventCondition() {
        this.events.forEach((event) => event.checkCondition());
    }

    openReplacementEffectWindow() {
        if (this.events.length === 0) {
            return;
        }

        // TODO EFFECTS: will need resolution for replacement effects here
        // not sure if it will need a new window class or can just reuse the existing one
        const window = new TriggeredAbilityWindow(this.game, this, AbilityType.ReplacementEffect);
        window.emitEvents();
        this.queueStep(window);
    }

    /**
     * Creates any "contingent" events which will happen in the same window as the primary event
     * but will be resolved after it in order. The main use case for this is upgrades being
     * defeated at the same time as the parent card holding them.
     */
    generateContingentEvents() {
        let contingentEvents = [];
        this.events.forEach((event) => {
            contingentEvents = contingentEvents.concat(event.generateContingentEvents());
        });
        contingentEvents.forEach((event) => this.addEvent(event));
    }

    preResolutionEffects() {
        this.events.forEach((event) => event.preResolutionEffect());
    }

    executeHandler() {
        this.eventsToExecute = this.events.sort((event) => event.order);

        // we emit triggered abilities here to ensure that they get triggered in case e.g. a card is defeated during event resolution
        this.triggeredAbilityWindow.emitEvents(this.events);

        for (const event of this.eventsToExecute) {
            // need to checkCondition here to ensure the event won't fizzle due to another event's resolution (e.g. double honoring an ordinary character with YR etc.)
            event.checkCondition();
            if (!event.cancelled) {
                event.executeHandler();
                this.game.emit(event.name, event);
            }
        }

        // TODO: make it so we don't need to trigger twice
        // trigger again here to catch any events for cards that entered play during event resolution
        this.triggeredAbilityWindow.emitEvents();
    }

    resolveGameState() {
        this.eventsToExecute = this.eventsToExecute.filter((event) => !event.cancelled);

        // TODO: understand if this needs to be called with the eventsToExecute array
        this.game.resolveGameState(this.eventsToExecute.some((event) => event.handler), this.eventsToExecute);
    }

    // resolve any "then" abilities
    checkThenAbilitySteps() {
        for (const cardAbilityStep of this.thenAbilitySteps) {
            if (cardAbilityStep.context.events.every((event) => cardAbilityStep.condition(event))) {
                this.game.resolveAbility(cardAbilityStep.ability.createContext(cardAbilityStep.context.player));
            }
        }
    }

    // resolve any events queued for a subwindow (typically defeat events)
    checkSubwindowEvents() {
<<<<<<< HEAD
        // TODO THIS PR: nesting level guard
=======
>>>>>>> c3676535
        if (this.subwindowEvents.length > 0) {
            this.queueStep(new EventWindow(this.game, this.subwindowEvents));
        }
    }

    resolveTriggersIfNecessary() {
        if (this.ownsTriggerWindow) {
            this.queueStep(this.triggeredAbilityWindow);
        }
    }

    resetCurrentEventWindow() {
        if (this.previousEventWindow) {
            this.previousEventWindow.checkEventCondition();
            this.game.currentEventWindow = this.previousEventWindow;
        } else {
            this.game.currentEventWindow = null;
        }
    }

    /** @override */
    toString() {
        return this.toStringName;
    }
}

module.exports = EventWindow;<|MERGE_RESOLUTION|>--- conflicted
+++ resolved
@@ -32,11 +32,8 @@
 
         this.subwindowEvents = [];
 
-<<<<<<< HEAD
-=======
         this.windowDepth = -1;
 
->>>>>>> c3676535
         this.initialise();
     }
 
@@ -164,10 +161,6 @@
 
     // resolve any events queued for a subwindow (typically defeat events)
     checkSubwindowEvents() {
-<<<<<<< HEAD
-        // TODO THIS PR: nesting level guard
-=======
->>>>>>> c3676535
         if (this.subwindowEvents.length > 0) {
             this.queueStep(new EventWindow(this.game, this.subwindowEvents));
         }
