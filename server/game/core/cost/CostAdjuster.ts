import type { ExploitPlayCardResourceCost } from '../../abilities/keyword/ExploitPlayCardResourceCost';
import type { AbilityContext } from '../ability/AbilityContext';
import type { IAbilityLimit } from '../ability/AbilityLimit';
import type { Card } from '../card/Card';
import type { Aspect, CardTypeFilter, PlayType } from '../Constants';
import { WildcardCardType } from '../Constants';
import type Game from '../Game';
import type Player from '../Player';
import * as Contract from '../../core/utils/Contract';
<<<<<<< HEAD
import type { ExploitCostAdjuster } from '../../abilities/keyword/ExploitCostAdjuster';
import type { ICostResult } from './ICost';
import type { PlayCardResourceCost } from '../../costs/PlayCardResourceCost';
=======
import { cardTypeMatches } from '../utils/EnumHelpers';
>>>>>>> a87d6764

export enum CostAdjustType {
    Increase = 'increase',
    Decrease = 'decrease',
    Free = 'free',
    IgnoreAllAspects = 'ignoreAllAspects',
    IgnoreSpecificAspects = 'ignoreSpecificAspect'
}

// TODO: refactor so we can add TContext for attachTargetCondition
interface ICostAdjusterPropertiesBase {

    /** The type of cards that can be reduced */
    cardTypeFilter?: CardTypeFilter;

    /** The type of cost adjustment */
    costAdjustType: CostAdjustType;

    /** The number of cost reductions permitted */
    limit?: IAbilityLimit;

    /** @deprecated (not yet tested) Which playType this reduction is active for */
    playingTypes?: PlayType;

    /** Conditional card matching for things like aspects, traits, etc. */
    match?: (card: Card, adjusterSource: Card) => boolean;

    /** If the cost adjustment is related to upgrades, this creates a condition for the card that the upgrade is being attached to */
    attachTargetCondition?: (attachTarget: Card, adjusterSource: Card, context: AbilityContext) => boolean;
}

export interface IIncreaseOrDecreaseCostAdjusterProperties extends ICostAdjusterPropertiesBase {
    costAdjustType: CostAdjustType.Increase | CostAdjustType.Decrease;

    /** The amount to adjust the cost by */
    amount?: number | ((card: Card, player: Player, context: AbilityContext) => number);
}

export interface IForFreeCostAdjusterProperties extends ICostAdjusterPropertiesBase {
    costAdjustType: CostAdjustType.Free;
}

export interface IIgnoreAllAspectsCostAdjusterProperties extends ICostAdjusterPropertiesBase {
    costAdjustType: CostAdjustType.IgnoreAllAspects;
}

export interface IIgnoreSpecificAspectsCostAdjusterProperties extends ICostAdjusterPropertiesBase {
    costAdjustType: CostAdjustType.IgnoreSpecificAspects;

    /** The aspects to ignore the cost of */
    ignoredAspects: Aspect | Aspect[];
}

export type ICostAdjusterProperties =
  | IIgnoreAllAspectsCostAdjusterProperties
  | IIncreaseOrDecreaseCostAdjusterProperties
  | IForFreeCostAdjusterProperties
  | IIgnoreSpecificAspectsCostAdjusterProperties;

export class CostAdjuster {
    public readonly costAdjustType: CostAdjustType;
    public readonly ignoredAspects: Aspect | Aspect[];
    private amount?: number | ((card: Card, player: Player, context: AbilityContext) => number);
    private match?: (card: Card, adjusterSource: Card) => boolean;
    private cardTypeFilter?: CardTypeFilter;
    private attachTargetCondition?: (attachTarget: Card, adjusterSource: Card, context: AbilityContext<any>) => boolean;
    private limit?: IAbilityLimit;
    private playingTypes?: PlayType[];

    public constructor(
        private game: Game,
        protected source: Card,
        properties: ICostAdjusterProperties
    ) {
        this.costAdjustType = properties.costAdjustType;
        if (properties.costAdjustType === CostAdjustType.Increase || properties.costAdjustType === CostAdjustType.Decrease) {
            this.amount = properties.amount || 1;
        }

        if (properties.costAdjustType === CostAdjustType.IgnoreSpecificAspects) {
            if (Array.isArray(properties.ignoredAspects)) {
                Contract.assertTrue(properties.ignoredAspects.length > 0, 'Ignored Aspect array is empty');
            }
            this.ignoredAspects = properties.ignoredAspects;
        }

        this.match = properties.match;
        this.cardTypeFilter = properties.cardTypeFilter ?? WildcardCardType.Any;
        this.attachTargetCondition = properties.attachTargetCondition;

        this.playingTypes =
            properties.playingTypes &&
            (Array.isArray(properties.playingTypes) ? properties.playingTypes : [properties.playingTypes]);

        this.limit = properties.limit;
        if (this.limit) {
            this.limit.registerEvents(game);
        }
    }

    public isExploit(): this is ExploitCostAdjuster {
        return false;
    }

    public canAdjust(playingType: PlayType, card: Card, context: AbilityContext, attachTarget?: Card, ignoredAspects?: Aspect): boolean {
        if (this.limit && this.limit.isAtMax(this.source.controller)) {
            return false;
        } else if (this.playingTypes && !this.playingTypes.includes(playingType)) {
            return false;
        } else if (this.ignoredAspects && this.ignoredAspects !== ignoredAspects) {
            return false;
        }
<<<<<<< HEAD
        return this.checkMatch(card) && this.checkAttachTargetCondition(context, attachTarget);
=======
        const context = this.game.getFrameworkContext(card.controller);
        return cardTypeMatches(card.type, this.cardTypeFilter) && this.checkMatch(card) && this.checkAttachTargetCondition(context, attachTarget);
>>>>>>> a87d6764
    }

    // eslint-disable-next-line @typescript-eslint/no-empty-function
    public queueGenerateEventGameSteps(events: any[], context: AbilityContext, resourceCost: PlayCardResourceCost, result?: ICostResult): void {}

    public getAmount(card: Card, player: Player, context: AbilityContext): number {
        return typeof this.amount === 'function' ? this.amount(card, player, context) : this.amount;
    }

    public markUsed(): void {
        this.limit?.increment(this.source.controller);
    }

    public isExpired(): boolean {
        return !!this.limit && this.limit.isAtMax(this.source.controller) && !this.limit.isRepeatable();
    }

    public unregisterEvents(): void {
        this.limit?.unregisterEvents(this.game);
    }

    private checkMatch(card: Card) {
        return !this.match || this.match(card, this.source);
    }

    private checkAttachTargetCondition(context: AbilityContext, target?: Card) {
        return !this.attachTargetCondition || (target && this.attachTargetCondition(target, this.source, context));
    }
}<|MERGE_RESOLUTION|>--- conflicted
+++ resolved
@@ -1,4 +1,3 @@
-import type { ExploitPlayCardResourceCost } from '../../abilities/keyword/ExploitPlayCardResourceCost';
 import type { AbilityContext } from '../ability/AbilityContext';
 import type { IAbilityLimit } from '../ability/AbilityLimit';
 import type { Card } from '../card/Card';
@@ -7,13 +6,10 @@
 import type Game from '../Game';
 import type Player from '../Player';
 import * as Contract from '../../core/utils/Contract';
-<<<<<<< HEAD
 import type { ExploitCostAdjuster } from '../../abilities/keyword/ExploitCostAdjuster';
 import type { ICostResult } from './ICost';
 import type { PlayCardResourceCost } from '../../costs/PlayCardResourceCost';
-=======
-import { cardTypeMatches } from '../utils/EnumHelpers';
->>>>>>> a87d6764
+import * as EnumHelpers from '../utils/EnumHelpers';
 
 export enum CostAdjustType {
     Increase = 'increase',
@@ -126,12 +122,10 @@
         } else if (this.ignoredAspects && this.ignoredAspects !== ignoredAspects) {
             return false;
         }
-<<<<<<< HEAD
-        return this.checkMatch(card) && this.checkAttachTargetCondition(context, attachTarget);
-=======
-        const context = this.game.getFrameworkContext(card.controller);
-        return cardTypeMatches(card.type, this.cardTypeFilter) && this.checkMatch(card) && this.checkAttachTargetCondition(context, attachTarget);
->>>>>>> a87d6764
+
+        return EnumHelpers.cardTypeMatches(card.type, this.cardTypeFilter) &&
+          this.checkMatch(card) &&
+          this.checkAttachTargetCondition(context, attachTarget);
     }
 
     // eslint-disable-next-line @typescript-eslint/no-empty-function
