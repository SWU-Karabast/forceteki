import type { AbilityContext } from '../ability/AbilityContext';
import { PerGameAbilityLimit, type IAbilityLimit } from '../ability/AbilityLimit';
import type { Card } from '../card/Card';
<<<<<<< HEAD
import { Aspect, CardTypeFilter, PlayType, WildcardCardType } from '../Constants';
import type Game from '../Game';
import type Player from '../Player';
import * as Contract from '../../core/utils/Contract';
import { cardTypeMatches } from '../utils/EnumHelpers';
=======
import type { PlayType, Aspect, CardTypeFilter } from '../Constants';
import { WildcardCardType } from '../Constants';
import type Game from '../Game';
import type Player from '../Player';
import * as Contract from '../../core/utils/Contract';
import type { ExploitPlayCardResourceCost } from '../../abilities/keyword/ExploitPlayCardResourceCost';
>>>>>>> b96810e3

export enum CostAdjustType {
    Increase = 'increase',
    Decrease = 'decrease',
    Free = 'free',
    IgnoreAllAspects = 'ignoreAllAspects',
    IgnoreSpecificAspects = 'ignoreSpecificAspect'
}

// TODO: refactor so we can add TContext for attachTargetCondition
interface ICostAdjusterPropertiesBase {

    /** The type of cards that can be reduced */
    cardTypeFilter?: CardTypeFilter;

    /** The type of cost adjustment */
    costAdjustType: CostAdjustType;

    /** The number of cost reductions permitted */
    limit?: IAbilityLimit;

    /** @deprecated (not yet tested) Which playType this reduction is active for */
    playingTypes?: PlayType;

    /** Conditional card matching for things like aspects, traits, etc. */
    match?: (card: Card, adjusterSource: Card) => boolean;

    /** If the cost adjustment is related to upgrades, this creates a condition for the card that the upgrade is being attached to */
    attachTargetCondition?: (attachTarget: Card, adjusterSource: Card, context: AbilityContext) => boolean;
}

export interface IIncreaseOrDecreaseCostAdjusterProperties extends ICostAdjusterPropertiesBase {
    costAdjustType: CostAdjustType.Increase | CostAdjustType.Decrease;

    /** The amount to adjust the cost by */
    amount?: number | ((card: Card, player: Player) => number);
}

export interface IForFreeCostAdjusterProperties extends ICostAdjusterPropertiesBase {
    costAdjustType: CostAdjustType.Free;
}

export interface IIgnoreAllAspectsCostAdjusterProperties extends ICostAdjusterPropertiesBase {
    costAdjustType: CostAdjustType.IgnoreAllAspects;
}

export interface IIgnoreSpecificAspectsCostAdjusterProperties extends ICostAdjusterPropertiesBase {
    costAdjustType: CostAdjustType.IgnoreSpecificAspects;

    /** The aspects to ignore the cost of */
    ignoredAspects: Aspect | Aspect[];
}

export type ICostAdjusterProperties =
  | IIgnoreAllAspectsCostAdjusterProperties
  | IIncreaseOrDecreaseCostAdjusterProperties
  | IForFreeCostAdjusterProperties
  | IIgnoreSpecificAspectsCostAdjusterProperties;

export class CostAdjuster {
    public readonly costAdjustType: CostAdjustType;
    public readonly ignoredAspects: Aspect | Aspect[];
    private amount?: number | ((card: Card, player: Player) => number);
    private match?: (card: Card, adjusterSource: Card) => boolean;
    private cardTypeFilter?: CardTypeFilter;
    private attachTargetCondition?: (attachTarget: Card, adjusterSource: Card, context: AbilityContext<any>) => boolean;
    private limit?: IAbilityLimit;
    private playingTypes?: PlayType[];

    public constructor(
        private game: Game,
        protected source: Card,
        properties: ICostAdjusterProperties
    ) {
        this.costAdjustType = properties.costAdjustType;
        if (properties.costAdjustType === CostAdjustType.Increase || properties.costAdjustType === CostAdjustType.Decrease) {
            this.amount = properties.amount || 1;
        }

        if (properties.costAdjustType === CostAdjustType.IgnoreSpecificAspects) {
            if (Array.isArray(properties.ignoredAspects)) {
                Contract.assertTrue(properties.ignoredAspects.length > 0, 'Ignored Aspect array is empty');
            }
            this.ignoredAspects = properties.ignoredAspects;
        }

        this.match = properties.match;
        this.cardTypeFilter = properties.cardTypeFilter ?? WildcardCardType.Any;
        this.attachTargetCondition = properties.attachTargetCondition;

        this.playingTypes =
            properties.playingTypes &&
            (Array.isArray(properties.playingTypes) ? properties.playingTypes : [properties.playingTypes]);

        this.limit = properties.limit || new PerGameAbilityLimit(1);
        if (this.limit) {
            this.limit.registerEvents(game);
        }
    }

    public isExploit(): this is ExploitPlayCardResourceCost {
        return false;
    }

    public canAdjust(playingType: PlayType, card: Card, attachTarget?: Card, ignoredAspects?: Aspect): boolean {
        if (this.limit && this.limit.isAtMax(this.source.controller)) {
            return false;
        } else if (this.playingTypes && !this.playingTypes.includes(playingType)) {
            return false;
        } else if (this.ignoredAspects && this.ignoredAspects !== ignoredAspects) {
            return false;
        }
        const context = this.game.getFrameworkContext(card.controller);
        return cardTypeMatches(card.type, this.cardTypeFilter) && this.checkMatch(card) && this.checkAttachTargetCondition(context, attachTarget);
    }

    public getAmount(card: Card, player: Player): number {
        return typeof this.amount === 'function' ? this.amount(card, player) : this.amount;
    }

    public markUsed(): void {
        this.limit?.increment(this.source.controller);
    }

    public isExpired(): boolean {
        return !!this.limit && this.limit.isAtMax(this.source.controller) && !this.limit.isRepeatable();
    }

    public unregisterEvents(): void {
        this.limit?.unregisterEvents(this.game);
    }

    private checkMatch(card: Card) {
        return !this.match || this.match(card, this.source);
    }

    private checkAttachTargetCondition(context: AbilityContext, target?: Card) {
        return !this.attachTargetCondition || (target && this.attachTargetCondition(target, this.source, context));
    }
}<|MERGE_RESOLUTION|>--- conflicted
+++ resolved
@@ -1,20 +1,14 @@
+import type { ExploitPlayCardResourceCost } from '../../abilities/keyword/ExploitPlayCardResourceCost';
 import type { AbilityContext } from '../ability/AbilityContext';
-import { PerGameAbilityLimit, type IAbilityLimit } from '../ability/AbilityLimit';
+import type { IAbilityLimit } from '../ability/AbilityLimit';
+import { PerGameAbilityLimit } from '../ability/AbilityLimit';
 import type { Card } from '../card/Card';
-<<<<<<< HEAD
-import { Aspect, CardTypeFilter, PlayType, WildcardCardType } from '../Constants';
+import type { Aspect, CardTypeFilter, PlayType } from '../Constants';
+import { WildcardCardType } from '../Constants';
 import type Game from '../Game';
 import type Player from '../Player';
 import * as Contract from '../../core/utils/Contract';
 import { cardTypeMatches } from '../utils/EnumHelpers';
-=======
-import type { PlayType, Aspect, CardTypeFilter } from '../Constants';
-import { WildcardCardType } from '../Constants';
-import type Game from '../Game';
-import type Player from '../Player';
-import * as Contract from '../../core/utils/Contract';
-import type { ExploitPlayCardResourceCost } from '../../abilities/keyword/ExploitPlayCardResourceCost';
->>>>>>> b96810e3
 
 export enum CostAdjustType {
     Increase = 'increase',
