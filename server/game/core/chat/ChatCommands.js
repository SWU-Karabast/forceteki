const GameSystems = require('../../gameSystems/GameSystemLibrary');
<<<<<<< HEAD
const { Location, CardType, RelativePlayer, WildcardLocation, MoveToDeckLocation } = require('../Constants.js');
=======
const { ZoneName, CardType, RelativePlayer, WildcardZoneName } = require('../Constants.js');
>>>>>>> 44535345

class ChatCommands {
    constructor(game) {
        this.game = game;
        this.commands = {
            '/draw': this.draw,
            // '/discard': this.discard,
            '/reveal': this.reveal,
            '/move-to-bottom-deck': this.moveCardToDeckBottom,
            '/stop-clocks': this.stopClocks,
            '/start-clocks': this.startClocks,
            '/modify-clock': this.modifyClock,
            '/roll': this.random,
            '/disconnectme': this.disconnectMe,
            '/manual': this.manual
        };
    }

    executeCommand(player, command, args) {
        if (!player || !this.commands[command]) {
            return false;
        }

        return this.commands[command].call(this, player, args) !== false;
    }

    startClocks(player) {
        this.game.addMessage('{0} restarts the timers', player);
        this.game.getPlayers().forEach((player) => player.clock.manuallyResume());
    }

    stopClocks(player) {
        this.game.addMessage('{0} stops the timers', player);
        this.game.getPlayers().forEach((player) => player.clock.manuallyPause());
    }

    modifyClock(player, args) {
        let num = this.getNumberOrDefault(args[1], 60);
        this.game.addMessage('{0} adds {1} seconds to their clock', player, num);
        player.clock.modify(num);
    }

    random(player, args) {
        let num = this.getNumberOrDefault(args[1], 4);
        if (num > 1) {
            this.game.addMessage('{0} rolls a d{1}: {2}', player, num, Math.floor(Math.random() * num) + 1);
        }
    }

    draw(player, args) {
        var num = this.getNumberOrDefault(args[1], 1);

        this.game.addMessage('{0} uses the /draw command to draw {1} cards to their hand', player, num);

        player.drawCardsToHand(num);
    }

    // discard(player, args) {
    //     var num = this.getNumberOrDefault(args[1], 1);

    //     this.game.addMessage('{0} uses the /discard command to discard {1} card{2} at random', player, num, num > 1 ? 's' : '');

    //     GameSystems.discardAtRandom({ amount: num }).resolve(player, this.game.getFrameworkContext());
    // }

    moveCardToDeckBottom(player) {
        this.game.promptForSelect(player, {
            activePromptTitle: 'Select a card to send to the bottom of one of their decks',
            waitingPromptTitle: 'Waiting for opponent to send a card to the bottom of one of their decks',
            zone: WildcardZoneName.Any,
            controller: RelativePlayer.Self,
            onSelect: (p, card) => {
<<<<<<< HEAD
                const cardInitialLocation = card.location;
                GameSystems.moveCard({ target: card, destination: MoveToDeckLocation.DeckBottom }).resolve(player, this.game.getFrameworkContext());
                this.game.addMessage('{0} uses a command to move {1} from their {2} to the bottom of their {3}.', player, card, cardInitialLocation);
=======
                const cardInitialZone = card.zoneName;
                GameSystems.moveCard({ target: card, bottom: true, destination: ZoneName.Deck }).resolve(player, this.game.getFrameworkContext());
                this.game.addMessage('{0} uses a command to move {1} from their {2} to the bottom of their {3}.', player, card, cardInitialZone);
>>>>>>> 44535345
                return true;
            }
        });
    }

    // setToken(player, args) {
    //     var token = args[1];
    //     var num = this.getNumberOrDefault(args[2], 1);

    //     if(!this.isValidToken(token)) {
    //         return false;
    //     }

    //     this.game.promptForSelect(player, {
    //         activePromptTitle: 'Select a card',
    //         waitingPromptTitle: 'Waiting for opponent to set token',
    //         cardCondition: card => (EnumHelpers.isArena(card.zoneName) || card.zoneName === 'plot') && card.controller === player,
    //         onSelect: (p, card) => {
    //             var numTokens = card.tokens[token] || 0;

    //             card.addToken(token, num - numTokens);
    //             this.game.addMessage('{0} uses the /token command to set the {1} token count of {2} to {3}', p, token, card, num - numTokens);

    //             return true;
    //         }
    //     });
    // }

    reveal(player) {
        this.game.promptForSelect(player, {
            activePromptTitle: 'Select a card to reveal',
            waitingPromptTitle: 'Waiting for opponent to reveal a card',
            zone: WildcardZoneName.Any,
            controller: RelativePlayer.Self,
            cardCondition: (card) => card.isFacedown(),
            onSelect: (player, card) => {
                GameSystems.reveal({ target: card }).resolve(player, this.game.getFrameworkContext());
                this.game.addMessage('{0} reveals {1}', player, card);
                return true;
            }
        });
    }

    // TODO: add some SWU stuff in here like add shields

    disconnectMe(player) {
        player.socket.disconnect();
    }

    manual(player) {
        if (this.game.manualMode) {
            this.game.manualMode = false;
            this.game.addMessage('{0} switches manual mode off', player);
        } else {
            this.game.manualMode = true;
            this.game.addMessage('{0} switches manual mode on', player);
        }
    }

    getNumberOrDefault(string, defaultNumber) {
        var num = parseInt(string);

        if (isNaN(num)) {
            num = defaultNumber;
        }

        if (num < 0) {
            num = defaultNumber;
        }

        return num;
    }

    isValidIcon(icon) {
        if (!icon) {
            return false;
        }

        var lowerIcon = icon.toLowerCase();

        return lowerIcon === 'military' || lowerIcon === 'intrigue' || lowerIcon === 'power';
    }

    // isValidToken(token) {
    //     if(!token) {
    //         return false;
    //     }

    //     var lowerToken = token.toLowerCase();

    //     return _.contains(this.tokens, lowerToken);
    // }
}

module.exports = ChatCommands;<|MERGE_RESOLUTION|>--- conflicted
+++ resolved
@@ -1,9 +1,5 @@
 const GameSystems = require('../../gameSystems/GameSystemLibrary');
-<<<<<<< HEAD
-const { Location, CardType, RelativePlayer, WildcardLocation, MoveToDeckLocation } = require('../Constants.js');
-=======
-const { ZoneName, CardType, RelativePlayer, WildcardZoneName } = require('../Constants.js');
->>>>>>> 44535345
+const { RelativePlayer, MoveToDeckZoneName, WildcardZoneName } = require('../Constants.js');
 
 class ChatCommands {
     constructor(game) {
@@ -76,15 +72,9 @@
             zone: WildcardZoneName.Any,
             controller: RelativePlayer.Self,
             onSelect: (p, card) => {
-<<<<<<< HEAD
-                const cardInitialLocation = card.location;
-                GameSystems.moveCard({ target: card, destination: MoveToDeckLocation.DeckBottom }).resolve(player, this.game.getFrameworkContext());
-                this.game.addMessage('{0} uses a command to move {1} from their {2} to the bottom of their {3}.', player, card, cardInitialLocation);
-=======
-                const cardInitialZone = card.zoneName;
-                GameSystems.moveCard({ target: card, bottom: true, destination: ZoneName.Deck }).resolve(player, this.game.getFrameworkContext());
+                const cardInitialZone = card.zone;
+                GameSystems.moveCard({ target: card, destination: MoveToDeckZoneName.DeckBottom }).resolve(player, this.game.getFrameworkContext());
                 this.game.addMessage('{0} uses a command to move {1} from their {2} to the bottom of their {3}.', player, card, cardInitialZone);
->>>>>>> 44535345
                 return true;
             }
         });
