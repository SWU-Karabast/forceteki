--- conflicted
+++ resolved
@@ -138,12 +138,7 @@
     public opponent: Player;
     private playableZones: PlayableZone[];
     private noTimer: boolean;
-<<<<<<< HEAD
-    public passedActionPhase: boolean;
     public constructor(id: string, user: IUser, game: Game, clockDetails?: ClockConfig) {
-=======
-    public constructor(id: string, user: User, game: Game, clockDetails?: ClockConfig) {
->>>>>>> 2a2bf66a
         super(game, user.username);
 
         Contract.assertNotNullLike(id);
