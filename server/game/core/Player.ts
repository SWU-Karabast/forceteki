--- conflicted
+++ resolved
@@ -31,12 +31,7 @@
 import type { ZoneAbstract } from './zone/ZoneAbstract';
 import type { Card } from './card/Card';
 import { MergedExploitCostAdjuster } from '../abilities/keyword/exploit/MergedExploitCostAdjuster';
-<<<<<<< HEAD
-import type { User } from '../../Settings';
-=======
 import type { IUser } from '../../Settings';
-import type { IClock } from './clocks/IClock';
->>>>>>> 0f9a7b91
 import type {
     IAllArenasForPlayerCardFilterProperties,
     IAllArenasForPlayerSpecificTypeCardFilterProperties
@@ -144,12 +139,8 @@
     public opponent: Player;
     private playableZones: PlayableZone[];
     private noTimer: boolean;
-<<<<<<< HEAD
-
-    public constructor(id: string, user: User, game: Game, useTimer = false) {
-=======
-    public constructor(id: string, user: IUser, game: Game, clockDetails?: ClockConfig) {
->>>>>>> 0f9a7b91
+
+    public constructor(id: string, user: IUser, game: Game, useTimer = false) {
         super(game, user.username);
 
         Contract.assertNotNullLike(id);
