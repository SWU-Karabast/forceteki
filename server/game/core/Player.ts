import type { IGameObjectState } from './GameObject';
import { GameObject } from './GameObject';
import type { Deck, IDeckList as IDeckList } from '../../utils/deck/Deck.js';
import UpgradePrompt from './gameSteps/prompts/UpgradePrompt.js';
import type { CostAdjuster, ICanAdjustProperties } from './cost/CostAdjuster';
import { CostAdjustType } from './cost/CostAdjuster';
import { PlayableZone } from './PlayableZone';
import { PlayerPromptState } from './PlayerPromptState.js';
import * as Contract from './utils/Contract';
import type { Aspect, CardType, KeywordName, MoveZoneDestination, Trait } from './Constants';
import {
    AlertType,
    ChatObjectType,
    EffectName,
    PlayType,
    RelativePlayer,
    Stage,
    TokenCardName,
    WildcardCardType,
    WildcardRelativePlayer,
    ZoneName
} from './Constants';

import * as EnumHelpers from './utils/EnumHelpers';
import * as Helpers from './utils/Helpers';
import type { AbilityContext } from './ability/AbilityContext';
import { HandZone } from './zone/HandZone';
import { DeckZone } from './zone/DeckZone';
import { ResourceZone } from './zone/ResourceZone';
import { DiscardZone } from './zone/DiscardZone';
import { OutsideTheGameZone } from './zone/OutsideTheGameZone';
import { BaseZone } from './zone/BaseZone';
import type Game from './Game';
import type { ZoneAbstract } from './zone/ZoneAbstract';
import type { Card } from './card/Card';
import { MergedExploitCostAdjuster } from '../abilities/keyword/exploit/MergedExploitCostAdjuster';
import type { IUser } from '../../Settings';
import type {
    IAllArenasForPlayerCardFilterProperties,
    IAllArenasForPlayerSpecificTypeCardFilterProperties
} from './zone/AllArenasZone';
import type { IInPlayCard } from './card/baseClasses/InPlayCard';
import type { ICardWithExhaustProperty, IPlayableCard } from './card/baseClasses/PlayableOrDeployableCard';
import type { IPlayerSerializedState, Zone } from '../Interfaces';
import type { IGetMatchingCostAdjusterProperties, IRunCostAdjustmentProperties } from './cost/CostInterfaces';
import type { GameObjectRef } from './GameObjectBase';
import type { ILeaderCard } from './card/propertyMixins/LeaderProperties';
import type { IBaseCard } from './card/BaseCard';
import { logger } from '../../logger';
import { StandardActionTimer } from './actionTimer/StandardActionTimer';
import { NoopActionTimer } from './actionTimer/NoopActionTimer';
import { PlayerTimeRemainingStatus, type IActionTimer } from './actionTimer/IActionTimer';

export interface IPlayerState extends IGameObjectState {
    handZone: GameObjectRef<HandZone>;
    resourceZone: GameObjectRef<ResourceZone>;
    discardZone: GameObjectRef<DiscardZone>;
    outsideTheGameZone: GameObjectRef<OutsideTheGameZone>;
    baseZone: GameObjectRef<BaseZone> | null;
    deckZone: GameObjectRef<DeckZone>;
    leader: GameObjectRef<ILeaderCard>;
    base: GameObjectRef<IBaseCard>;
    passedActionPhase: boolean;
    // IDeckList is made up of arrays and GameObjectRefs, so it's serializable.
    decklist: IDeckList;
    promptState: PlayerPromptState;
    costAdjusters: GameObjectRef<CostAdjuster>[];
}

export class Player extends GameObject<IPlayerState> {
    public user: IUser;
    public printedType: string;
    // TODO: INCOMPLETE
    public socket: any;
    public disconnected: boolean;
    public left: boolean;

    // TODO: Convert all Zones to Refs and let the GameStateManager keep them there alone?
    public get handZone(): HandZone {
        return this.game.gameObjectManager.get(this.state.handZone);
    }

    public get resourceZone(): ResourceZone {
        return this.game.gameObjectManager.get(this.state.resourceZone);
    }

    public get discardZone(): DiscardZone {
        return this.game.gameObjectManager.get(this.state.discardZone);
    }

    public get outsideTheGameZone(): OutsideTheGameZone {
        return this.game.gameObjectManager.get(this.state.outsideTheGameZone);
    }

    public get baseZone(): BaseZone | null {
        return this.game.gameObjectManager.get(this.state.baseZone);
    }

    public get deckZone(): DeckZone {
        return this.game.gameObjectManager.get(this.state.deckZone);
    }

    public get leader(): ILeaderCard {
        return this.game.gameObjectManager.get(this.state.leader);
    }

    public get base(): IBaseCard {
        return this.game.gameObjectManager.get(this.state.base);
    }

    private get costAdjusters(): readonly CostAdjuster[] {
        return this.state.costAdjusters.map((x) => this.game.getFromRef(x));
    }

    public get passedActionPhase() {
        return this.state.passedActionPhase;
    }

    public set passedActionPhase(value: boolean | null) {
        this.state.passedActionPhase = value;
    }

    public get decklist(): IDeckList {
        return this.state.decklist;
    }

    public get allCards() {
        return this.state.decklist.allCards.map(this.game.getFromRef);
    }

    public get tokens() {
        return this.state.decklist.tokens.map(this.game.getFromRef);
    }

    public get autoSingleTarget() {
        return this.optionSettings.autoSingleTarget;
    }

    public get lastActionId() {
        return this._lastActionId;
    }

    private canTakeActionsThisPhase: null;
    // STATE TODO: Does Deck need to be a GameObject?
    private decklistNames: Deck | null;
    public readonly actionTimer: IActionTimer;

<<<<<<< HEAD
    private costAdjusters: any[];
=======
    private abilityMaxByIdentifier: Record<string, any>;
>>>>>>> e3449e74
    public promptedActionWindows: { setup?: boolean; action: boolean; regroup: boolean };

    public optionSettings: Partial<{ autoSingleTarget: boolean }>;
    private promptState: PlayerPromptState;
    public opponent: Player;
    private playableZones: PlayableZone[];
    private _lastActionId = 0;

    public activeForPreviousPrompt = false;

    public constructor(id: string, user: IUser, game: Game, useTimer = false) {
        super(game, user.username);

        Contract.assertNotNullLike(id);
        Contract.assertNotNullLike(user);
        Contract.assertNotNullLike(game);

        this.user = user;
        this.state.id = id;
        this.printedType = 'player';
        this.socket = null;
        this.disconnected = false;
        this.left = false;

        if (useTimer) {
            this.actionTimer = new StandardActionTimer(
                60,
                this,
                this.game,
                () => this.game.onActionTimerExpired(this),
                (promptUuid: string, playerActionId: number) => this.checkPlayerTimeoutConditions(promptUuid, playerActionId)
            );
            this.actionTimer.addSpecificTimeHandler(20,
                (updateTimerStatusHandler) => {
                    updateTimerStatusHandler(PlayerTimeRemainingStatus.Warning);
                    this.game.addAlert(AlertType.Warning, '{0} has 20 seconds remaining to take an action before being kicked for inactivity', this);
                });
            this.actionTimer.addSpecificTimeHandler(10,
                (updateTimerStatusHandler) => {
                    updateTimerStatusHandler(PlayerTimeRemainingStatus.Danger);
                    this.game.addAlert(AlertType.Danger, '{0} has 10 seconds remaining to take an action before being kicked for inactivity', this);
                });
        } else {
            this.actionTimer = new NoopActionTimer();
        }

        this.canTakeActionsThisPhase = null;
        this.state.handZone = new HandZone(game, this).getRef();
        this.state.resourceZone = new ResourceZone(game, this).getRef();
        this.state.discardZone = new DiscardZone(game, this).getRef();
        // mainly used for staging tokens when they are created / removed
        this.state.outsideTheGameZone = new OutsideTheGameZone(game, this).getRef();
        this.state.baseZone = null;
        this.state.deckZone = new DeckZone(game, this).getRef();

        /** @type {Deck} */
        this.decklistNames = null;

<<<<<<< HEAD
        /** @type {CostAdjuster[]} */
        this.costAdjusters = [];
=======
        this.abilityMaxByIdentifier = {}; // This records max limits for abilities
>>>>>>> e3449e74
        this.promptedActionWindows = user.promptedActionWindows || {
            // these flags represent phase settings
            action: true,
            regroup: true
        };
        this.optionSettings = user.settings.optionSettings;

        this.promptState = new PlayerPromptState(this);
    }

    protected override setupDefaultState() {
        super.setupDefaultState();

        this.state.costAdjusters = [];
    }

    /**
     * @override
     * @returns {this is Player}
     */
    public override isPlayer(): this is Player {
        return true;
    }

    public incrementActionId() {
        this._lastActionId++;
    }

    private checkPlayerTimeoutConditions(promptUuid: string, playerActionId: number) {
        return this.game.currentOpenPrompt.uuid === promptUuid &&
          playerActionId === this._lastActionId &&
          this.game.winnerNames.length === 0;
    }

    public getArenaCards(filter: IAllArenasForPlayerCardFilterProperties = {}) {
        return this.game.allArenas.getCards({ ...filter, controller: this });
    }

    /**
     * @param {import('./zone/AllArenasZone').IAllArenasForPlayerSpecificTypeCardFilterProperties} filter
     */
    public getArenaUnits(filter: IAllArenasForPlayerSpecificTypeCardFilterProperties = {}) {
        return this.game.allArenas.getUnitCards({ ...filter, controller: this });
    }

    public getArenaUpgrades(filter: IAllArenasForPlayerSpecificTypeCardFilterProperties = {}) {
        return this.game.allArenas.getUpgradeCards({ ...filter, controller: this });
    }

    public hasSomeArenaCard(filter: IAllArenasForPlayerCardFilterProperties) {
        return this.game.allArenas.hasSomeCard({ ...filter, controller: this });
    }

    public hasSomeArenaUnit(filter: IAllArenasForPlayerSpecificTypeCardFilterProperties = {}) {
        return this.game.allArenas.hasSomeCard({ ...filter, type: WildcardCardType.Unit, controller: this });
    }

    public hasSomeArenaUpgrade(filter: IAllArenasForPlayerSpecificTypeCardFilterProperties) {
        return this.game.allArenas.hasSomeCard({ ...filter, type: WildcardCardType.Upgrade, controller: this });
    }

    public get hasTheForce(): boolean {
        return this.baseZone.hasForceToken();
    }

    /**
     * @param { String } title the title of the unit or leader to check for control of
     * @returns { boolean } true if this player controls a unit or leader with the given title
     */
    public controlsLeaderUnitOrUpgradeWithTitle(title: string): boolean {
        return this.leader.title === title ||
          this.hasSomeArenaUnit({ condition: (card) => card.title === title }) ||
          this.hasSomeArenaUpgrade({ condition: (card) => card.title === title });
    }

    /**
     * @param { Trait } trait the trait to look for
     * @param { boolean } onlyUnique only unique card
     * @param { Card } otherThan excluded card
     * @returns { boolean } true if this player controls a card with the trait
     */
    public controlsCardWithTrait(trait: Trait, onlyUnique: boolean = false, otherThan: Card = undefined): boolean {
        return this.leader.hasSomeTrait(trait) || this.hasSomeArenaCard({
            condition: (card) => (card.hasSomeTrait(trait) && (onlyUnique ? card.unique : true)),
            otherThan: otherThan
        });
    }

    /**
     * @param {ZoneName} zoneName
     * @returns {ZoneAbstract}
     */
    public getZone(zoneName: ZoneName): ZoneAbstract {
        switch (zoneName) {
            case ZoneName.Hand:
                return this.handZone;
            case ZoneName.Deck:
                return this.deckZone;
            case ZoneName.Discard:
                return this.discardZone;
            case ZoneName.Resource:
                return this.resourceZone;
            case ZoneName.Base:
                return this.baseZone;
            case ZoneName.OutsideTheGame:
                return this.outsideTheGameZone;
            case ZoneName.SpaceArena:
                return this.game.spaceArena;
            case ZoneName.GroundArena:
                return this.game.groundArena;
            default:
                Contract.fail(`Unknown zone: ${zoneName}`);
        }
    }

    /**
     * @param {ZoneName} zoneName
     * @returns {Card[]}
     */
    public getCardsInZone(zoneName: ZoneName): Card[] {
        switch (zoneName) {
            case ZoneName.Hand:
                return this.handZone.cards;
            case ZoneName.Deck:
                Contract.assertNotNullLike(this.deckZone);
                return this.deckZone.cards;
            case ZoneName.Discard:
                return this.discardZone.cards;
            case ZoneName.Resource:
                return this.resourceZone.cards;
            case ZoneName.Base:
                return this.baseZone.cards;
            case ZoneName.OutsideTheGame:
                return this.outsideTheGameZone.cards;
            case ZoneName.SpaceArena:
                return this.game.spaceArena.getCards({ controller: this });
            case ZoneName.GroundArena:
                return this.game.groundArena.getCards({ controller: this });
            case ZoneName.Capture:
                return this.game.getAllCapturedCards(this);
            default:
                Contract.fail(`Unknown zone: ${zoneName}`);
        }
    }

    /**
     * Checks whether a card with a uuid matching the passed card is in the passed _(Array)
     */
    public isCardUuidInList<T extends Card>(list: T[], card: T) {
        return list.some((c) => {
            return c.uuid === card.uuid;
        });
    }

    /**
     * Checks whether a card with a name matching the passed card is in the passed list
     */
    public isCardNameInList<T extends Card>(list: T[], card: T) {
        return list.some((c) => {
            return c.title === card.title;
        });
    }

    /**
     * Removes a card with the passed uuid from a list. Returns an _(Array)
     */
    public removeCardByUuid<T extends Card>(list: T[], uuid: string) {
        return list.filter((card) => card.uuid !== uuid);
    }

    /**
     * Returns a card with the passed name in the passed list
     */
    public findCardByName<T extends Card>(list: T[], name: string) {
        return this.findCard(list, (card) => card.title === name);
    }

    /**
     * Returns a list of cards matching passed name
     */
    public findCardsByName<T extends Card>(list: T[], name: string) {
        return this.findCards(list, (card) => card.title === name);
    }

    /**
     * Returns a card with the passed uuid in the passed list
     */
    public findCardByUuid<T extends Card>(list: T[], uuid: string) {
        return this.findCard(list, (card) => card.uuid === uuid);
    }

    /**
     * Returns a card with the passed uuid from cardsInPlay
     * @param {String} uuid
     */
    public findCardInPlayByUuid(uuid: string) {
        return this.findCard(this.getArenaCards(), (card) => card.uuid === uuid);
    }

    /**
     * Returns a card which matches passed predicate in the passed list
     */
    public findCard<T extends Card>(cardList: T[], predicate: (card: T) => boolean): T | undefined {
        const cards = this.findCards(cardList, predicate);
        if (!cards || cards.length === 0) {
            return undefined;
        }

        return cards[0];
    }

    /**
     * Returns an Array of BaseCard which match passed predicate in the passed list
     */
    public findCards<T extends Card>(cardList: T[], predicate: (card: T) => boolean): T[] {
        Contract.assertNotNullLike(cardList);

        const cardsToReturn = [];

        cardList.forEach((card) => {
            if (predicate(card)) {
                cardsToReturn.push(card);
            }

            return cardsToReturn;
        });

        return cardsToReturn;
    }

    // TODO: add support for checking upgrades
    /**
     * Returns if a unit is in play that has the passed trait
     * @param {Trait} trait
     * @param {any} ignoreUnit
     * @returns {boolean} true/false if the trait is in play
     */
    public isTraitInPlay(trait: Trait, ignoreUnit: any = null): boolean {
        return this.hasSomeArenaUnit({ trait, otherThan: ignoreUnit });
    }

    /**
     * Returns if a unit is in play that has the passed aspect
     * @param {Aspect} aspect
     * @param {any} ignoreUnit
     * @returns {boolean} true/false if the trait is in play
     */
    public isAspectInPlay(aspect: Aspect, ignoreUnit: any = null): boolean {
        return this.hasSomeArenaUnit({ aspect, otherThan: ignoreUnit });
    }

    /**
     * Returns if a unit is in play that has the passed keyword
     * @param {KeywordName} keyword
     * @param {any} ignoreUnit
     * @returns {boolean} true/false if the trait is in play
     */
    public isKeywordInPlay(keyword: KeywordName, ignoreUnit: any = null): boolean {
        return this.hasSomeArenaUnit({ keyword, otherThan: ignoreUnit });
    }

    /**
     * Returns true if any units or upgrades controlled by this player match the passed predicate
     * @param {Function} predicate - DrawCard => Boolean
     */
    public anyCardsInPlay(predicate: (card: Card) => boolean) {
        return this.game.allCards.some(
            (card) => card.controller === this && EnumHelpers.isArena(card.zoneName) && predicate(card)
        );
    }

    /**
     * Returns an Array of all unots and upgrades matching the predicate controlled by this player
     * @param {Function} predicate  - DrawCard => Boolean
     */
    public filterCardsInPlay(predicate: (card: Card) => boolean) {
        return this.game.allCards.filter(
            (card) => card.controller === this && EnumHelpers.isArena(card.zoneName) && predicate(card)
        );
    }

    public isActivePlayer() {
        return this.game.getActivePlayer() === this;
    }

    public hasInitiative() {
        return this.game.initiativePlayer === this;
    }

    public assignIndirectDamageDealtToOpponents() {
        return this.hasOngoingEffect(EffectName.AssignIndirectDamageDealtToOpponents);
    }

    /**
     * Returns the total number of units and upgrades controlled by this player which match the passed predicate
     * @param {Function} predicate - DrawCard => Int
     */
    public getNumberOfCardsInPlay(predicate: (card: Card) => boolean) {
        return this.game.allCards.reduce((num, card) => {
            if (card.controller === this && EnumHelpers.isArena(card.zoneName) && predicate(card)) {
                return num + 1;
            }

            return num;
        }, 0);
    }

    /**
     * Checks whether the passed card is in a legal zone for the passed type of play
     * @param {Card} card
     * @param {PlayType} [playingType]
     */
    public isCardInPlayableZone(card: Card, playingType: PlayType = null) {
        // Check if card can be legally played by this player out of discard from an ongoing effect
        if (
            playingType === PlayType.PlayFromOutOfPlay &&
            card.zoneName === ZoneName.Discard &&
            card.hasOngoingEffect(EffectName.CanPlayFromDiscard)
        ) {
            return card
                .getOngoingEffectValues(EffectName.CanPlayFromDiscard)
                .map((value) => value.player ?? card.owner)
                .includes(this);
        }

        // Default to checking if there is a zone that matches play type and includes the card
        return this.playableZones.some(
            (zone) => (!playingType || zone.playingType === playingType) && zone.includes(card)
        );
    }

    /**
     * @param {Card} card
     * @returns {PlayType=}
     */
    public findPlayType(card: Card): PlayType | undefined {
        const zone = this.playableZones.find((zone) => zone.includes(card));
        if (zone) {
            return zone.playingType;
        }

        return undefined;
    }

    /**
     * Returns a card in play under this player's control which matches (for uniqueness) the passed card
     * @param {import('./card/baseClasses/InPlayCard').IInPlayCard} card
     * @returns {import('./card/baseClasses/InPlayCard').IInPlayCard[]} Duplicates of passed card (does not check unique status)
     */
    public getDuplicatesInPlay(card: IInPlayCard): IInPlayCard[] {
        return this.getArenaCards().filter((otherCard) =>
            otherCard.title === card.title &&
            otherCard.subtitle === card.subtitle &&
            otherCard !== card
        );
    }

    /**
     * Returns ths top card of the player's deck
     * @returns {import('./card/baseClasses/PlayableOrDeployableCard').IPlayableCard | null} the Card,© or null if the deck is empty
     */
    public getTopCardOfDeck(): IPlayableCard | null {
        if (this.drawDeck.length > 0) {
            return this.drawDeck[0];
        }
        return null;
    }


    /**
     * Returns ths top cards of the player's deck
     * @param {number} numCard
     * @returns {import('./card/baseClasses/PlayableOrDeployableCard').IPlayableCard[]} the Card,© or null if the deck is empty
     */
    public getTopCardsOfDeck(numCard: number): IPlayableCard[] {
        Contract.assertPositiveNonZero(numCard);
        const deckLength = this.drawDeck.length;
        const cardsToGet = Math.min(numCard, deckLength);

        if (this.drawDeck.length > 0) {
            return this.drawDeck.slice(0, cardsToGet);
        }
        return [];
    }

    /**
     * Draws the passed number of cards from the top of the deck into this players hand, shuffling if necessary
     * @param {number} numCards
     */
    public drawCardsToHand(numCards: number) {
        for (const card of this.drawDeck.slice(0, numCards)) {
            card.moveTo(ZoneName.Hand);
        }
    }

    public getStartingHandSize() {
        let startingHandSize = 6;
        if (this.base.hasOngoingEffect(EffectName.ModifyStartingHandSize)) {
            this.base.getOngoingEffectValues(EffectName.ModifyStartingHandSize).forEach((value) => {
                startingHandSize += value.amount;
            });
        }
        return startingHandSize;
    }

    // /**
    //  * Called when one of the players decks runs out of cards, removing 5 honor and shuffling the discard pile back into the deck
    //  * @param {String} deck - one of 'conflict' or 'dynasty'
    //  */
    // deckRanOutOfCards(deck) {
    //     let discardPile = this.getCardPile(deck + ' discard pile');
    //     let action = GameSystems.loseHonor({ amount: this.game.gameMode === GameMode.Skirmish ? 3 : 5 });
    //     if (action.canAffect(this, this.game.getFrameworkContext())) {
    //         this.game.addMessage(
    //             '{0}'s {1} deck has run out of cards, so they lose {2} honor',
    //             this,
    //             deck,
    //             this.game.gameMode === GameMode.Skirmish ? 3 : 5
    //         );
    //     } else {
    //         this.game.addMessage('{0}'s {1} deck has run out of cards', this, deck);
    //     }
    //     action.resolve(this, this.game.getFrameworkContext());
    //     this.game.queueSimpleStep(() => {
    //         discardPile.each((card) => this.moveCard(card, deck + ' deck'));
    //         if (deck === 'dynasty') {
    //             this.shuffleDynastyDeck();
    //         } else {
    //             this.shuffleConflictDeck();
    //         }
    //     });
    // }

    // /**
    //  * Moves the top card of the dynasty deck to the passed province
    //  * @param {String} zone - one of 'province 1', 'province 2', 'province 3', 'province 4'
    //  */
    // replaceDynastyCard(zone) {
    //     let province = this.getProvinceCardInProvince(zone);

    //     if (!province || this.getCardPile(zone).size() > 1) {
    //         return false;
    //     }
    //     if (this.dynastyDeck.size() === 0) {
    //         this.deckRanOutOfCards('dynasty');
    //         this.game.queueSimpleStep(() => this.replaceDynastyCard(zone));
    //     } else {
    //         let refillAmount = 1;
    //         if (province) {
    //             let amount = province.mostRecentOngoingEffect(EffectName.RefillProvinceTo);
    //             if (amount) {
    //                 refillAmount = amount;
    //             }
    //         }

    //         this.refillProvince(zone, refillAmount);
    //     }
    //     return true;
    // }

    // putTopDynastyCardInProvince(zone, facedown = false) {
    //     if (this.dynastyDeck.size() === 0) {
    //         this.deckRanOutOfCards('dynasty');
    //         this.game.queueSimpleStep(() => this.putTopDynastyCardInProvince(zone, facedown));
    //     } else {
    //         let cardFromDeck = this.dynastyDeck.first();
    //         this.moveCard(cardFromDeck, zone);
    //         cardFromDeck.facedown = facedown;
    //         return true;
    //     }
    //     return true;
    // }

    /**
     * Shuffles the deck, displaying a message in chat
     * @param {AbilityContext} context
     */
    public shuffleDeck(context: AbilityContext = null) {
        this.game.addMessage('{0} is shuffling their deck', this);
        this.deckZone.shuffle(this.game.randomGenerator);
    }

    /**
     * Takes a decklist passed from the lobby, creates all the cards in it, and puts references to them in the relevant lists
     */
    public async prepareDecksAsync() {
        const preparedDecklist = await this.decklistNames.buildCardsAsync(this, this.game.cardDataGetter);

        this.state.base = preparedDecklist.base;
        this.state.leader = preparedDecklist.leader;

        this.deckZone.initialize(preparedDecklist.deckCards.map((x) => this.game.getFromRef(x)));

        // set up playable zones now that all relevant zones are created
        // STATE: This _is_ OK for now, as the gameObject references are still kept, but ideally these would also be changed to Refs in the future.
        /** @type {PlayableZone[]} */
        this.playableZones = [
            new PlayableZone(PlayType.PlayFromHand, this.handZone),
            new PlayableZone(PlayType.Piloting, this.handZone),
            new PlayableZone(PlayType.Smuggle, this.resourceZone),
            new PlayableZone(PlayType.Piloting, this.deckZone), // TODO: interaction with Ezra
            new PlayableZone(PlayType.PlayFromOutOfPlay, this.deckZone),
            new PlayableZone(PlayType.Piloting, this.discardZone), // TODO: interactions with Fine Addition
            new PlayableZone(PlayType.PlayFromOutOfPlay, this.discardZone),
        ];

        this.state.baseZone = new BaseZone(this.game, this, this.base, this.leader).getRef();

        this.state.decklist = preparedDecklist;
    }

    /**
     * Called when the Game object starts the game. Creates all cards on this players decklist, shuffles the decks and initialises player parameters for the start of the game
     */
    public async initialiseAsync() {
        this.opponent = this.game.getOtherPlayer(this);
        await this.prepareDecksAsync();
        this.game.generateToken(this, TokenCardName.Force);
    }

    /**
     * Adds the passed Cost Adjuster to this Player
     * @param source = OngoingEffectSource source of the adjuster
     * @param {CostAdjuster} costAdjuster
     */
    public addCostAdjuster(costAdjuster: CostAdjuster) {
        this.state.costAdjusters.push(costAdjuster.getRef());
    }

    /**
     * Unregisters and removes the passed Cost Adjusters from this Player
     * @param {CostAdjuster} adjuster
     */
    public removeCostAdjuster(adjuster: CostAdjuster) {
        if (this.costAdjusters.includes(adjuster)) {
            adjuster.unregisterEvents();
            this.state.costAdjusters = this.costAdjusters.filter((r) => r !== adjuster).map((x) => x.getRef());
        }
    }

    public addPlayableZone(type: PlayType, zone: Zone) {
        const playableZone = new PlayableZone(type, zone);
        this.playableZones.push(playableZone);
        return playableZone;
    }

    public removePlayableZone(zone: PlayableZone) {
        this.playableZones = this.playableZones.filter((l) => l !== zone);
    }

    /**
     * Returns the aspects for this player (derived from base and leader)
     */
    public getAspects() {
        return this.leader.aspects.concat(this.base.aspects);
    }

    public getPenaltyAspects(costAspects: Aspect[]): Aspect[] {
        if (!costAspects) {
            return [];
        }

        const playerAspects = this.getAspects();

        const penaltyAspects = [];
        for (const aspect of costAspects) {
            const matchedIndex = playerAspects.indexOf(aspect);
            if (matchedIndex === -1) {
                penaltyAspects.push(aspect);
            } else {
                playerAspects.splice(matchedIndex, 1);
            }
        }

        return penaltyAspects;
    }

    /**
     * Checks if any Cost Adjusters on this Player apply to the passed card/target, and returns the cost to play the cost if they are used.
     * Accounts for aspect penalties and any modifiers to those specifically
     * @param cost
     * @param aspects
     * @param context
     * @param properties Additional parameters for determining cost adjustment
     */
    public getAdjustedPlayCardCost(cost: number, aspects: Aspect[], context: AbilityContext, properties: IRunCostAdjustmentProperties = null) {
        Contract.assertNonNegative(cost);

        const card = context.source;

        // if any aspect penalties, check modifiers for them separately
        let aspectPenaltiesTotal = 0;

        const penaltyAspects = this.getPenaltyAspects(aspects);
        for (const penaltyAspect of penaltyAspects) {
            const penaltyAspectParams = { ...properties, penaltyAspect };
            aspectPenaltiesTotal += this.runAdjustersForAspectPenalties(2, context, penaltyAspectParams);
        }

        const penalizedCost = cost + aspectPenaltiesTotal;
        return this.runAdjustersForCost(penalizedCost, card, context, properties);
    }

    /**
     * Checks if any Cost Adjusters on this Player apply to the passed card/target, and returns the cost to play the cost if they are used.
     * Accounts for aspect penalties and any modifiers to those specifically
     * @param cost
     * @param context
     * @param properties Additional parameters for determining cost adjustment
     */
    public getAdjustedAbilityCost(cost: number, context: AbilityContext, properties: IRunCostAdjustmentProperties = null) {
        Contract.assertNonNegative(cost);

        const card = context.source;

        return this.runAdjustersForCost(cost, card, context, properties);
    }

    /**
     * Runs the Adjusters for a specific cost type - either base cost or an aspect penalty - and returns the modified result
     * @param baseCost
     * @param card
     * @param target
     * @param properties Additional parameters for determining cost adjustment
     */
    public runAdjustersForCost(baseCost: number, card, context, properties: IRunCostAdjustmentProperties) {
        const matchingAdjusters = this.getMatchingCostAdjusters(context, properties);
        const costIncreases = matchingAdjusters
            .filter((adjuster) => adjuster.costAdjustType === CostAdjustType.Increase)
            .reduce((cost, adjuster) => cost + adjuster.getAmount(card, this, context), 0);
        const costDecreases = matchingAdjusters
            .filter((adjuster) => adjuster.costAdjustType === CostAdjustType.Decrease)
            .reduce((cost, adjuster) => cost + adjuster.getAmount(card, this, context), 0);

        baseCost += costIncreases;
        let reducedCost = baseCost - costDecreases;

        if (matchingAdjusters.some((adjuster) => adjuster.costAdjustType === CostAdjustType.Free)) {
            reducedCost = 0;
        }

        // run any cost adjusters that affect the "pay costs" stage last
        const payStageAdjustment = matchingAdjusters
            .filter((adjuster) => adjuster.costAdjustType === CostAdjustType.ModifyPayStage)
            .reduce((cost, adjuster) => cost + adjuster.getAmount(card, this, context, reducedCost), 0);

        reducedCost += payStageAdjustment;

        return Math.max(reducedCost, 0);
    }


    /**
     * Runs the Adjusters for a specific cost type - either base cost or an aspect penalty - and returns the modified result
     * @param baseCost
     * @param properties Additional parameters for determining cost adjustment
     */
    public runAdjustersForAspectPenalties(baseCost: number, context, properties: IRunCostAdjustmentProperties) {
        const matchingAdjusters = this.getMatchingCostAdjusters(context, properties);

        const ignoreAllAspectPenalties = matchingAdjusters
            .filter((adjuster) => adjuster.costAdjustType === CostAdjustType.IgnoreAllAspects).length > 0;

        const ignoreSpecificAspectPenalty = matchingAdjusters
            .filter((adjuster) => adjuster.costAdjustType === CostAdjustType.IgnoreSpecificAspects).length > 0;

        let cost = baseCost;
        if (ignoreAllAspectPenalties || ignoreSpecificAspectPenalty) {
            cost -= 2;
        }

        return Math.max(cost, 0);
    }

    /**
     * @param context
     * @param properties Additional parameters for determining cost adjustment
     */
    public getMatchingCostAdjusters(context: AbilityContext, properties: IGetMatchingCostAdjusterProperties = null): CostAdjuster[] {
        const canAdjustProps: ICanAdjustProperties = { ...properties, isAbilityCost: !context.ability.isPlayCardAbility() };

        const allMatchingAdjusters = this.costAdjusters.concat(properties?.additionalCostAdjusters ?? [])
            .filter((adjuster) => {
                // TODO: Make this work with Piloting
                if (context.stage === Stage.Cost && !context.target && context.source.isUpgrade()) {
                    const upgrade = context.source;
                    return context.game.getArenaUnits()
                        .filter((unit) => upgrade.canAttach(unit, context, this))
                        .some((unit) => adjuster.canAdjust(upgrade, context, { attachTarget: unit, ...canAdjustProps }));
                }

                return adjuster.canAdjust(context.source, context, { attachTarget: context.target, ...canAdjustProps });
            });

        if (properties?.ignoreExploit) {
            return allMatchingAdjusters.filter((adjuster) => !adjuster.isExploit());
        }

        const { trueAra: exploitAdjusters, falseAra: nonExploitAdjusters } =
                    Helpers.splitArray(allMatchingAdjusters, (adjuster) => adjuster.isExploit());

        // if there are multiple Exploit adjusters, generate a single merged one to represent the total Exploit value
        const costAdjusters = nonExploitAdjusters;
        if (exploitAdjusters.length > 1) {
            Contract.assertTrue(exploitAdjusters.every((adjuster) => adjuster.isExploit()));
            Contract.assertTrue(context.source.hasCost());
            costAdjusters.unshift(new MergedExploitCostAdjuster(exploitAdjusters, context.source, context));
        } else {
            costAdjusters.unshift(...exploitAdjusters);
        }

        return costAdjusters;
    }

    /**
     * Mark all cost adjusters which are valid for this card/target/playingType as used, and remove them if they have no uses remaining
     * @param {PlayType} playingType
     * @param {Card} card DrawCard
     * @param {AbilityContext} context
     * @param {Card=} target BaseCard
     * @param {Aspect=} aspects
     */
    public markUsedAdjusters(playingType: PlayType, card: Card, context: AbilityContext, target: Card | undefined = null, aspects: Aspect | undefined = null) {
        const matchingAdjusters = this.costAdjusters.filter((adjuster) => adjuster.canAdjust(card, context, { attachTarget: target, penaltyAspect: aspects }));
        matchingAdjusters.forEach((adjuster) => {
            adjuster.markUsed();
            if (adjuster.isExpired()) {
                this.removeCostAdjuster(adjuster);
            }
        });
    }

    /**
     * Called at the start of the Action Phase.  Resets some of the single round parameters
     */
    public resetForActionPhase() {
        this.passedActionPhase = false;
    }

    /**
     * Called at the end of the Action Phase.  Resets some of the single round parameters
     */
    public cleanupFromActionPhase() {
        this.passedActionPhase = null;
    }

    // showDeck() {
    //     this.showDeck = true;
    // }

    // /**
    //  * Called when a player drags and drops a card from one zone on the client to another
    //  * @param {String} cardId - the uuid of the dropped card
    //  * @param source
    //  * @param target
    //  */
    // drop(cardId, source, target) {
    //     var sourceList = this.getCardPile(source);
    //     var card = this.findCardByUuid(sourceList, cardId);

    //     // Dragging is only legal in manual mode, when the card is currently in source, when the source and target are different and when the target is a legal zone
    //     if (
    //         !this.game.manualMode ||
    //         source === target ||
    //         !this.isLegalZoneForCardTypes(card.types, target) ||
    //         card.zoneName !== source
    //     ) {
    //         return;
    //     }

    //     // Don't allow two province cards in one province
    //     if (
    //         card.isProvince &&
    //         target !== ZoneName.ProvinceDeck &&
    //         this.getCardPile(target).any((card) => card.isProvince)
    //     ) {
    //         return;
    //     }

    //     let display = 'a card';
    //     if (
    //         (card.isFaceup() && source !== ZoneName.Hand) ||
    //         [
    //             ZoneName.PlayArea,
    //             ZoneName.DynastyDiscardPile,
    //             ZoneName.ConflictDiscardPile,
    //             ZoneName.RemovedFromGame
    //         ].includes(target)
    //     ) {
    //         display = card;
    //     }

    //     this.game.addMessage('{0} manually moves {1} from their {2} to their {3}', this, display, source, target);
    //     this.moveCard(card, target);
    //     this.game.resolveGameState(true);
    // }

    /**
     * Checks whether card type is consistent with zone, checking for custom out-of-play zones
     * @param {CardType} cardType
     * @param {ZoneName | import('./Constants').MoveZoneDestination} zone
     */
    public isLegalZoneForCardType(cardType: CardType, zone: ZoneName | MoveZoneDestination) {
        const legalZonesForType = Helpers.defaultLegalZonesForCardTypeFilter(cardType);

        return legalZonesForType && EnumHelpers.cardZoneMatches(EnumHelpers.asConcreteZone(zone), legalZonesForType);
    }

    /**
     * This is only used when an upgrade is dragged into play.  Usually,
     * upgrades are played by playCard()
     * @deprecated
     */
    public promptForUpgrade(card, playingType) {
        this.game.queueStep(new UpgradePrompt(this.game, this, card, playingType));
    }

    // get skillModifier() {
    //     return this.getOngoingEffectValues(EffectName.ChangePlayerSkillModifier).reduce((total, value) => total + value, 0);
    // }

    /**
     * Called by the game when the game starts, sets the players decklist
     * @param {Deck} deck
     */
    public selectDeck(deck: Deck) {
        this.decklistNames = deck;
    }

    // TODO NOISY PR: rearrange this file into sections
    public get hand() {
        return this.handZone.cards;
    }

    public get discard() {
        return this.discardZone.cards;
    }

    public get resources() {
        return this.resourceZone.cards;
    }

    public get drawDeck() {
        return this.deckZone?.deck;
    }

    /**
     * Returns the number of resources available to spend
     */
    public get readyResourceCount() {
        return this.resourceZone.readyResourceCount;
    }

    /**
     * Returns the number of exhausted resources
     */
    public get exhaustedResourceCount() {
        return this.resourceZone.exhaustedResourceCount;
    }

    /**
     * Moves a card from its current zone to the resource zone
     * @param {import('./card/baseClasses/PlayableOrDeployableCard').ICardWithExhaustProperty} card BaseCard
     * @param {boolean} exhaust Whether to exhaust the card. True by default.
     */
    public resourceCard(card: ICardWithExhaustProperty, exhaust: boolean = true) {
        card.moveTo(ZoneName.Resource);
        card.exhausted = exhaust;
    }

    /**
     * Exhaust the specified number of resources
     * @param {number} count
     * @param {import('./card/baseClasses/PlayableOrDeployableCard').ICardWithExhaustProperty[]} [priorityResources=[]]
     */
    // TODO: Create an ExhaustResourcesSystem
    public exhaustResources(count: number, priorityResources: ICardWithExhaustProperty[] = []) {
        const readyPriorityResources = priorityResources.filter((resource) => !resource.exhausted);
        const regularResourcesToReady = count - this.exhaustResourcesInList(readyPriorityResources, count);

        if (regularResourcesToReady > 0) {
            const readyRegularResources = this.resourceZone.readyResources;
            this.exhaustResourcesInList(readyRegularResources, regularResourcesToReady);
        }
    }

    /**
     * Returns how many resources were readied
     * @param {import('./card/baseClasses/PlayableOrDeployableCard').ICardWithExhaustProperty[]} resources
     * @param {number} count
     * @returns {number}
     */
    public exhaustResourcesInList(resources: ICardWithExhaustProperty[], count: number): number {
        if (count < resources.length) {
            resources.slice(0, count).forEach((resource) => resource.exhaust());
            return count;
        }

        resources.forEach((resource) => resource.exhaust());
        return resources.length;
    }

    /**
     * Ready the specified number of resources
     * @param {number} count
     */
    public readyResources(count: number) {
        const exhaustedResources = this.resourceZone.exhaustedResources;
        for (let i = 0; i < Math.min(count, exhaustedResources.length); i++) {
            exhaustedResources[i].exhausted = false;
        }
    }

    /**
     * If possible, exhaust the given resource and ready another one instead
     * @param {import('./card/baseClasses/PlayableOrDeployableCard').ICardWithExhaustProperty} resource
     */
    public swapResourceReadyState(resource: ICardWithExhaustProperty) {
        Contract.assertTrue(resource.zoneName === ZoneName.Resource, 'Tried to exhaust a resource that is not in the resource zone');

        // The resource is already exhausted, do nothing
        if (resource.exhausted) {
            return;
        }

        // Find an exhausted resource to ready and swap the status
        const exhaustedResource = this.resources.find((card) => card.exhausted);
        if (exhaustedResource) {
            resource.exhaust();
            exhaustedResource.ready();
        }
    }

    /**
     * @param {AbilityContext} context
     * @param {number} amount
     */
    public getRandomResources(context: AbilityContext, amount: number) {
        this.resourceZone.rearrangeResourceExhaustState(context);
        return this.resourceZone.getCards().splice(0, amount);
    }

    public get selectableCards() {
        return this.promptState.selectableCards;
    }

    public get selectedCards() {
        return this.promptState.selectedCards;
    }

    /**
     * Sets the passed cards as selected
     * @param {Card[]} cards
     */
    public setSelectedCards(cards: Card[]) {
        this.promptState.setSelectedCards(cards);
    }

    public clearSelectedCards() {
        this.promptState.clearSelectedCards();
    }

    /**
     * @param {Card[]} cards
     */
    public setSelectableCards(cards: Card[]) {
        this.promptState.setSelectableCards(cards);
    }

    public clearSelectableCards() {
        this.promptState.clearSelectableCards();
    }

    public getSummaryForHand(list, activePlayer) {
        // if (this.optionSettings.sortHandByName) {
        //     return this.getSortedSummaryForCardList(list, activePlayer);
        // }
        return this.getSummaryForZone(list, activePlayer);
    }

    /**
     * @param {ZoneName} zone
     * @param {Player} activePlayer
     */
    public getSummaryForZone(zone: ZoneName, activePlayer: Player) {
        Contract.assertFalse(zone === ZoneName.Deck, 'getSummaryForZone should not be called for the deck as it is not used in the UI');

        return this.getCardsInZone(zone)?.map((card) => {
            return card.getSummary(activePlayer);
        }) ?? [];
    }

    public getSortedSummaryForCardList(list, activePlayer) {
        const cards = list.map((card) => card);
        cards.sort((a, b) => a.printedName.localeCompare(b.printedName));

        return cards.map((card) => {
            return card.getSummary(activePlayer);
        });
    }

    /**
     * @param {Card} card
     */
    public getCardSelectionState(card: Card) {
        return this.promptState.getCardSelectionState(card);
    }

    public getAttackerHighlightingState(card: Card) {
        return this.promptState.attackTargetingHighlightAttacker === card;
    }

    public currentPrompt() {
        return this.promptState.getState();
    }

    public setPrompt(prompt) {
        this.promptState.setPrompt(prompt);
    }

    public cancelPrompt() {
        this.promptState.cancelPrompt();
    }

    public isTopCardShown(activePlayer: Player = this) {
        if (activePlayer.drawDeck && activePlayer.drawDeck.length <= 0) {
            return false;
        }

        if (activePlayer === this) {
            return (
                this.getOngoingEffectValues(EffectName.ShowTopCard).includes(WildcardRelativePlayer.Any) ||
                this.getOngoingEffectValues(EffectName.ShowTopCard).includes(RelativePlayer.Self)
            );
        }

        return (
            this.getOngoingEffectValues(EffectName.ShowTopCard).includes(WildcardRelativePlayer.Any) ||
            this.getOngoingEffectValues(EffectName.ShowTopCard).includes(RelativePlayer.Opponent)
        );
    }

    // eventsCannotBeCancelled() {
    //     return this.hasOngoingEffect(EffectName.EventsCannotBeCancelled);
    // }

    // // TODO STATE SAVE: what stats are we interested in?
    // getStats() {
    //     return {
    //         fate: this.fate,
    //         honor: this.getTotalHonor(),
    //         conflictsRemaining: this.getConflictOpportunities(),
    //         militaryRemaining: this.getRemainingConflictOpportunitiesForType(ConflictTypes.Military),
    //         politicalRemaining: this.getRemainingConflictOpportunitiesForType(ConflictTypes.Political)
    //     };
    // }

    public override getShortSummary() {
        return {
            ...super.getShortSummary(),
            type: ChatObjectType.Player,
        };
    }

    // TODO STATE SAVE: clean this up
    // /**
    //  * This information is passed to the UI
    //  * @param {Player} activePlayer
    //  */
    public getStateSummary(activePlayer) {
        const isActivePlayer = activePlayer === this;
        const promptState = isActivePlayer ? this.promptState.getState() : {};
        const { ...safeUser } = this.user;

        let isActionPhaseActivePlayer = null;
        if (this.game.actionPhaseActivePlayer != null) {
            isActionPhaseActivePlayer = this.game.actionPhaseActivePlayer === this;
        }

        const summary = {
            cardPiles: {
                hand: this.getSummaryForZone(ZoneName.Hand, activePlayer),
                outsideTheGame: this.getSummaryForZone(ZoneName.OutsideTheGame, activePlayer),
                capturedZone: this.getSummaryForZone(ZoneName.Capture, activePlayer),
                resources: this.getSummaryForZone(ZoneName.Resource, activePlayer),
                groundArena: this.getSummaryForZone(ZoneName.GroundArena, activePlayer),
                spaceArena: this.getSummaryForZone(ZoneName.SpaceArena, activePlayer),
                discard: this.getSummaryForZone(ZoneName.Discard, activePlayer),
                // we don't get the deck summary here, as it is not needed in the UI
            },
            disconnected: this.disconnected,
            hasInitiative: this.hasInitiative(),
            availableResources: this.readyResourceCount,
            leader: this.leader?.getSummary(activePlayer),
            base: this.base?.getSummary(activePlayer),
            id: this.id,
            left: this.left,
            name: this.name,
            // optionSettings: this.optionSettings,
            phase: this.game.currentPhase,
            promptedActionWindows: this.promptedActionWindows,
            // stats: this.getStats(),
            user: safeUser,
            promptState: promptState,
            isActionPhaseActivePlayer,
            clock: undefined,
            aspects: this.getAspects(),
            hasForceToken: this.hasTheForce,
            timeRemainingStatus: this.actionTimer.timeRemainingStatus,
            numCardsInDeck: this.drawDeck?.length,
        };

        // if (this.showDeck) {
        //     state.showDeck = true;
        //     state.cardPiles.deck = this.getSummaryForZone(this.deck, activePlayer);
        // }

        // if (this.role) {
        //     state.role = this.role.getSummary(activePlayer);
        // }

        return summary;
    }

    /**
     * Captures a player's current state in readable format
     * @param player The player string object
     * @returns A simplified player state representation
     */
    public capturePlayerState(player: string): IPlayerSerializedState {
        const state: IPlayerSerializedState = {};
        try {
            Contract.assertNotNullLike(this.game, `Game object in capturePlayerState is null for player ${this.id}`);
            // Hand cards
            if (this.handZone && this.handZone.cards && this.handZone.cards.length > 0) {
                state.hand = this.handZone.cards.map((card) => card.internalName);
            }

            // Ground arena units
            const groundArenaCards = this.game.groundArena.getCards({ controller: this });
            if (groundArenaCards.length > 0) {
                state.groundArena = groundArenaCards
                    .filter((card) => !card.isLeaderUnit() && card.captureCardState() !== null)
                    .map((card) => card.captureCardState());
            }
            // Space arena units
            const spaceArenaCards = this.game.spaceArena.getCards({ controller: this });
            if (spaceArenaCards.length > 0) {
                state.spaceArena = spaceArenaCards
                    .filter((card) => !card.isLeaderUnit() && card.captureCardState() !== null)
                    .map((card) => card.captureCardState());
            }
            // Discard pile
            if (this.discardZone.count > 0) {
                state.discard = this.discardZone.cards.map((card) => card.internalName);
            }

            // Deck (top few cards only to avoid excessive data)
            state.deck = this.deckZone.cards.slice(0, 5).map((card) => card.internalName);

            // Resources
            if (this.resourceZone.count > 0) {
                state.resources = this.resourceZone.cards.map((card) => {
                    // If it's ready, just return the card name
                    return !card.exhausted ? card.internalName : {
                        card: card.internalName,
                        exhausted: card.exhausted
                    };
                });
            }

            // Leader
            state.leader = this.leader.captureCardState();

            // Base
            state.base = this.base.captureCardState();

            // Initiative
            state.hasInitiative = this.hasInitiative();

            // Force Token
            state.hasForceToken = this.hasTheForce;
        } catch (error) {
            logger.error('Error capturing player state', {
                error: { message: error.message, stack: error.stack },
                playerId: this.id
            });
            throw error;
        }

        return state;
    }

    public override getGameObjectName(): string {
        return 'Player';
    }

    /** @override */
    public override toString() {
        return this.name;
    }
}<|MERGE_RESOLUTION|>--- conflicted
+++ resolved
@@ -145,11 +145,6 @@
     private decklistNames: Deck | null;
     public readonly actionTimer: IActionTimer;
 
-<<<<<<< HEAD
-    private costAdjusters: any[];
-=======
-    private abilityMaxByIdentifier: Record<string, any>;
->>>>>>> e3449e74
     public promptedActionWindows: { setup?: boolean; action: boolean; regroup: boolean };
 
     public optionSettings: Partial<{ autoSingleTarget: boolean }>;
@@ -208,12 +203,6 @@
         /** @type {Deck} */
         this.decklistNames = null;
 
-<<<<<<< HEAD
-        /** @type {CostAdjuster[]} */
-        this.costAdjusters = [];
-=======
-        this.abilityMaxByIdentifier = {}; // This records max limits for abilities
->>>>>>> e3449e74
         this.promptedActionWindows = user.promptedActionWindows || {
             // these flags represent phase settings
             action: true,
