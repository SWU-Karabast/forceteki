--- conflicted
+++ resolved
@@ -1305,10 +1305,6 @@
         return summary;
     }
 
-<<<<<<< HEAD
-    public override getObjectName(): string {
-        return 'Player';
-=======
     /**
      * Captures a player's current state in readable format
      * @param player The player string object
@@ -1367,7 +1363,10 @@
         }
 
         return state;
->>>>>>> 784deddb
+    }
+
+    public override getObjectName(): string {
+        return 'Player';
     }
 
     /** @override */
