import type Game from './Game';
import type { GameObjectBase, GameObjectRef, IGameObjectBaseState } from './GameObjectBase';
import type { IGameSnapshot } from './snapshot/SnapshotInterfaces';
import * as Contract from './utils/Contract.js';
import * as Helpers from './utils/Helpers.js';

<<<<<<< HEAD
export interface IGameObjectRegistrar {
    register(gameObject: GameObjectBase | GameObjectBase[]): void;
    get<T extends GameObjectBase>(gameObjectRef: GameObjectRef<T>): T | null;
}

export class GameStateManager implements IGameObjectRegistrar {
    private readonly allGameObjects: GameObjectBase[] = [];
=======
export interface IGameSnapshot {
    id: number;
    lastId: number;

    gameState: IGameState;
    states: IGameObjectBaseState[];
    settings: AnySnapshotSettings;
}

export interface IGameState {
    roundNumber: number;
    initialFirstPlayer: GameObjectRef<Player> | null;
    initiativePlayer: GameObjectRef<Player> | null;
    actionPhaseActivePlayer: GameObjectRef<Player> | null;
    isInitiativeClaimed: boolean;
    allCards: GameObjectRef<Card>[];
}

const maxPlayerSnapshots = 2; // 2 for current and previous turns.
const maxPhaseSnapshots = 2; // 2 for current and previous of a specific phase.
const maxRoundSnapshots = 2; // Current and previous start of round.

export interface IPlayerSnapshotSettings {
    type: SnapshotType.Player;

    /** Player this snapshot is taken for. Will use the current active player if not provided. */
    playerRef?: GameObjectRef<Player>;
}

export interface IPhaseSnapshotSettings {
    type: SnapshotType.Phase;

    /** Name of the phase for the snapshot. */
    phaseName: string;

    /** How many snapshots back of this phase to rollback. Only used by `rollbackTo`. */
    phaseOffset?: number;
}

export interface IRoundSnapshotSettings {
    type: SnapshotType.Round;
    round: number;
}

export type AnySnapshotSettings = IPlayerSnapshotSettings | IPhaseSnapshotSettings | IRoundSnapshotSettings;

export class GameStateManager {
>>>>>>> 7eb273ab
    private readonly game: Game;
    private readonly gameObjectMapping = new Map<string, GameObjectBase>();

    private _lastGameObjectId = -1;

    public get lastGameObjectId(): number {
        return this._lastGameObjectId;
    }

    public constructor(game: Game) {
        this.game = game;
    }

    public get<T extends GameObjectBase>(gameObjectRef: GameObjectRef<T>): T | null {
        if (!gameObjectRef?.uuid) {
            return null;
        }

        const ref = this.gameObjectMapping.get(gameObjectRef.uuid);
        Contract.assertNotNullLike(ref, `Tried to get a Game Object but the UUID is not registered: ${gameObjectRef.uuid}. This *VERY* bad and should not be possible w/o breaking the engine, stop everything and fix this now.`);
        return ref as T;
    }

    public register(gameObject: GameObjectBase | GameObjectBase[]) {
        gameObject = Helpers.asArray(gameObject);

        for (const go of gameObject) {
            Contract.assertIsNullLike(go.uuid,
                `Tried to register a Game Object that was already registered ${go.uuid}`
            );

<<<<<<< HEAD
            const nextId = this._lastGameObjectId + 1;
            go.uuid = 'GameObject_' + nextId;
            this._lastGameObjectId = nextId;
=======
            const nextId = this.lastId + 1;
            go.uuid = go.getGameObjectName() + '_' + nextId;
            this.lastId = nextId;
>>>>>>> 7eb273ab
            this.allGameObjects.push(go);
            this.gameObjectMapping.set(go.uuid, go);
        }
    }

<<<<<<< HEAD
    public getAllGameStates(): IGameObjectBaseState[] {
        return this.allGameObjects.map((go) => go.getState());
=======
    public clearSnapshots() {
        this.snapshots.length = 0;
        this.allPlayerSnapshots.clear();
    }

    public takeSnapshot(options: AnySnapshotSettings): number {
        const nextSnapshotId = this.lastSnapshotId + 1;
        const snapshot: IGameSnapshot = {
            id: nextSnapshotId,

            lastId: this.lastId,
            gameState: structuredClone(this.game.state),
            states: this.allGameObjects.map((x) => x.getState()),

            settings: structuredClone(options)
        };
        this.lastSnapshotId = nextSnapshotId;

        if (options.type === SnapshotType.Player) {
            let playerSnapshots = this.allPlayerSnapshots.get(this.game.state.actionPhaseActivePlayer.uuid);
            if (!playerSnapshots) {
                playerSnapshots = [];
                this.allPlayerSnapshots.set(this.game.state.actionPhaseActivePlayer.uuid, playerSnapshots);
            }
            playerSnapshots.push(this.snapshots.length - 1);
            if (playerSnapshots.length > maxPlayerSnapshots) {
                playerSnapshots.splice(0, 1);
            }
        } else if (options.type === SnapshotType.Phase) {
            let phaseSnapshots = this.allPhaseSnapshots.get(options.phaseName);
            if (!phaseSnapshots) {
                phaseSnapshots = [];
                this.allPhaseSnapshots.set(options.phaseName, phaseSnapshots);
            }
            phaseSnapshots.push(this.snapshots.length - 1);
            if (phaseSnapshots.length > maxPhaseSnapshots) {
                phaseSnapshots.splice(0, 1);
            }
        } else if (options.type === SnapshotType.Round) {
            this.roundSnapshots.push(this.snapshots.length - 1);
            if (this.roundSnapshots.length > maxRoundSnapshots) {
                this.roundSnapshots.splice(0, 1);
            }
        }

        this.snapshots.push(snapshot);

        return snapshot.id;
    }

    public rollbackTo(settings: AnySnapshotSettings) {
        let snapshot: IGameSnapshot;

        if (settings.type === SnapshotType.Player) {
            snapshot = this.getSnapshotForPlayer(settings.playerRef);
            Contract.assertNotNullLike(snapshot, () => `Unable to find last snapshot for player ${this.get(settings.playerRef).name}`);
        } else if (settings.type === SnapshotType.Phase) {
            snapshot = this.getSnapshotForPhase(settings.phaseName, settings.phaseOffset);
            Contract.assertNotNullLike(snapshot, () => `Unable to find last snapshot for ${settings.phaseName} Phase`);
        } else if (settings.type === SnapshotType.Round) {
            snapshot = this.getSnapshotForRound(settings.round);
            Contract.assertNotNullLike(snapshot, () => `Unable to find last snapshot for Round ${settings.round}`);
        } else {
            Contract.fail('Invalid rollback settings provided.');
        }

        return this.rollbackToSnapshot(snapshot.id);
    }

    private getSnapshotForPlayer(playerRef: GameObjectRef<Player>): IGameSnapshot | undefined {
        const playerSnapshots = this.allPlayerSnapshots.get(playerRef.uuid);
        if (!playerSnapshots) {
            return undefined;
        }

        const isActiveTurnPlayer = this.game.state.actionPhaseActivePlayer.uuid === playerRef.uuid;
        let snapshotIdx: number = undefined;
        if (!isActiveTurnPlayer) {
            snapshotIdx = playerSnapshots[this.snapshots.length - 1];
        } else {
            // Latest snapshot is the current turn, go back to the next one.
            snapshotIdx = playerSnapshots[this.snapshots.length - 2];
        }

        if (!snapshotIdx) {
            return undefined;
        }

        return this.snapshots[snapshotIdx];
    }

    private getSnapshotForPhase(phaseName: string, offset: number = 0): IGameSnapshot | undefined {
        const phaseSnapshots = this.allPhaseSnapshots.get(phaseName);
        if (!phaseSnapshots) {
            return undefined;
        }

        const snapshotIdx = phaseSnapshots[this.snapshots.length - 1 - offset];

        if (!snapshotIdx) {
            return undefined;
        }

        return this.snapshots[snapshotIdx];
    }

    private getSnapshotForRound(round: number): IGameSnapshot | undefined {
        const roundDiff = this.game.roundNumber - round;

        const snapshotIdx = this.roundSnapshots[this.snapshots.length - 1 - roundDiff];

        return this.snapshots[snapshotIdx];
>>>>>>> 7eb273ab
    }

    public rollbackToSnapshot(snapshot: IGameSnapshot) {
        Contract.assertNotNullLike(snapshot, 'Empty snapshot provided for rollback');

        this.game.state = structuredClone(snapshot.gameState);

        const removals: { index: number; uuid: string }[] = [];
        const updates: { go: GameObjectBase; oldState: IGameObjectBaseState }[] = [];

        // Indexes in last to first for the purpose of removal.
        for (let i = this.allGameObjects.length - 1; i >= 0; i--) {
            const go = this.allGameObjects[i];

            // NOTE: We aren't removing GameObjects, but this makes room for it.
            const updatedState = snapshot.states.find((x) => x.uuid === go.uuid);
            if (!updatedState) {
                removals.push({ index: i, uuid: go.uuid });
                continue;
            }

            updates.push({ go, oldState: go.getState() });
            go.setState(updatedState);
        }

        // Inform GOs that all states have been updated.
        updates.forEach((update) => update.go.afterSetAllState(update.oldState));

        // Remove GOs that hadn't yet been created by this point.
        // Because the for loop to determine removals is done from end to beginning, we don't have to worry about deleted indexes causing a problem when the array shifts.
        for (const removed of removals) {
            this.allGameObjects.splice(removed.index, 1);
            this.gameObjectMapping.delete(removed.uuid);
        }

        this._lastGameObjectId = snapshot.lastGameObjectId;

<<<<<<< HEAD
        // Inform GOs that all states have been updated.
        this.allGameObjects.forEach((x) => x.afterSetAllState());
=======
        // Throw out all snapshots after the rollback snapshot.
        this.snapshots.splice(snapshotIdx + 1);
        this.clearMappedSnapshots(snapshot.settings.type, snapshotIdx);
    }

    private clearMappedSnapshots(type: SnapshotType, snapshotIdx: number) {
        // Clear out any of the snapshot mappings that were later than this snapshot.
        if (type === SnapshotType.Player) {
            for (const [playerUuid, playerSnapshots] of this.allPlayerSnapshots) {
                const length = playerSnapshots.length;
                for (let i = length - 1; i >= 0; i--) {
                    const index = playerSnapshots[i];
                    if (index > snapshotIdx) {
                        playerSnapshots.splice(i, 1);
                    }
                }
            }
        } else {
            this.allPlayerSnapshots.clear();
        }

        for (const [phaseName, phaseSnapshots] of this.allPhaseSnapshots) {
            const length = phaseSnapshots.length;
            for (let i = length - 1; i >= 0; i--) {
                const index = phaseSnapshots[i];
                if (index > snapshotIdx) {
                    phaseSnapshots.splice(i, 1);
                }
            }
        }

        const length = this.roundSnapshots.length;
        for (let i = length - 1; i >= 0; i--) {
            const index = this.roundSnapshots[i];
            if (index > snapshotIdx) {
                this.roundSnapshots.splice(i, 1);
            }
        }
    }

    private afterTakeSnapshot() {
        // TODO: We want this to be able to go through
        //          and remove any unused OngoingEffects from the list once they are no longer needed by any snapshots.
    }

    private getLatestSnapshot(offset = 0) {
        Contract.assertNonNegative(offset, `Tried to get snapshot from end but argument was negative ${offset}.`);
        return this.snapshots[this.snapshots.length - 1 - offset];
    }

    public getLatestSnapshotId() {
        return this.getLatestSnapshot()?.id ?? 0;
    }

    public canUndo(player: Player) {
        return !!this.getSnapshotForPlayer(player.getRef());
>>>>>>> 7eb273ab
    }
}<|MERGE_RESOLUTION|>--- conflicted
+++ resolved
@@ -4,7 +4,6 @@
 import * as Contract from './utils/Contract.js';
 import * as Helpers from './utils/Helpers.js';
 
-<<<<<<< HEAD
 export interface IGameObjectRegistrar {
     register(gameObject: GameObjectBase | GameObjectBase[]): void;
     get<T extends GameObjectBase>(gameObjectRef: GameObjectRef<T>): T | null;
@@ -12,55 +11,6 @@
 
 export class GameStateManager implements IGameObjectRegistrar {
     private readonly allGameObjects: GameObjectBase[] = [];
-=======
-export interface IGameSnapshot {
-    id: number;
-    lastId: number;
-
-    gameState: IGameState;
-    states: IGameObjectBaseState[];
-    settings: AnySnapshotSettings;
-}
-
-export interface IGameState {
-    roundNumber: number;
-    initialFirstPlayer: GameObjectRef<Player> | null;
-    initiativePlayer: GameObjectRef<Player> | null;
-    actionPhaseActivePlayer: GameObjectRef<Player> | null;
-    isInitiativeClaimed: boolean;
-    allCards: GameObjectRef<Card>[];
-}
-
-const maxPlayerSnapshots = 2; // 2 for current and previous turns.
-const maxPhaseSnapshots = 2; // 2 for current and previous of a specific phase.
-const maxRoundSnapshots = 2; // Current and previous start of round.
-
-export interface IPlayerSnapshotSettings {
-    type: SnapshotType.Player;
-
-    /** Player this snapshot is taken for. Will use the current active player if not provided. */
-    playerRef?: GameObjectRef<Player>;
-}
-
-export interface IPhaseSnapshotSettings {
-    type: SnapshotType.Phase;
-
-    /** Name of the phase for the snapshot. */
-    phaseName: string;
-
-    /** How many snapshots back of this phase to rollback. Only used by `rollbackTo`. */
-    phaseOffset?: number;
-}
-
-export interface IRoundSnapshotSettings {
-    type: SnapshotType.Round;
-    round: number;
-}
-
-export type AnySnapshotSettings = IPlayerSnapshotSettings | IPhaseSnapshotSettings | IRoundSnapshotSettings;
-
-export class GameStateManager {
->>>>>>> 7eb273ab
     private readonly game: Game;
     private readonly gameObjectMapping = new Map<string, GameObjectBase>();
 
@@ -92,137 +42,16 @@
                 `Tried to register a Game Object that was already registered ${go.uuid}`
             );
 
-<<<<<<< HEAD
             const nextId = this._lastGameObjectId + 1;
-            go.uuid = 'GameObject_' + nextId;
+            go.uuid = go.getGameObjectName() + '_' + nextId;
             this._lastGameObjectId = nextId;
-=======
-            const nextId = this.lastId + 1;
-            go.uuid = go.getGameObjectName() + '_' + nextId;
-            this.lastId = nextId;
->>>>>>> 7eb273ab
             this.allGameObjects.push(go);
             this.gameObjectMapping.set(go.uuid, go);
         }
     }
 
-<<<<<<< HEAD
     public getAllGameStates(): IGameObjectBaseState[] {
         return this.allGameObjects.map((go) => go.getState());
-=======
-    public clearSnapshots() {
-        this.snapshots.length = 0;
-        this.allPlayerSnapshots.clear();
-    }
-
-    public takeSnapshot(options: AnySnapshotSettings): number {
-        const nextSnapshotId = this.lastSnapshotId + 1;
-        const snapshot: IGameSnapshot = {
-            id: nextSnapshotId,
-
-            lastId: this.lastId,
-            gameState: structuredClone(this.game.state),
-            states: this.allGameObjects.map((x) => x.getState()),
-
-            settings: structuredClone(options)
-        };
-        this.lastSnapshotId = nextSnapshotId;
-
-        if (options.type === SnapshotType.Player) {
-            let playerSnapshots = this.allPlayerSnapshots.get(this.game.state.actionPhaseActivePlayer.uuid);
-            if (!playerSnapshots) {
-                playerSnapshots = [];
-                this.allPlayerSnapshots.set(this.game.state.actionPhaseActivePlayer.uuid, playerSnapshots);
-            }
-            playerSnapshots.push(this.snapshots.length - 1);
-            if (playerSnapshots.length > maxPlayerSnapshots) {
-                playerSnapshots.splice(0, 1);
-            }
-        } else if (options.type === SnapshotType.Phase) {
-            let phaseSnapshots = this.allPhaseSnapshots.get(options.phaseName);
-            if (!phaseSnapshots) {
-                phaseSnapshots = [];
-                this.allPhaseSnapshots.set(options.phaseName, phaseSnapshots);
-            }
-            phaseSnapshots.push(this.snapshots.length - 1);
-            if (phaseSnapshots.length > maxPhaseSnapshots) {
-                phaseSnapshots.splice(0, 1);
-            }
-        } else if (options.type === SnapshotType.Round) {
-            this.roundSnapshots.push(this.snapshots.length - 1);
-            if (this.roundSnapshots.length > maxRoundSnapshots) {
-                this.roundSnapshots.splice(0, 1);
-            }
-        }
-
-        this.snapshots.push(snapshot);
-
-        return snapshot.id;
-    }
-
-    public rollbackTo(settings: AnySnapshotSettings) {
-        let snapshot: IGameSnapshot;
-
-        if (settings.type === SnapshotType.Player) {
-            snapshot = this.getSnapshotForPlayer(settings.playerRef);
-            Contract.assertNotNullLike(snapshot, () => `Unable to find last snapshot for player ${this.get(settings.playerRef).name}`);
-        } else if (settings.type === SnapshotType.Phase) {
-            snapshot = this.getSnapshotForPhase(settings.phaseName, settings.phaseOffset);
-            Contract.assertNotNullLike(snapshot, () => `Unable to find last snapshot for ${settings.phaseName} Phase`);
-        } else if (settings.type === SnapshotType.Round) {
-            snapshot = this.getSnapshotForRound(settings.round);
-            Contract.assertNotNullLike(snapshot, () => `Unable to find last snapshot for Round ${settings.round}`);
-        } else {
-            Contract.fail('Invalid rollback settings provided.');
-        }
-
-        return this.rollbackToSnapshot(snapshot.id);
-    }
-
-    private getSnapshotForPlayer(playerRef: GameObjectRef<Player>): IGameSnapshot | undefined {
-        const playerSnapshots = this.allPlayerSnapshots.get(playerRef.uuid);
-        if (!playerSnapshots) {
-            return undefined;
-        }
-
-        const isActiveTurnPlayer = this.game.state.actionPhaseActivePlayer.uuid === playerRef.uuid;
-        let snapshotIdx: number = undefined;
-        if (!isActiveTurnPlayer) {
-            snapshotIdx = playerSnapshots[this.snapshots.length - 1];
-        } else {
-            // Latest snapshot is the current turn, go back to the next one.
-            snapshotIdx = playerSnapshots[this.snapshots.length - 2];
-        }
-
-        if (!snapshotIdx) {
-            return undefined;
-        }
-
-        return this.snapshots[snapshotIdx];
-    }
-
-    private getSnapshotForPhase(phaseName: string, offset: number = 0): IGameSnapshot | undefined {
-        const phaseSnapshots = this.allPhaseSnapshots.get(phaseName);
-        if (!phaseSnapshots) {
-            return undefined;
-        }
-
-        const snapshotIdx = phaseSnapshots[this.snapshots.length - 1 - offset];
-
-        if (!snapshotIdx) {
-            return undefined;
-        }
-
-        return this.snapshots[snapshotIdx];
-    }
-
-    private getSnapshotForRound(round: number): IGameSnapshot | undefined {
-        const roundDiff = this.game.roundNumber - round;
-
-        const snapshotIdx = this.roundSnapshots[this.snapshots.length - 1 - roundDiff];
-
-        return this.snapshots[snapshotIdx];
->>>>>>> 7eb273ab
     }
 
     public rollbackToSnapshot(snapshot: IGameSnapshot) {
@@ -259,67 +88,10 @@
         }
 
         this._lastGameObjectId = snapshot.lastGameObjectId;
-
-<<<<<<< HEAD
-        // Inform GOs that all states have been updated.
-        this.allGameObjects.forEach((x) => x.afterSetAllState());
-=======
-        // Throw out all snapshots after the rollback snapshot.
-        this.snapshots.splice(snapshotIdx + 1);
-        this.clearMappedSnapshots(snapshot.settings.type, snapshotIdx);
-    }
-
-    private clearMappedSnapshots(type: SnapshotType, snapshotIdx: number) {
-        // Clear out any of the snapshot mappings that were later than this snapshot.
-        if (type === SnapshotType.Player) {
-            for (const [playerUuid, playerSnapshots] of this.allPlayerSnapshots) {
-                const length = playerSnapshots.length;
-                for (let i = length - 1; i >= 0; i--) {
-                    const index = playerSnapshots[i];
-                    if (index > snapshotIdx) {
-                        playerSnapshots.splice(i, 1);
-                    }
-                }
-            }
-        } else {
-            this.allPlayerSnapshots.clear();
-        }
-
-        for (const [phaseName, phaseSnapshots] of this.allPhaseSnapshots) {
-            const length = phaseSnapshots.length;
-            for (let i = length - 1; i >= 0; i--) {
-                const index = phaseSnapshots[i];
-                if (index > snapshotIdx) {
-                    phaseSnapshots.splice(i, 1);
-                }
-            }
-        }
-
-        const length = this.roundSnapshots.length;
-        for (let i = length - 1; i >= 0; i--) {
-            const index = this.roundSnapshots[i];
-            if (index > snapshotIdx) {
-                this.roundSnapshots.splice(i, 1);
-            }
-        }
     }
 
     private afterTakeSnapshot() {
         // TODO: We want this to be able to go through
         //          and remove any unused OngoingEffects from the list once they are no longer needed by any snapshots.
     }
-
-    private getLatestSnapshot(offset = 0) {
-        Contract.assertNonNegative(offset, `Tried to get snapshot from end but argument was negative ${offset}.`);
-        return this.snapshots[this.snapshots.length - 1 - offset];
-    }
-
-    public getLatestSnapshotId() {
-        return this.getLatestSnapshot()?.id ?? 0;
-    }
-
-    public canUndo(player: Player) {
-        return !!this.getSnapshotForPlayer(player.getRef());
->>>>>>> 7eb273ab
-    }
 }