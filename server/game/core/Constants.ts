--- conflicted
+++ resolved
@@ -82,12 +82,9 @@
     AssignIndirectDamageDealtToOpponents = 'assignIndirectDamageDealtToOpponents',
     AssignIndirectDamageDealtByUnit = 'assignIndirectDamageDealtByUnit',
     Blank = 'blank',
-<<<<<<< HEAD
-    BlankNamedCardsForPlayer = 'blankNamedCardsForPlayer',
-=======
     BlankExceptKeyword = 'blankExceptKeyword',
     BlankExceptFromSourceCard = 'blankExceptFromSourceCard',
->>>>>>> c67c7a4e
+    BlankNamedCardsForPlayer = 'blankNamedCardsForPlayer',
     CanAttackGroundArenaFromSpaceArena = 'canAttackGroundArenaFromSpaceArena',
     CanAttackSpaceArenaFromGroundArena = 'canAttackSpaceArenaFromGroundArena',
     CanAttackMultipleUnitsSimultaneously = 'canAttackMultipleUnitsSimultaneously',
