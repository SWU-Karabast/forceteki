// allow block comments without spaces so we can have compact jsdoc descriptions in this file
/* eslint @stylistic/lines-around-comment: off */

<<<<<<< HEAD
// TODO NOISY PR: clean up the spaces from these
export enum Location {
=======
export enum ZoneName {
>>>>>>> 44535345
    Base = 'base',
    Deck = 'deck',
    Discard = 'discard',
    GroundArena = 'groundArena',
    Hand = 'hand',
    OutsideTheGame = 'outsideTheGame',
    RemovedFromGame = 'removedFromGame',
    Resource = 'resource',
    SpaceArena = 'spaceArena',
}

<<<<<<< HEAD
export enum MoveToDeckLocation {
    DeckTop = 'deckTop',
    DeckBottom = 'deckBottom'
}

/**
 * Helper type used when a passed Location represents a move destination.
 * Used to account for moving to top or bottom of deck.
 */
export type MoveLocation = Exclude<Location, Location.Deck> | MoveToDeckLocation.DeckBottom | MoveToDeckLocation.DeckTop;

export enum WildcardLocation {
=======
export enum WildcardZoneName {
>>>>>>> 44535345
    Any = 'any',
    AnyArena = 'anyArena',

    /** Any zone that is a valid attack target - an arena or base zone */
    AnyAttackable = 'anyAttackable'
}

export type ZoneFilter = ZoneName | WildcardZoneName;

export type Arena = ZoneName.GroundArena | ZoneName.SpaceArena;

export enum PlayType {
    PlayFromHand = 'playFromHand',
    Smuggle = 'smuggle',
    PlayFromOutOfPlay = 'playFromOutOfPlay',
}

export enum StatType {
    Hp = 'hp',
    Power = 'power'
}

export enum DamageType {
    Combat = 'combat',
    Ability = 'ability',
    Excess = 'excess',
    Overwhelm = 'overwhelm'
}

export enum EffectName {
    AbilityRestrictions = 'abilityRestrictions',
    AdditionalAction = 'additionalActions',
    AdditionalActionAfterWindowCompleted = 'additionalActionsAfterWindowCompleted',
    AdditionalPlayCost = 'additionalPlaycost',
    AdditionalTriggerCost = 'additionalTriggercost',
    AddTrait = 'addTrait',
    Blank = 'blank',
    CanAttackGroundArenaFromSpaceArena = 'canAttackGroundArenaFromSpaceArena',
    CanAttackSpaceArenaFromGroundArena = 'canAttackSpaceArenaFromGroundArena',
    CanBeTriggeredByOpponent = 'canBeTriggeredByOpponent',
    CanPlayFromOutOfPlay = 'canPlayFromOutOfPlay',
    ChangeType = 'changeType',
    CostAdjuster = 'costAdjuster',
    DelayedEffect = 'delayedEffect',
    DoesNotReady = 'doesNotReady',
    DealsDamageBeforeDefender = 'dealsDamageBeforeDefender',
    EntersPlayForOpponent = 'entersPlayForOpponent',
    GainAbility = 'gainAbility',
    GainKeyword = 'gainKeyword',
    IncreaseLimitOnAbilities = 'increaseLimitOnAbilities',
    LoseKeyword = 'loseKeyword',
    LoseTrait = 'loseTrait',
    ModifyHp = 'modifyHp',
    ModifyPower = 'modifyPower',
    ModifyStats = 'modifyStats',
    MustBeChosen = 'mustBeChosen',
    SetPower = 'setPower',
    ShowTopCard = 'showTopCard',
    SuppressEffects = 'suppressEffects',
    TakeControl = 'takeControl',
    UnlessActionCost = 'unlessActionCost',
    UpgradeHpModifier = 'upgradeHpModifier',
    UpgradePowerModifier = 'upgradePowerModifier',

    // "cannot" effects
    CannotApplyLastingEffects = 'cannotApplyLastingEffects',
    CannotAttackBase = 'cannotAttackBase',
}

export enum Duration {
    Custom = 'custom',
    Persistent = 'persistent',
    UntilEndOfAttack = 'untilEndOfAttack',
    UntilEndOfPhase = 'untilEndOfPhase',
    UntilEndOfRound = 'untilEndOfRound',
}

export enum Stage {
    Cost = 'cost',
    Effect = 'effect',
    PreTarget = 'preTarget',
    Target = 'target',
    Trigger = 'trigger'
}

export enum RelativePlayer {
    Self = 'self',
    Opponent = 'opponent'
}

export enum WildcardRelativePlayer {
    Any = 'any'
}

export type RelativePlayerFilter = RelativePlayer | WildcardRelativePlayer;

export enum TargetMode {
    AutoSingle = 'autoSingle',
    DropdownList = 'dropdownList',
    Exactly = 'exactly',
    ExactlyVariable = 'exactlyVariable',
    MaxStat = 'maxStat',
    MultiplePlayers = 'multiplePlayers',
    Player = 'player',
    Select = 'select',
    Single = 'single',
    Unlimited = 'unlimited',
    UpTo = 'upTo',
    UpToVariable = 'upToVariable'
}

export enum PhaseName {
    Action = 'action',
    Regroup = 'regroup'
}

export enum CardType {
    Base = 'base',

    /** non-leader, non-token unit */
    BasicUnit = 'basicUnit',

    /** non-token upgrade */
    BasicUpgrade = 'basicUpgrade',
    Event = 'event',
    Leader = 'leader',
    LeaderUnit = 'leaderUnit',
    TokenUnit = 'tokenUnit',
    TokenUpgrade = 'tokenUpgrade',
}

export enum WildcardCardType {
    Any = 'any',
    NonLeaderUnit = 'nonLeaderUnit',
    /** Any card type that can be played from hand */
    Playable = 'playable',
    Token = 'token',

    /** Any unit type, including leader and token units */
    Unit = 'unit',

    /** Any upgrade type, including token upgrades */
    Upgrade = 'upgrade',
}

export type CardTypeFilter = CardType | WildcardCardType;

export enum TokenName {
    Shield = 'shield',
    Experience = 'experience'
}

// TODO: start removing these if they aren't used
export enum EventName {
    OnAbilityResolved = 'onAbilityResolved',
    OnAbilityResolverInitiated = 'onAbilityResolverInitiated',
    OnAddTokenToCard = 'onAddTokenToCard',
    OnAttackCompleted = 'onAttackCompleted',
    OnAttackDamageResolved = 'onAttackDamageResolved',
    OnAttackDeclared = 'onAttackDeclared',
    OnBeginRound = 'onBeginRound',
    OnCardAbilityInitiated = 'onCardAbilityInitiated',
    OnCardAbilityTriggered = 'onCardAbilityTriggered',
    OnCardDefeated = 'onCardDefeated',
    OnCardExhausted = 'onCardExhausted',
    OnCardLeavesPlay = 'onCardLeavesPlay',
    OnCardMoved = 'onCardMoved',
    OnCardPlayed = 'onCardPlayed',
    OnCardReadied = 'onCardReadied',
    OnCardResourced = 'onCardResourced',
    OnCardReturnedToHand = 'onCardReturnedToHand',
    OnCardRevealed = 'onCardRevealed',
    OnCardDiscarded = 'onCardDiscarded',
    OnCardsDiscardedFromHand = 'onCardsDiscardedFromHand',
    OnCardsDrawn = 'onCardsDrawn',
    OnDamageDealt = 'onDamageDealt',
    OnDamageRemoved = 'onDamageRemoved',
    OnDeckSearch = 'onDeckSearch',
    OnDeckShuffled = 'onDeckShuffled',
    OnDiscardFromDeck = 'onDiscardFromDeck',
    OnEffectApplied = 'onEffectApplied',
    onExhaustResources = 'onExhaustResources',
    OnEntireHandDiscarded = 'onEntireHandDiscarded',
    OnInitiateAbilityEffects = 'onInitiateAbilityEffects',
    OnLeaderDeployed = 'onLeaderDeployed',
    OnLookAtCard = 'onLookAtCard',
    OnLookMoveDeckCardsTopOrBottom = 'onLookMoveDeckCardsTopOrBottom',
    OnPassActionPhasePriority = 'onPassActionPhasePriority',
    OnPhaseCreated = 'onPhaseCreated',
    OnPhaseEnded = 'onPhaseEnded',
    OnPhaseEndedCleanup = 'onPhaseEndedCleanup',
    OnPhaseStarted = 'onPhaseStarted',
    OnReadyResources = 'onReadyResources',
    OnRegroupPhaseReadyCards = 'onRegroupPhaseReadyCards',
    OnRoundEnded = 'onRoundEnded',
    OnRoundEndedCleanup = 'onRoundEndedCleanup',
    OnStatusTokenDiscarded = 'onStatusTokenDiscarded',
    OnStatusTokenGained = 'onStatusTokenGained',
    OnStatusTokenMoved = 'onStatusTokenMoved',
    OnClaimInitiative = 'onClaimInitiative',
    OnUnitEntersPlay = 'onUnitEntersPlay',
    OnUpgradeAttached = 'onUpgradeAttached',
}

/**
 * Meta-events are infrastructure events that exist to facilitate game events.
 * Abilities cannot trigger on them because they don't exist in the SWU rules, they're just
 * to help us execute the game rules correctly.
 */
export enum MetaEventName {
    AttackSteps = 'attackSteps',
    Conditional = 'conditional',
    DistributeDamage = 'distributeDamage',
    DistributeHealing = 'distributeHealing',
    ExecuteHandler = 'executeHandler',
    InitiateAttack = 'initiateAttack',
    NoAction = 'noAction',
    PlayCard = 'playCard',
    ReplacementEffect = 'replacementEffect',
    SelectCard = 'selectCard',
    Sequential = 'sequential',
    Simultaneous = 'simultaneous'
}

export enum AbilityType {
    Action = 'action',
    Constant = 'constant',
    Event = 'event',
    ReplacementEffect = 'replacementEffect',
    Triggered = 'triggered',
}

export enum Aspect {
    Aggression = 'aggression',
    Command = 'command',
    Cunning = 'cunning',
    Heroism = 'heroism',
    Vigilance = 'vigilance',
    Villainy = 'villainy',
}

export enum KeywordName {
    Ambush = 'ambush',
    Bounty = 'bounty',
    Grit = 'grit',
    Overwhelm = 'overwhelm',
    Raid = 'raid',
    Restore = 'restore',
    Saboteur = 'saboteur',
    Sentinel = 'sentinel',
    Shielded = 'shielded',
    Smuggle = 'smuggle',
}

/** List of keywords that don't have any additional parameters */
export type NonParameterKeywordName =
  | KeywordName.Ambush
  | KeywordName.Grit
  | KeywordName.Overwhelm
  | KeywordName.Saboteur
  | KeywordName.Sentinel
  | KeywordName.Shielded;

export enum Trait {
    Armor = 'armor',
    Bounty = 'bounty',
    BountyHunter = 'bounty hunter',
    CapitalShip = 'capital ship',
    Clone = 'clone',
    Condition = 'condition',
    Creature = 'creature',
    Disaster = 'disaster',
    Droid = 'droid',
    Fighter = 'fighter',
    FirstOrder = 'first order',
    Force = 'force',
    Fringe = 'fringe',
    Gambit = 'gambit',
    Gungan = 'gungan',
    Hutt = 'hutt',
    Imperial = 'imperial',
    Innate = 'innate',
    Inquisitor = 'inquisitor',
    Item = 'item',
    Jawa = 'jawa',
    Jedi = 'jedi',
    Kaminoan = 'kaminoan',
    Law = 'law',
    Learned = 'learned',
    Lightsaber = 'lightsaber',
    Mandalorian = 'mandalorian',
    Modification = 'modification',
    Naboo = 'naboo',
    NewRepublic = 'new republic',
    Night = 'night',
    Official = 'official',
    Plan = 'plan',
    Rebel = 'rebel',
    Republic = 'republic',
    Resistance = 'resistance',
    Separatist = 'separatist',
    Sith = 'sith',
    Spectre = 'spectre',
    Speeder = 'speeder',
    Supply = 'supply',
    Tactic = 'tactic',
    Tank = 'tank',
    Transport = 'transport',
    Trick = 'trick',
    Trooper = 'trooper',
    Twilek = 'twi\'lek',
    Underworld = 'underworld',
    Vehicle = 'vehicle',
    Walker = 'walker',
    Weapon = 'weapon',
    Wookiee = 'wookiee',
}

// TODO: these could stand to be reorganized and cleaned up a bit
// TODO: fix restrictions on players not being recognized by PlayerTargetResolver
export enum AbilityRestriction {

    /** Restricts a card from being declared as an attacker */
    Attack = 'attack',

    /** Restricts a card from being declared as an attack target */
    BeAttacked = 'beAttacked',

    /** Restricts a player's ability to play units */
    PlayUnit = 'playUnit',

    /** Restricts a player's ability to play upgrades */
    PlayUpgrade = 'playUpgrade',

    /** Restricts a player's ability to play events */
    PlayEvent = 'playEvent',

    /** Restricts a player's ability to put a certain card or type of card into play */
    PutIntoPlay = 'putIntoPlay',

    /** Restricts a card from being played. Typically used for event cards, see {@link AbilityRestriction.PutIntoPlay} for other card types */
    Play = 'play',

    /** Restricts a card or card type from being able to enter play. Typically used for non-events. See {@link AbilityRestriction.Play} for event cards */
    EnterPlay = 'enterPlay',

    /** Restricts a game object from being targetable by abilities */
    AbilityTarget = 'abilityTarget',

    BeHealed = 'beHealed',
    Exhaust = 'exhaust',
    InitiateKeywords = 'initiateKeywords',
    Ready = 'ready',
    ReceiveDamage = 'receiveDamage',
    TriggerAbilities = 'triggerAbilities',
}

export enum StateWatcherName {
    AttacksThisPhase = 'attacksThisPhase',
    CardsLeftPlayThisPhase = 'cardsLeftPlayThisPhase',
    CardsPlayedThisPhase = 'cardsPlayedThisPhase',
    UnitsDefeatedThisPhase = 'unitsDefeatedThisPhase',
    CardsEnteredPlayThisPhase = 'cardsEnteredPlayThisPhase',
    DamageDealtThisPhase = 'damageDealtThisPhase',

    // TODO STATE WATCHERS: watcher types needed
    // - unit defeated: Iden, Emperor's Legion, Brutal Traditions, Spark of Hope, Bravado
    // - damaged base: Cassian leader, Forced Surrender
    // - card played: Luke leader, Vader leader, Lothal Insurgent, Vanguard Ace, Guardian of the Whills, Relentless, Omega
    // - entered play: Boba unit
    // - attacked base: Ephant Mon, Rule with Respect
    // - attacked with unit type: Medal Ceremony, Bo-Katan leader, Asajj Ventress
    // - discarded: Kylo's TIE Silencer
}

/** For "canAffect" and target eligibility checks, indicates whether game state must be changed by the effect in order for the check to pass */
export enum GameStateChangeRequired {
    /** Game state change is not required */
    None = 'none',

    /**
     * Game state change is required but the effect is not required to fully resolve. E.g., if exhausting resources,
     * would not need to exhaust the full number of requested resources.
     */
    MustFullyOrPartiallyResolve = 'mustFullyOrPartiallyResolve',

    /**
     * Game state change is required and the effect is required to fully resolve. E.g., if exhausting resources,
     * would be required to exhaust the full number of requested resources.
     */
    MustFullyResolve = 'mustFullyResolve',
}<|MERGE_RESOLUTION|>--- conflicted
+++ resolved
@@ -1,39 +1,30 @@
 // allow block comments without spaces so we can have compact jsdoc descriptions in this file
 /* eslint @stylistic/lines-around-comment: off */
 
-<<<<<<< HEAD
 // TODO NOISY PR: clean up the spaces from these
-export enum Location {
-=======
 export enum ZoneName {
->>>>>>> 44535345
     Base = 'base',
     Deck = 'deck',
     Discard = 'discard',
     GroundArena = 'groundArena',
     Hand = 'hand',
     OutsideTheGame = 'outsideTheGame',
-    RemovedFromGame = 'removedFromGame',
     Resource = 'resource',
     SpaceArena = 'spaceArena',
 }
 
-<<<<<<< HEAD
-export enum MoveToDeckLocation {
+export enum MoveToDeckZoneName {
     DeckTop = 'deckTop',
     DeckBottom = 'deckBottom'
 }
 
 /**
- * Helper type used when a passed Location represents a move destination.
+ * Helper type used when a passed ZoneName represents a move destination.
  * Used to account for moving to top or bottom of deck.
  */
-export type MoveLocation = Exclude<Location, Location.Deck> | MoveToDeckLocation.DeckBottom | MoveToDeckLocation.DeckTop;
-
-export enum WildcardLocation {
-=======
+export type MoveZoneName = Exclude<ZoneName, ZoneName.Deck> | MoveToDeckZoneName.DeckBottom | MoveToDeckZoneName.DeckTop;
+
 export enum WildcardZoneName {
->>>>>>> 44535345
     Any = 'any',
     AnyArena = 'anyArena',
 
