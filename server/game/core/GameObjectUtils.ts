import type { GameObjectBase, GameObjectRef } from './GameObjectBase';
import { to } from './utils/TypeHelpers';
import * as Contract from './utils/Contract';

// @ts-expect-error Symbol.metadata is not yet a standard.
Symbol.metadata ??= Symbol.for('Symbol.metadata');
const stateMetadata = Symbol();
const stateSimpleMetadata = Symbol();
const stateArrayMetadata = Symbol();
const stateMapMetadata = Symbol();
<<<<<<< HEAD
=======
const stateRecordMetadata = Symbol();
>>>>>>> fa4b7f5c
const stateObjectMetadata = Symbol();

const stateClassesStr: Record<string, string> = {};

/**
 * Decorator to capture the names of any accessors flagged as @undoState, @undoObject, or @undoArray for copyState, and then clear the array for the next derived class to use.
 * @param fullCopyOnly If true, simply uses the bulk copy method rather than using any meta data.
 */
export function registerState<T extends GameObjectBase>() {
    return function (targetClass: any, context: ClassDecoratorContext) {
        const parentClass = Object.getPrototypeOf(targetClass);

        const metaState = context.metadata[stateMetadata] as Record<string | symbol, any>;
        if (metaState) {
            // Move metadata from the stateMedata symbol to the name of the class, so that we can look it up later in copyStruct.
            context.metadata[targetClass.name] = metaState;
            // Delete field to clear for the next derived class, if any.
            // eslint-disable-next-line @typescript-eslint/no-dynamic-delete
            delete context.metadata[stateMetadata];
        }

        // Add name to list as a safety check.
        stateClassesStr[targetClass.name] = parentClass.name;
        // Do check to see if parent is missing @registerState. This will happen in order of lowest class to highest class, so we can rely on it checking if it's parent class was registered.
        if (parentClass.name && parentClass !== Object && stateClassesStr[parentClass.name] == null) {
            throw new Error(`class "${parentClass.name}" is missing @registerState`);
        }

        return targetClass;
    };
}

export function undoState<T extends GameObjectBase, TValue extends string | number | boolean>() {
    return function (
        target: ClassAccessorDecoratorTarget<T, TValue>,
        context: ClassAccessorDecoratorContext<T, TValue>
    ): ClassAccessorDecoratorResult<T, TValue> {
        if (context.static || context.private) {
            throw new Error('Can only serialize public instance members.');
        }
        if (typeof context.name === 'symbol') {
            throw new Error('Cannot serialize symbol-named properties.');
        }

        // Get or create the state related metadata object.
        const metaState = (context.metadata[stateMetadata] ??= {}) as Record<string | symbol, any>;
        metaState[stateSimpleMetadata] ??= [];
        (metaState[stateSimpleMetadata] as string[]).push(context.name);

        // No need to use the backing fields, read and write directly to state.
        return {
            get(this) {
                // @ts-expect-error we should technically have access to 'state' since this is internal to the class, but for now this is a workaround.
                return this.state[context.name as string];
            },
            set(this, newValue) {
                // @ts-expect-error we should technically have access to 'state' since this is internal to the class, but for now this is a workaround.
                this.state[context.name as string] = newValue;
            },
        };
    };
}

export function undoArray<T extends GameObjectBase, TValue extends GameObjectBase>() {
    return function (
        target: ClassAccessorDecoratorTarget<T, readonly TValue[]>,
        context: ClassAccessorDecoratorContext<T, readonly TValue[]>
    ): ClassAccessorDecoratorResult<T, readonly TValue[]> {
        if (context.static || context.private) {
            throw new Error('Can only serialize public instance members.');
        }
        if (typeof context.name === 'symbol') {
            throw new Error('Cannot serialize symbol-named properties.');
        }

        // Get or create the state related metadata object.
        const metaState = (context.metadata[stateMetadata] ??= {}) as Record<string | symbol, any>;
        metaState[stateArrayMetadata] ??= [];
        (metaState[stateArrayMetadata] as string[]).push(context.name);

        // Use the backing fields as the cache, and write refs to the state.
        return {
            get(this) {
                return target.get.call(this);
            },
            set(this, newValue) {
                // @ts-expect-error we should technically have access to 'state' since this is internal to the class, but for now this is a workaround.
                this.state[context.name as string] = newValue?.map((x) => x.getRef());
                target.set.call(this, newValue);
            },
            init(value) {
                // @ts-expect-error we should technically have access to 'state' since this is internal to the class, but for now this is a workaround.
                this.state[context.name] = (value && value.length > 0) ? value.map((x) => x.getRef()) : [];
                return value;
            }
        };
    };
}

<<<<<<< HEAD
export function undoMap<T extends GameObjectBase, TValue extends GameObjectBase>() {
    return function (
        target: ClassAccessorDecoratorTarget<T, ReadonlyMap<string, TValue>>,
        context: ClassAccessorDecoratorContext<T, ReadonlyMap<string, TValue>>
    ): ClassAccessorDecoratorResult<T, ReadonlyMap<string, TValue>> {
=======
/** Creates a undo safe Map object that can be mutated in-place. */
export function undoMap<T extends GameObjectBase, TValue extends GameObjectBase>() {
    return function (
        target: ClassAccessorDecoratorTarget<T, Map<string, TValue>>,
        context: ClassAccessorDecoratorContext<T, Map<string, TValue>>
    ): ClassAccessorDecoratorResult<T, Map<string, TValue>> {
>>>>>>> fa4b7f5c
        if (context.static || context.private) {
            throw new Error('Can only serialize public instance members.');
        }
        if (typeof context.name === 'symbol') {
            throw new Error('Cannot serialize symbol-named properties.');
        }

        // Get or create the state related metadata object.
        const metaState = (context.metadata[stateMetadata] ??= {}) as Record<string | symbol, any>;
        metaState[stateMapMetadata] ??= [];
        (metaState[stateMapMetadata] as string[]).push(context.name);
<<<<<<< HEAD
=======
        const name = context.name;
>>>>>>> fa4b7f5c

        // Use the backing fields as the cache, and write refs to the state.
        return {
            get(this) {
                return target.get.call(this);
            },
            set(this: GameObjectBase, newValue) {
<<<<<<< HEAD
                this.state[context.name as string] = new Map(Array.from(newValue, ([key, value]) => [key, value.getRef()]));
                target.set.call(this, newValue);
            }
        };
    };
}

=======
                // The below UndoMap instantiation will also load the state map with all of it's values.
                this.state[name] = newValue ? new Map(Array.from(newValue, ([key, value]) => [key, value.getRef()])) : newValue;
                target.set.call(this, newValue ? new UndoMap(this, name, newValue.entries()) : newValue);
            },
            init(this: GameObjectBase, value) {
                Contract.assertTrue(value.size === 0, 'UndoMap cannot be init with entries');
                this.state[name] = value;
                // If this is not-null, create a equivalent map in the state. Otherwise, leave it as-is.
                return value ? new UndoMap(this, name) : value;
            },
        };
    };
}

export function undoRecord<T extends GameObjectBase, TValue extends GameObjectBase>() {
    return function (
        target: ClassAccessorDecoratorTarget<T, Record<string, TValue>>,
        context: ClassAccessorDecoratorContext<T, Record<string, TValue>>
    ): ClassAccessorDecoratorResult<T, Record<string, TValue>> {
        if (context.static || context.private) {
            throw new Error('Can only serialize public instance members.');
        }
        if (typeof context.name === 'symbol') {
            throw new Error('Cannot serialize symbol-named properties.');
        }

        // Get or create the state related metadata object.
        const metaState = (context.metadata[stateMetadata] ??= {}) as Record<string | symbol, any>;
        metaState[stateRecordMetadata] ??= [];
        (metaState[stateRecordMetadata] as string[]).push(context.name);
        const name = context.name;

        // Use the backing fields as the cache, and write refs to the state.
        return {
            get(this) {
                return target.get.call(this);
            },
            set(this: GameObjectBase, newValue) {
                this.state[name] = to.record(Object.keys(newValue), (key) => key, (key) => newValue[key]?.getRef());
                target.set.call(this, UndoSafeRecord(this, newValue, name));
            },
            init(this: GameObjectBase, value) {
                this.state[name] = value ? {} : value;
                return value ? UndoSafeRecord(this, value, name) : value;
            },
        };
    };
}


>>>>>>> fa4b7f5c
export function undoObject<T extends GameObjectBase, TValue extends GameObjectBase>() {
    return function (
        target: ClassAccessorDecoratorTarget<T, TValue>,
        context: ClassAccessorDecoratorContext<T, TValue>
    ): ClassAccessorDecoratorResult<T, TValue> {
        if (context.static || context.private) {
            throw new Error('Can only serialize public instance members.');
        }
        if (typeof context.name === 'symbol') {
            throw new Error('Cannot serialize symbol-named properties.');
        }

        // Get or create the state related metadata object.
        const metaState = (context.metadata[stateMetadata] ??= {}) as Record<string | symbol, any>;
        metaState[stateObjectMetadata] ??= [];
        (metaState[stateObjectMetadata] as string[]).push(context.name);

        // Use the backing fields as the cache, and write refs to the state.
        return {
            get(this) {
                return target.get.call(this);
            },
            set(this, newValue) {
                // @ts-expect-error we should technically have access to 'state' since this is internal to the class, but for now this is a workaround.
                this.state[context.name as string] = newValue?.getRef();
                target.set.call(this, newValue);
            },
            init(value) {
                // @ts-expect-error we should technically have access to 'state' since this is internal to the class, but for now this is a workaround.
                this.state[context.name] = value != null ? value.getRef() : value;
                return value;
            }
        };
    };
}

/** Experimental: Uses proxies to cause any in-place mutation functions to also affect the underlying state. */
function UndoSafeRecord<T extends GameObjectBase, TValue extends GameObjectBase>(go: T, record: Record<string, TValue>, name: string) {
    // @ts-expect-error these functions can bypass the accessibility safeties.
    Contract.assertTrue(Object.prototype.hasOwnProperty.call(go.state, name), 'Property ' + name + ' not found on the state of the GameObject');

    const proxiedRecord = new Proxy(record, {
        set(target, prop, newValue, receiver) {
            const result = Reflect.set(target, prop, newValue, receiver);
            // @ts-expect-error Override accessibility and set the same property on the internal state.
            Reflect.set(go.state[name], prop, newValue?.getRef(), go.state[name]);
            return result;
        },
        deleteProperty(target, prop: string) {
            // eslint-disable-next-line @typescript-eslint/no-dynamic-delete
            delete target[prop];
            // @ts-expect-error Override accessibility and set the same property on the internal state.
            // eslint-disable-next-line @typescript-eslint/no-dynamic-delete
            delete go.state[prop];
            return true;
        },
    });

    return proxiedRecord;
}

export function copyState<T extends GameObjectBase>(instance: T, newState: Record<any, any>) {
    let baseClass = Object.getPrototypeOf(instance);
    while (baseClass) {
        const metadata = baseClass.constructor[Symbol.metadata];
        // Pull out any data provided by @registerState for this class.
        const metaState = metadata?.[baseClass.constructor.name] as Record<symbol, any>;

        // If there is any state, go through each of the types and do the copy process.
        if (metaState) {
            if (metaState[stateSimpleMetadata]) {
                const metaSimples = metaState[stateSimpleMetadata] as string[];
                for (const field of metaSimples) {
                    instance[field] = newState[field];
                }
            }

            // STATE TODO: Once objects can be GC'd and we can recreate objects during rollback, this will need to happen *after* the new objects are created.
            if (metaState[stateArrayMetadata]) {
                const metaArrays = metaState[stateArrayMetadata] as string[];
                for (const field of metaArrays) {
                    // It's a little extra work but that's far less than when we did it every time it did a get call to the accessor.
                    instance[field] = (newState[field] as GameObjectRef[])?.map((x) => instance.game.getFromRef(x));
                }
            }
            if (metaState[stateMapMetadata]) {
                const metaMaps = metaState[stateMapMetadata] as string[];
                for (const field of metaMaps) {
                    const mappedEntries: [string, GameObjectBase][] = Array.from((newState[field] as Map<string, GameObjectRef>), ([key, value]) => [key, instance.game.getFromRef(value)]);
                    instance[field] = new Map(mappedEntries);
                }
            }
<<<<<<< HEAD
=======
            if (metaState[stateRecordMetadata]) {
                const metaRecords = metaState[stateRecordMetadata] as string[];
                for (const field of metaRecords) {
                    const newValue = (newState[field] as Record<string, GameObjectRef>);
                    instance[field] = to.record(Object.keys(newValue), (key) => key, (key) => instance.game.getFromRef(newValue[key]));
                }
            }
>>>>>>> fa4b7f5c
            if (metaState[stateObjectMetadata]) {
                const metaObjects = metaState[stateObjectMetadata] as string[];
                for (const field of metaObjects) {
                    // It's a little extra work but that's far less than when we did it every time it did a get call to the accessor.
                    instance[field] = instance.game.getFromRef((newState[field] as GameObjectRef));
                }
            }
        }

        const newBaseClass = Object.getPrototypeOf(baseClass);
        // Check if there's another parent class and that that class isn't the base Object of every class.
        if (!newBaseClass || !newBaseClass.constructor.name || newBaseClass === Object.prototype) {
            break;
        }
        // Continue to the next parent class in the prototype chain and check again.
        baseClass = newBaseClass;
    }
}

// A custom class to pass through any values to the underlying state Map.
class UndoMap<TValue extends GameObjectBase> extends Map<string, TValue> {
    private go: GameObjectBase;
    private prop: string;
    private init = false;
    public constructor(go: GameObjectBase, prop: string, entries?: Iterable<readonly [string, TValue]> | null) {
        super(entries);
        Contract.assertNotNullLike(go, 'Game Object cannot be null');
        this.go = go;
        this.prop = prop;
        this.init = true;
    }

    public override set(key: string, value: TValue): this {
        // Set is called during instantiation, but "this.go" hasn't (and can't) be defined yet.
        if (this.init) {
            // @ts-expect-error Overriding state accessibility
            (this.go.state[this.prop] as Map<string, GameObjectRef<TValue>>).set(key, value?.getRef());
        }
        return super.set(key, value);
    }

    public override delete(key: string): boolean {
        // @ts-expect-error Overriding state accessibility
        (this.go.state[this.prop] as Map<string, GameObjectRef<TValue>>).delete(key);
        return super.delete(key);
    }

    public override clear(): void {
        // @ts-expect-error Overriding state accessibility
        (this.go.state[this.prop] as Map<string, GameObjectRef<TValue>>).clear(key);
        super.clear();
    }
}<|MERGE_RESOLUTION|>--- conflicted
+++ resolved
@@ -8,10 +8,7 @@
 const stateSimpleMetadata = Symbol();
 const stateArrayMetadata = Symbol();
 const stateMapMetadata = Symbol();
-<<<<<<< HEAD
-=======
 const stateRecordMetadata = Symbol();
->>>>>>> fa4b7f5c
 const stateObjectMetadata = Symbol();
 
 const stateClassesStr: Record<string, string> = {};
@@ -111,20 +108,12 @@
     };
 }
 
-<<<<<<< HEAD
-export function undoMap<T extends GameObjectBase, TValue extends GameObjectBase>() {
-    return function (
-        target: ClassAccessorDecoratorTarget<T, ReadonlyMap<string, TValue>>,
-        context: ClassAccessorDecoratorContext<T, ReadonlyMap<string, TValue>>
-    ): ClassAccessorDecoratorResult<T, ReadonlyMap<string, TValue>> {
-=======
 /** Creates a undo safe Map object that can be mutated in-place. */
 export function undoMap<T extends GameObjectBase, TValue extends GameObjectBase>() {
     return function (
         target: ClassAccessorDecoratorTarget<T, Map<string, TValue>>,
         context: ClassAccessorDecoratorContext<T, Map<string, TValue>>
     ): ClassAccessorDecoratorResult<T, Map<string, TValue>> {
->>>>>>> fa4b7f5c
         if (context.static || context.private) {
             throw new Error('Can only serialize public instance members.');
         }
@@ -136,10 +125,7 @@
         const metaState = (context.metadata[stateMetadata] ??= {}) as Record<string | symbol, any>;
         metaState[stateMapMetadata] ??= [];
         (metaState[stateMapMetadata] as string[]).push(context.name);
-<<<<<<< HEAD
-=======
         const name = context.name;
->>>>>>> fa4b7f5c
 
         // Use the backing fields as the cache, and write refs to the state.
         return {
@@ -147,15 +133,6 @@
                 return target.get.call(this);
             },
             set(this: GameObjectBase, newValue) {
-<<<<<<< HEAD
-                this.state[context.name as string] = new Map(Array.from(newValue, ([key, value]) => [key, value.getRef()]));
-                target.set.call(this, newValue);
-            }
-        };
-    };
-}
-
-=======
                 // The below UndoMap instantiation will also load the state map with all of it's values.
                 this.state[name] = newValue ? new Map(Array.from(newValue, ([key, value]) => [key, value.getRef()])) : newValue;
                 target.set.call(this, newValue ? new UndoMap(this, name, newValue.entries()) : newValue);
@@ -206,7 +183,6 @@
 }
 
 
->>>>>>> fa4b7f5c
 export function undoObject<T extends GameObjectBase, TValue extends GameObjectBase>() {
     return function (
         target: ClassAccessorDecoratorTarget<T, TValue>,
@@ -299,8 +275,6 @@
                     instance[field] = new Map(mappedEntries);
                 }
             }
-<<<<<<< HEAD
-=======
             if (metaState[stateRecordMetadata]) {
                 const metaRecords = metaState[stateRecordMetadata] as string[];
                 for (const field of metaRecords) {
@@ -308,7 +282,6 @@
                     instance[field] = to.record(Object.keys(newValue), (key) => key, (key) => instance.game.getFromRef(newValue[key]));
                 }
             }
->>>>>>> fa4b7f5c
             if (metaState[stateObjectMetadata]) {
                 const metaObjects = metaState[stateObjectMetadata] as string[];
                 for (const field of metaObjects) {
