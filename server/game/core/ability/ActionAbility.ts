--- conflicted
+++ resolved
@@ -29,14 +29,9 @@
  *                   the card is clicked.
  */
 export class ActionAbility extends CardAbility {
-<<<<<<< HEAD
     protected readonly anyPlayer: boolean;
     protected readonly doesNotTarget: boolean;
     protected readonly phase: string;
-=======
-    protected anyPlayer: boolean;
-    protected phase: string;
->>>>>>> 18c4230e
 
     public readonly condition?: (context?: AbilityContext) => boolean;
     public readonly requiresConfirmation: boolean;
