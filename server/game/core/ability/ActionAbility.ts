import type { AbilityContext } from './AbilityContext.js';
import { CardAbility } from './CardAbility';
import { PhaseName, SubStepCheck } from '../Constants.js';
import type { IActionAbilityProps } from '../../Interfaces.js';
import type { Card } from '../card/Card.js';
import type Game from '../Game.js';
import type { ITargetResult } from './abilityTargets/TargetResolver.js';

/**
 * Represents an action ability provided by card text.
 *
 * Properties:
 * title        - string that is used within the card menu associated with this
 *                action.
 * condition    - optional function that should return true when the action is
 *                allowed, false otherwise. It should generally be used to check
 *                if the action can modify game state (step #1 in ability
 *                resolution in the rules).
 * cost         - object or array of objects representing the cost required to
 *                be paid before the action will activate. See Costs.
 * phase        - string representing which phases the action may be executed.
 *                Defaults to 'any' which allows the action to be executed in
 *                any phase.
 * zone     - string indicating the zone the card should be in in order
 *                to activate the action. Defaults to 'play area'.
 * limit        - optional AbilityLimit object that represents the max number of
 *                uses for the action as well as when it resets.
 * clickToActivate - boolean that indicates the action should be activated when
 *                   the card is clicked.
 */
export class ActionAbility extends CardAbility {
    protected anyPlayer: boolean;
    protected phase: string;

    public readonly condition?: (context?: AbilityContext) => boolean;
    public readonly requiresConfirmation: boolean;

<<<<<<< HEAD
    public override get isEpicAction(): boolean {
        return this.limit.isEpicActionLimit();
    }
=======
    private earlyTargetResults?: ITargetResult;
>>>>>>> 20081518

    public constructor(game: Game, card: Card, properties: IActionAbilityProps) {
        super(game, card, properties);

        this.phase = properties.phase ?? PhaseName.Action;
        this.condition = properties.condition;
        this.requiresConfirmation = properties.requiresConfirmation ?? false;

        if (!card.canRegisterActionAbilities()) {
            throw Error(`Card '${card.internalName}' cannot have action abilities`);
        }
    }

    public override meetsRequirements(context: AbilityContext = this.createContext(), ignoredRequirements = [], thisStepOnly = false) {
        if (!ignoredRequirements.includes('zone') && !this.isInValidZone(context)) {
            return 'zone';
        }

        if (!ignoredRequirements.includes('phase') && this.phase !== 'any' && this.phase !== this.game.currentPhase) {
            return 'phase';
        }

        if (!ignoredRequirements.includes('condition') && this.condition && !this.condition(context)) {
            return 'condition';
        }

        return super.meetsRequirements(context, ignoredRequirements, thisStepOnly);
    }

    public override resolveEarlyTargets(context: AbilityContext, passHandler?: any, canCancel?: boolean): ITargetResult {
        this.earlyTargetResults = super.resolveEarlyTargets(context, passHandler, canCancel);

        this.game.queueSimpleStep(() => {
            if (this.earlyTargetResults.cancelled || !this.earlyTargetResults.canCancel) {
                return;
            }

            const requirements = this.meetsRequirements(context, [], true);

            // We consider the action ability to have an effect if it meets the requirements and it has no costs or a legal effect.
            // Otherwise, we prompt the player to confirm that they didn't trigger it by mistake.
            if (requirements === '' && (this.getCosts(context).length === 0 || this.hasAnyLegalEffects(context, SubStepCheck.ThenIfYouDo))) {
                return;
            }

            this.game.promptWithHandlerMenu(context.player, {
                activePromptTitle: `The ability "${this.title}" will have no effect. Are you sure you want to use it?`,
                choices: ['Use it anyway', 'Cancel'],
                handlers: [
                    () => undefined,
                    () => {
                        this.earlyTargetResults.cancelled = true;
                    }
                ]
            });
        }, 'check if action ability has any effect');

        return this.earlyTargetResults;
    }

    public override isActionAbility(): this is ActionAbility {
        return true;
    }
}<|MERGE_RESOLUTION|>--- conflicted
+++ resolved
@@ -34,14 +34,11 @@
 
     public readonly condition?: (context?: AbilityContext) => boolean;
     public readonly requiresConfirmation: boolean;
+    private earlyTargetResults?: ITargetResult;
 
-<<<<<<< HEAD
     public override get isEpicAction(): boolean {
         return this.limit.isEpicActionLimit();
     }
-=======
-    private earlyTargetResults?: ITargetResult;
->>>>>>> 20081518
 
     public constructor(game: Game, card: Card, properties: IActionAbilityProps) {
         super(game, card, properties);
