import type { AbilityContext } from './AbilityContext.js';
import { CardAbility } from './CardAbility';
import { AbilityType, EffectName, PhaseName } from '../Constants.js';
import type { IActionAbilityProps } from '../../Interfaces.js';
import type { Card } from '../card/Card.js';
import type Game from '../Game.js';

/**
 * Represents an action ability provided by card text.
 *
 * Properties:
 * title        - string that is used within the card menu associated with this
 *                action.
 * condition    - optional function that should return true when the action is
 *                allowed, false otherwise. It should generally be used to check
 *                if the action can modify game state (step #1 in ability
 *                resolution in the rules).
 * cost         - object or array of objects representing the cost required to
 *                be paid before the action will activate. See Costs.
 * phase        - string representing which phases the action may be executed.
 *                Defaults to 'any' which allows the action to be executed in
 *                any phase.
 * location     - string indicating the location the card should be in in order
 *                to activate the action. Defaults to 'play area'.
 * limit        - optional AbilityLimit object that represents the max number of
 *                uses for the action as well as when it resets.
 * clickToActivate - boolean that indicates the action should be activated when
 *                   the card is clicked.
 */
export class ActionAbility extends CardAbility {
    protected anyPlayer: boolean;
    protected doesNotTarget: boolean;
    protected phase: string;

    public readonly condition?: (context?: AbilityContext) => boolean;

    public constructor(game: Game, card: Card, properties: IActionAbilityProps) {
        super(game, card, properties);

        this.phase = properties.phase ?? PhaseName.Action;
        this.condition = properties.condition;
<<<<<<< HEAD
        // this.anyPlayer = properties.anyPlayer ?? false;
=======
>>>>>>> aa7d724d
        this.doesNotTarget = (properties as any).doesNotTarget;
    }

    public override meetsRequirements(context: AbilityContext = this.createContext(), ignoredRequirements = []) {
        if (!ignoredRequirements.includes('location') && !this.isInValidLocation(context)) {
            return 'location';
        }

        if (!ignoredRequirements.includes('phase') && this.phase !== 'any' && this.phase !== this.game.currentPhase) {
            return 'phase';
        }

        if (!ignoredRequirements.includes('condition') && this.condition && !this.condition(context)) {
            return 'condition';
        }

        return super.meetsRequirements(context, ignoredRequirements);
    }
}<|MERGE_RESOLUTION|>--- conflicted
+++ resolved
@@ -39,10 +39,6 @@
 
         this.phase = properties.phase ?? PhaseName.Action;
         this.condition = properties.condition;
-<<<<<<< HEAD
-        // this.anyPlayer = properties.anyPlayer ?? false;
-=======
->>>>>>> aa7d724d
         this.doesNotTarget = (properties as any).doesNotTarget;
     }
 
