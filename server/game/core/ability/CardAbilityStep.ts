import type { IPlayerOrCardAbilityState } from './PlayerOrCardAbility.js';
import { PlayerOrCardAbility } from './PlayerOrCardAbility.js';
import { AbilityType, RelativePlayer, WildcardRelativePlayer, SubStepCheck } from '../Constants.js';
import * as AttackHelper from '../attack/AttackHelpers.js';
import * as Helpers from '../utils/Helpers.js';
import * as Contract from '../utils/Contract.js';
import { TriggerHandlingMode } from '../event/EventWindow.js';
import type { Card } from '../card/Card.js';
import type { GameSystem } from '../gameSystem/GameSystem.js';
import type { GameEvent } from '../event/GameEvent.js';
import type { Player } from '../Player.js';
import type { AbilityContext } from './AbilityContext.js';
import type { IAbilityPropsWithSystems } from '../../Interfaces.js';

/**
 * Represents one step from a card's text ability. Checks are simpler than for a
 * full card ability, since it is assumed the ability is already resolving (see `CardAbility.js`).
 */
<<<<<<< HEAD
export class CardAbilityStep<T extends IPlayerOrCardAbilityState = IPlayerOrCardAbilityState> extends PlayerOrCardAbility<T> {
    public cannotTargetFirst: boolean;
=======
export class CardAbilityStep extends PlayerOrCardAbility {
>>>>>>> 4e4de9a9
    private handler: (context: AbilityContext) => void;

    /** @param card The card this ability is attached to. */
    public constructor(game, card: Card, properties, type = AbilityType.Action) {
        Contract.assertFalse(
            properties.targetResolvers != null && properties.initiateAttack != null,
            'Cannot create ability with targetResolvers and initiateAttack properties'
        );

        if (properties.initiateAttack) {
            AttackHelper.addInitiateAttackProperties(properties);
        }
        super(game, card, properties, type);

        this.handler = properties.handler || this.executeGameActions;
    }

    public override executeHandler(context: AbilityContext) {
        this.handler(context);
        this.game.queueSimpleStep(() => this.game.resolveGameState(), 'resolveState');
    }

    public override hasAnyLegalEffects(context: AbilityContext, includeSubSteps = SubStepCheck.None) {
        if (this.immediateEffect && this.checkGameActionsForPotential(context)) {
            return true;
        }

        if (this.targetResolvers.length > 0 && this.canResolveSomeTarget(context)) {
            return true;
        }

        if (includeSubSteps === SubStepCheck.All || (includeSubSteps === SubStepCheck.ThenIfYouDo && (this.properties.then || this.properties.ifYouDo))) {
            const subAbilityStepContext = this.getSubAbilityStepContext(context);
            return subAbilityStepContext && subAbilityStepContext.ability.hasAnyLegalEffects(subAbilityStepContext);
        }

        return false;
    }

    public override meetsRequirements(context: AbilityContext, ignoredRequirements: string[] = [], thisStepOnly = false) {
        // if there is an ifYouDoNot clause, then lack of game state change just means we go down the "if you do not" path
        // (unless thisStepOnly is true, in which case we ignore sub-steps)
        if (this.properties.ifYouDoNot && !thisStepOnly) {
            ignoredRequirements.push('gameStateChange');
        }

        return super.meetsRequirements(context, ignoredRequirements, thisStepOnly);
    }

    public override checkGameActionsForPotential(context: AbilityContext) {
        if (super.checkGameActionsForPotential(context)) {
            return true;
        } else if (this.immediateEffect.isOptional(context) && this.properties.then) {
            const then =
                typeof this.properties.then === 'function' ? this.properties.then(context) : this.properties.then;
            const cardAbilityStep = this.buildSubAbilityStep(then);
            return cardAbilityStep.meetsRequirements(cardAbilityStep.createContext(context.player)) === '';
        }
        return false;
    }

    public override displayMessage(context: AbilityContext) {
        if ('message' in this.properties) {
            let message = this.properties.message;
            if (typeof message === 'function') {
                message = message(context);
            }
            if (message) {
                let messageArgs = [context.player, context.source, context.target];
                if ('messageArgs' in this.properties && this.properties.messageArgs) {
                    let args = this.properties.messageArgs;
                    if (typeof args === 'function') {
                        args = args(context);
                    }
                    messageArgs = messageArgs.concat(args);
                }
                this.game.addMessage(message, ...messageArgs);
            }
        }
    }

    protected getGameSystems(context: AbilityContext): GameSystem[] {
        // if we are using target resolvers, get the legal system(s) and return them
        if (this.targetResolvers.length > 0) {
            return this.targetResolvers.reduce((array, target) => array.concat(target.getGameSystems(context)), []);
        }

        // otherwise, we're using a single game system with no target resolver - just return it as an array
        return Helpers.asArray(this.immediateEffect);
    }

    private executeGameActions(context: AbilityContext) {
        context.events = [];

        this.queueEventsForSystems(context);

        this.game.queueSimpleStep(() => {
            const eventsToResolve = context.events.filter((event) => event.canResolve);
            if (eventsToResolve.length > 0) {
                const window = this.openEventWindow(eventsToResolve);
                window.setSubAbilityStep(() => this.getSubAbilityStepContext(context, eventsToResolve));
                // if no events for the current step, skip directly to the "then" step (if any)
            } else {
                const subAbilityStep = this.getSubAbilityStepContext(context, []);
                if (!!subAbilityStep) {
                    this.game.resolveAbility(subAbilityStep);
                }
            }
        }, `resolve events for ${this}`);
    }

    public queueEventsForSystems(context: AbilityContext) {
        const systems = this.getGameSystems(context);

        for (const system of systems) {
            this.game.queueSimpleStep(() => {
                if (system.hasLegalTarget(context)) {
                    system.queueGenerateEventGameSteps(context.events, context);
                }
            },
            `queue ${system.name} event generation steps for ${this}`);
        }
    }

    private openEventWindow(events: GameEvent[]) {
        return this.game.openEventWindow(events);
    }

    /** "Sub-ability-steps" are subsequent steps after the initial ability effect, such as "then" or "if you do" */
    public getSubAbilityStepContext(context: AbilityContext, resolvedAbilityEvents: GameEvent[] = []) {
        if (this.properties.then) {
            return this.buildThenSubAbilityStepContext(context);
        }

        if (this.properties.ifYouDo || this.properties.ifYouDoNot) {
            return this.buildIfYouDoOrIfYouDoNotSubAbilityStepContext(context, resolvedAbilityEvents);
        }

        return null;
    }

    private buildThenSubAbilityStepContext(context: AbilityContext) {
        if (!this.properties.then) {
            return null;
        }

        const then = this.getConcreteSubAbilityStepProperties(this.properties.then, context);
        const canBeTriggeredBy = this.getCanBeTriggeredBy(then, context);
        if (!then.thenCondition || then.thenCondition(context)) {
            return this.buildSubAbilityStepContext(then, canBeTriggeredBy);
        }

        return null;
    }

    private buildIfYouDoOrIfYouDoNotSubAbilityStepContext(context: AbilityContext, resolvedAbilityEvents: GameEvent[] = []) {
        if (resolvedAbilityEvents.length === 0) {
            // if there are no resolved events, "if you do not" check automatically succeeds
            if (this.properties.ifYouDoNot) {
                return this.buildSubAbilityStepContext(
                    this.getConcreteSubAbilityStepProperties(this.properties.ifYouDoNot, context),
                    context.player
                );
            }

            // if there are no resolved events, we can skip past evaluating "if you do" conditions
            return null;
        }

        // the last of this ability step's events is the one used for evaluating the "if you do (not)" condition
        const conditionalEvent = resolvedAbilityEvents[resolvedAbilityEvents.length - 1];

        if (this.properties.ifYouDo) {
            const concreteIfAbility = this.getConcreteSubAbilityStepProperties(this.properties.ifYouDo, context);
            const canBeTriggeredBy = this.getCanBeTriggeredBy(concreteIfAbility, context);

            if (conditionalEvent.isResolvedOrReplacementResolved && (!concreteIfAbility.ifYouDoCondition || concreteIfAbility.ifYouDoCondition(context))) {
                return this.buildSubAbilityStepContext(concreteIfAbility, canBeTriggeredBy);
            }
        }

        if (this.properties.ifYouDoNot) {
            const concreteIfAbility = this.getConcreteSubAbilityStepProperties(this.properties.ifYouDoNot, context);
            const canBeTriggeredBy = this.getCanBeTriggeredBy(concreteIfAbility, context);

            if (!conditionalEvent.isResolvedOrReplacementResolved) {
                return this.buildSubAbilityStepContext(concreteIfAbility, canBeTriggeredBy);
            }
        }

        return null;
    }

    private getConcreteSubAbilityStepProperties<TContext extends AbilityContext, TAbility extends IAbilityPropsWithSystems<TContext>>(subAbilityStep: ((context?: TContext) => TAbility) | TAbility, context: TContext) {
        const properties = typeof subAbilityStep === 'function' ? subAbilityStep(context) : subAbilityStep;

        // sub-steps will always pass to a parent window
        return { ...properties, triggerHandlingMode: TriggerHandlingMode.PassesTriggersToParentWindow };
    }

    private buildSubAbilityStepContext(subAbilityStepProps, canBeTriggeredBy: Player) {
        return this.buildSubAbilityStep(subAbilityStepProps).createContext(canBeTriggeredBy);
    }

    private buildSubAbilityStep(subAbilityStepProps) {
        return new CardAbilityStep(this.game, this.card, subAbilityStepProps, this.type);
    }

    private getCanBeTriggeredBy(subAbilityStep, context: AbilityContext) {
        Contract.assertFalse(subAbilityStep.canBeTriggeredBy === WildcardRelativePlayer.Any, 'Cannot use WildcardRelativePlayer.Any in a then/ifYouDo');
        if (subAbilityStep.canBeTriggeredBy) {
            return subAbilityStep.canBeTriggeredBy === RelativePlayer.Self ? context.player : context.player.opponent;
        }

        return context.player;
    }

    public override isCardAbilityStep(): this is CardAbilityStep {
        return true;
    }
}<|MERGE_RESOLUTION|>--- conflicted
+++ resolved
@@ -16,12 +16,8 @@
  * Represents one step from a card's text ability. Checks are simpler than for a
  * full card ability, since it is assumed the ability is already resolving (see `CardAbility.js`).
  */
-<<<<<<< HEAD
 export class CardAbilityStep<T extends IPlayerOrCardAbilityState = IPlayerOrCardAbilityState> extends PlayerOrCardAbility<T> {
     public cannotTargetFirst: boolean;
-=======
-export class CardAbilityStep extends PlayerOrCardAbility {
->>>>>>> 4e4de9a9
     private handler: (context: AbilityContext) => void;
 
     /** @param card The card this ability is attached to. */
