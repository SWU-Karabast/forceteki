--- conflicted
+++ resolved
@@ -42,11 +42,7 @@
             return Location.Hand;
         }
         if (card.isLeader()) {
-<<<<<<< HEAD
             Contract.fail('Leader card abilities must explicitly assign properties.locationFilter for the correct active zone of the ability');
-=======
-            return Location.Leader;
->>>>>>> dfff4206
         }
         if (card.isBase()) {
             return Location.Base;
