import type { ICardTargetResolver, ICardTargetsResolver } from '../../../TargetInterfaces';
import type { AbilityContext } from '../AbilityContext';
import type { PlayerOrCardAbility } from '../PlayerOrCardAbility';
import type { ITargetResult } from './TargetResolver';
import { TargetResolver } from './TargetResolver';
import * as CardSelectorFactory from '../../cardSelector/CardSelectorFactory';
import type { Card } from '../../card/Card';
import type { RelativePlayer, ZoneFilter, ZoneName } from '../../Constants';
import { EffectName, GameStateChangeRequired, Stage, TargetMode } from '../../Constants';
import type { Player } from '../../Player';
import * as Contract from '../../utils/Contract';
import * as Helpers from '../../utils/Helpers.js';
import * as EnumHelpers from '../../utils/EnumHelpers.js';
import type { GameSystem } from '../../gameSystem/GameSystem';
import type { ISelectCardPromptProperties } from '../../gameSteps/PromptInterfaces';
import { SelectCardMode } from '../../gameSteps/PromptInterfaces';
import type { BaseCardSelector } from '../../cardSelector/BaseCardSelector';
import type { IPassAbilityHandler } from '../../gameSteps/AbilityResolver';

/**
 * Target resolver for selecting cards for the target of an effect.
 */
export class CardTargetResolver extends TargetResolver<ICardTargetsResolver<AbilityContext>> {
    private readonly immediateEffect: GameSystem;
    private readonly selector: BaseCardSelector<AbilityContext>;
    private readonly targetMode: TargetMode;

    private static readonly choosingFromHiddenPrompt = '\n(because you are choosing from a hidden zone you may choose nothing)';

    public static allZonesAreHidden(zoneFilter: ZoneFilter | ZoneFilter[], controller: RelativePlayer): boolean {
        if (!zoneFilter) {
            return false;
        }
        const zoneArray = Helpers.asArray(zoneFilter);
        return zoneArray.length > 0 && zoneArray.every((zone) => EnumHelpers.isHiddenFromOpponent(zone, controller));
    }

    public constructor(name: string, properties: ICardTargetResolver<AbilityContext>, ability: PlayerOrCardAbility = null) {
        super(name, properties, ability);

        if (this.properties.mode === TargetMode.UpTo || this.properties.mode === TargetMode.UpToVariable) {
            this.properties.canChooseNoCards = this.properties.canChooseNoCards ?? true;
        }

        this.targetMode = this.properties.mode || TargetMode.Single;

        if ('canChooseNoCards' in this.properties) {
            this.properties.optional = this.properties.optional || this.properties.canChooseNoCards;
        }

        this.selector = this.getSelector(properties);
        this.immediateEffect = properties.immediateEffect;

        if (this.properties.immediateEffect) {
            this.properties.immediateEffect.setDefaultTargetFn((context) => context.targets[name]);
        }

        this.validateZoneLegalForTarget(properties);
    }

    private getSelector(properties: ICardTargetResolver<AbilityContext>) {
        const cardCondition = (card: Card, context: AbilityContext) => this.checkCardCondition(card, context, properties);
        return CardSelectorFactory.create(Object.assign({}, properties, { cardCondition: cardCondition, targets: true }));
    }

    private checkCardCondition(card: Card, context: AbilityContext, properties: ICardTargetResolver<AbilityContext>) {
        try {
            const contextCopy = this.getContextCopy(card, context, properties.mode);
            if (context.stage === Stage.PreTarget && this.dependentCost && !this.dependentCost.canPay(contextCopy)) {
                return false;
            }
            return (this.immediateEffect || !this.dependentTarget || this.dependentTarget.properties.optional || this.dependentTarget.hasLegalTarget(contextCopy)) &&
              (!properties.cardCondition || properties.cardCondition(card, contextCopy)) &&
              (properties.immediateEffect == null || properties.immediateEffect.hasLegalTarget(contextCopy, {}, this.properties.mustChangeGameState));
        } catch (err) {
            // if an error happens while evaluating a card's condition, report it silently and return false so we have a chance to recover
            context.game.reportError(err, false);
            return false;
        }
    }

    private getContextCopy(card: Card, context: AbilityContext, targetMode?: TargetMode) {
        const contextCopy = context.copy();
        contextCopy.targets[this.name] = targetMode === TargetMode.Single || targetMode == null ? card : [card];
        if (this.name === 'target') {
            contextCopy.target = contextCopy.targets[this.name];
        }
        return contextCopy;
    }

    protected override setTargetResult(context: AbilityContext, target: Card | Card[]): void {
        super.setTargetResult(context, this.targetMode === TargetMode.Single ? target : Helpers.asArray(target));
    }

    public override hasLegalTarget(context: AbilityContext) {
        return this.selector.hasEnoughTargets(context);
    }

    public getAllLegalTargets(context: AbilityContext): Card[] {
        return this.selector.getAllLegalTargets(context);
    }

    public canTarget(card: Card, context: AbilityContext) {
        return this.selector.canTarget(card, context, []);
    }

    protected override resolveInternal(player: Player, context: AbilityContext, targetResults: ITargetResult, passPrompt?: IPassAbilityHandler) {
        if (!this.hasLegalTarget(context)) {
            if (context.stage === Stage.PreTarget) {
                // if there are no targets at the pretarget stage, delay targeting until after costs are paid
                targetResults.delayTargeting = this;
                return;
            }
            return;
        }

        const legalTargets = this.getAllLegalTargets(context);

        // A player can always choose not to pick a card from a zone that is hidden from their opponents
        // if doing so would reveal hidden information(i.e. that there are one or more valid cards in that zone) (SWU Comp Rules 2.0 1.17.4)
        // TODO: test if picking a card from an opponent's usually hidden zone(e.g. opponent's hand) works as expected(the if block here should be skipped)
        if (this.isChoosingFromHidden(legalTargets, context) && this.properties.mustChangeGameState !== GameStateChangeRequired.MustFullyResolve) {
            this.properties.optional = true;
            this.selector.optional = true;
            this.selector.appendToDefaultTitle = CardTargetResolver.choosingFromHiddenPrompt;
        }

        // if there are legal targets but this wouldn't have a gamestate-changing effect on any of them, we can just shortcut and skip selection
        // (unless there are dependent targets that might care about the targeting result)
        // also, some complex implementations(e.g. Don't Get Cocky) use a targetResolver with no immediateEffect to have the player choose a target for referencing later
        // these will appear to have no effect on any target, but should not be skipped
        if (
            !this.dependentTarget &&
            this.immediateEffect
        ) {
            let effectiveTargetFound = false;
            for (const target of legalTargets) {
                const contextWithTarget = this.getContextCopy(target, context, this.targetMode);

                if (this.immediateEffect.hasLegalTarget(contextWithTarget, {}, GameStateChangeRequired.MustFullyOrPartiallyResolve)) {
                    effectiveTargetFound = true;
                    break;
                }
            }

            if (!effectiveTargetFound) {
                targetResults.hasEffectiveTargets = targetResults.hasEffectiveTargets || false;
                return;
            }
        }

        targetResults.hasEffectiveTargets = true;

        // if there's only one target available...
        if (context.player.autoSingleTarget && legalTargets.length === 1) {
            // ...and we are an optional resolver, prompt the player if they want to resolve
            if (this.selector.optional) {
                this.promptForSingleOptionalTarget(context, legalTargets[0]);
                return;
            }

            // ...and we are a non-optional resolver, auto-select
            this.setTargetResult(context, legalTargets[0]);
            return;
        }

        const buttons = [];
        if (targetResults.canCancel) {
            buttons.push({ text: 'Cancel', arg: 'cancel' });
        }

        if (context.stage === Stage.PreTarget) {
            // TODO: figure out if we need these buttons
            /* if (!targetResults.noCostsFirstButton) {
                buttons.push({ text: 'Pay costs first', arg: 'costsFirst' });
            }
            buttons.push({ text: 'Cancel', arg: 'cancel' });*/
            if (passPrompt) {
                buttons.push({ text: passPrompt.buttonText, arg: passPrompt.arg });
                passPrompt.hasBeenShown = true;
            }
        }
        const mustSelect = legalTargets.filter((card) =>
            card.getOngoingEffectValues(EffectName.MustBeChosen).some((restriction) => restriction.isMatch('target', context))
        );

        const promptProperties: ISelectCardPromptProperties = {
            ...this.getDefaultProperties(context),
            selector: this.selector,
            buttons: buttons,
            mustSelect: mustSelect,
            isOpponentEffect: player === context.player.opponent,
<<<<<<< HEAD
            selectCardMode: this.getSelectCardMode(context),
=======
            selectCardMode: this.targetMode === TargetMode.Single ? SelectCardMode.Single : SelectCardMode.Multiple,
>>>>>>> 17a763d3
            hideIfNoLegalTargets: this.properties.hideIfNoLegalTargets,
            immediateEffect: this.immediateEffect,
            onSelect: (card) => {
                this.setTargetResult(context, card);
                return true;
            },
            onCancel: () => {
                this.cancel(targetResults);
                return true;
            },
            onMenuCommand: (arg) => {
                switch (arg) {
                    case 'costsFirst':
                        targetResults.payCostsFirst = true;
                        return true;

                    case passPrompt?.arg:
                        this.cancel(targetResults);
                        passPrompt.handler();
                        return true;

                    case 'cancel':
                    case 'noTarget':
                        return true;

                    default:
                        Contract.fail(`Unknown menu option '${arg}'`);
                }
            }
        };
        context.game.promptForSelect(player, promptProperties);
    }

    /**
     * Determines which SelectCardMode should be used for this target resolver
     * @param context The current ability context
     * @returns The selection mode to be used.
     */
    private getSelectCardMode(context: AbilityContext): SelectCardMode {
        const targetMode = this.properties.mode;
        if (targetMode === TargetMode.Single) {
            return SelectCardMode.Single;
        } else if (targetMode === TargetMode.BetweenVariable && this.selector) {
            if (this.selector.automaticFireOnSelect(context)) {
                return SelectCardMode.Single;
            }
        }
        return SelectCardMode.Multiple;
    }

    private promptForSingleOptionalTarget(context: AbilityContext, target: Card) {
        const effectName = this.properties.activePromptTitle ? this.properties.activePromptTitle : context.ability.title;

        const activePromptTitle = `Trigger the effect '${effectName}' on target '${target.title}' or pass${this.selector.appendToDefaultTitle ? ' ' + this.selector.appendToDefaultTitle : ''}`;

        context.game.promptWithHandlerMenu(context.player, {
            activePromptTitle,
            choices: [`${effectName} -> ${target.title}`, 'Pass'],
            handlers: [
                () => this.setTargetResult(context, target),
                // eslint-disable-next-line @typescript-eslint/no-empty-function
                () => {}
            ]
        });
    }

    private cancel(targetResults: ITargetResult) {
        targetResults.cancelled = true;
    }

    public override checkTarget(context: AbilityContext): boolean {
        if (!context.targets[this.name]) {
            return false;
        } else if (context.choosingPlayerOverride && this.getChoosingPlayer(context) === context.player) {
            return false;
        }
        const cards: Card[] = Helpers.asArray(context.targets[this.name]);
        return (cards.every((card) => this.selector.canTarget(card, context, [])) &&
          this.selector.hasEnoughSelected(cards, context) && !this.selector.hasExceededLimit(cards, context));
    }

    protected override hasTargetsChosenByPlayerInternal(context: AbilityContext, player: Player = context.player) {
        if (this.getChoosingPlayer(context) === player && (this.selector.optional || this.selector.hasEnoughTargets(context))) {
            return true;
        }

        return this.getAllLegalTargets(context).some((card) => {
            const contextCopy = this.getContextCopy(card, context, this.targetMode);
            if (this.properties.immediateEffect && this.properties.immediateEffect.hasTargetsChosenByPlayer(contextCopy, player)) {
                return true;
            }
            if (this.dependentTarget) {
                return this.dependentTarget.hasTargetsChosenByPlayerInternal(contextCopy, player);
            }
            return false;
        });
    }

    /**
     * Checks whether the target's provided zone filters have at least one legal zone for the provided
     * card types. This is to catch situations in which a mismatched zone and card type was accidentally
     * provided, which would cause target resolution to always silently fail to find any legal targets.
     */
    private validateZoneLegalForTarget(properties) {
        if (!properties.zoneFilter || !properties.cardTypeFilter) {
            return;
        }

        for (const type of Array.isArray(properties.cardTypeFilter) ? properties.cardTypeFilter : [properties.cardTypeFilter]) {
            const legalZones = Helpers.defaultLegalZonesForCardTypeFilter(type);
            if (legalZones.some((zone) => EnumHelpers.cardZoneMatches(zone, properties.zoneFilter))) {
                return;
            }
        }

        Contract.fail(`Target zone filters '${properties.zoneFilter}' for ability has no overlap with legal zones for target card types '${properties.cardTypeFilter}', so target resolution is guaranteed to find no legal targets`);
    }

    private isChoosingFromHidden(legalTargets: Card[], context: AbilityContext): boolean {
        const choosingPlayer = typeof this.properties.choosingPlayer === 'function' ? this.properties.choosingPlayer(context) : this.properties.choosingPlayer;
        const zones = new Set<ZoneName>(legalTargets.map((card) => card.zoneName));
        return (!!this.properties.cardTypeFilter || !!this.properties.cardCondition) &&
          (
              (zones.size === 0 && !!this.properties.zoneFilter && CardTargetResolver.allZonesAreHidden(this.properties.zoneFilter, choosingPlayer)) ||
              CardTargetResolver.allZonesAreHidden([...zones], choosingPlayer)
          );
    }
}<|MERGE_RESOLUTION|>--- conflicted
+++ resolved
@@ -190,11 +190,7 @@
             buttons: buttons,
             mustSelect: mustSelect,
             isOpponentEffect: player === context.player.opponent,
-<<<<<<< HEAD
             selectCardMode: this.getSelectCardMode(context),
-=======
-            selectCardMode: this.targetMode === TargetMode.Single ? SelectCardMode.Single : SelectCardMode.Multiple,
->>>>>>> 17a763d3
             hideIfNoLegalTargets: this.properties.hideIfNoLegalTargets,
             immediateEffect: this.immediateEffect,
             onSelect: (card) => {
