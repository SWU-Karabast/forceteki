import { IKeywordProperties } from '../../Interfaces';
<<<<<<< HEAD
import { AbilityType, Aspect, KeywordName } from '../Constants';
import Contract from '../utils/Contract';
=======
import { AbilityType, KeywordName } from '../Constants';
import * as Contract from '../utils/Contract';
>>>>>>> 10a1a299
import * as EnumHelpers from '../utils/EnumHelpers';
import { KeywordInstance, KeywordWithCostValues, KeywordWithNumericValue } from './KeywordInstance';

export function parseKeywords(expectedKeywordsRaw: string[], cardText: string, cardName: string): KeywordInstance[] {
    const expectedKeywords = EnumHelpers.checkConvertToEnum(expectedKeywordsRaw, KeywordName);

    const keywords: KeywordInstance[] = [];

    for (const keywordName of expectedKeywords) {
        if (isNumericType[keywordName]) {
            const keywordValueOrNull = parseNumericKeywordValueIfEnabled(keywordName, cardText, cardName);
            if (keywordValueOrNull != null) {
                keywords.push(new KeywordWithNumericValue(keywordName, keywordValueOrNull));
            }
        } else if (keywordName === KeywordName.Smuggle) {
            const smuggleValuesOrNull = parseSmuggleIfEnabled(keywordName, cardText, cardName);
            if (smuggleValuesOrNull != null) {
                keywords.push(smuggleValuesOrNull);
            }
        } else {
            // default case is a keyword with no params
            if (isKeywordEnabled(keywordName, cardText, cardName)) {
                keywords.push(new KeywordInstance(keywordName));
            }
        }
    }

    return keywords;
}

export function keywordFromProperties(properties: IKeywordProperties) {
    if (properties.keyword === KeywordName.Restore || properties.keyword === KeywordName.Raid) {
        return new KeywordWithNumericValue(properties.keyword, properties.amount);
    }

    // TODO SMUGGLE: add smuggle here for "gain smuggle" abilities

    return new KeywordInstance(properties.keyword);
}

export const isNumericType: Record<KeywordName, boolean> = {
    [KeywordName.Ambush]: false,
    [KeywordName.Bounty]: false,
    [KeywordName.Grit]: false,
    [KeywordName.Overwhelm]: false,
    [KeywordName.Raid]: true,
    [KeywordName.Restore]: true,
    [KeywordName.Saboteur]: false,
    [KeywordName.Sentinel]: false,
    [KeywordName.Shielded]: false,
    [KeywordName.Smuggle]: false
};

/**
 * Checks if the specific keyword is "enabled" in the text, i.e., if it is on by default
 * or is enabled as part of an ability effect.
 *
 * Should not be used for "numeric" keywords like raid and restore, see {@link parseNumericKeywordValueIfEnabled}.
 *
 * @returns null if the keyword is not enabled, or the numeric value if enabled
 * @deprecated this is implemented but not yet tested on an actual keyword
 */
function isKeywordEnabled(keyword: KeywordName, cardText: string, cardName: string): boolean {
    const regex = getRegexForKeyword(keyword);
    const matchIter = cardText.matchAll(regex);

    const match = matchIter.next();
    if (match.done) {
        return false;
    }

    if (matchIter.next().done !== true) {
        throw new Error(`Expected to match at most one instance of enabled keyword ${keyword} in card ${cardName}, but found multiple`);
    }

    return true;
}

/**
 * Checks if the specific keyword is "enabled" in the text, i.e., if it is on by default
 * or is enabled as part of an ability effect. Only checks for "numeric" keywords, meaning
 * keywords that have a numberic value like "Raid 2" or "Restore 1".
 *
 * @returns null if the keyword is not enabled, or the numeric value if enabled
 */
function parseNumericKeywordValueIfEnabled(keyword: KeywordName, cardText: string, cardName: string): number | null {
    Contract.assertTrue([KeywordName.Raid, KeywordName.Restore].includes(keyword));

    const regex = getRegexForKeyword(keyword);
    const matchIter = cardText.matchAll(regex);

    const match = matchIter.next();
    if (match.done) {
        return null;
    }

    if (matchIter.next().done !== true) {
        throw new Error(`Expected to match at most one instance of enabled keyword ${keyword} in card ${cardName}, but found multiple`);
    }

    // regex capture group will be numeric keyword value
    return Number(match.value[1]);
}

/**
 * Checks if the Smuggle keyword is enabled and returns
 *
 * @returns null if the keyword is not enabled, or the numeric value if enabled
 */
function parseSmuggleIfEnabled(keyword: KeywordName, cardText: string, cardName: string): KeywordWithCostValues {
    if (!Contract.assertTrue(KeywordName.Smuggle === keyword)) {
        return null;
    }

    const regex = getRegexForKeyword(keyword);
    const matchIter = cardText.matchAll(regex);

    const match = matchIter.next();
    if (match.done) {
        return null;
    }

    if (matchIter.next().done !== true) {
        throw new Error(`Expected to match at most one instance of enabled keyword ${keyword} in card ${cardName}, but found multiple`);
    }

    const smuggleCost = Number(match.value[1]);
    const aspectString = match.value[2];
    const smuggleAspects = EnumHelpers.checkConvertToEnum(aspectString.toLowerCase().split(' '), Aspect);
    const additionalSmuggleCosts = match.value[3] !== undefined;

    // regex capture group will be numeric keyword value
    return new KeywordWithCostValues(KeywordName.Smuggle, smuggleCost, smuggleAspects, additionalSmuggleCosts);
}

function getRegexForKeyword(keyword: KeywordName) {
    // these regexes check that the keyword is starting on its own line, indicating that it's not part of an ability text
    // for numeric keywords, the regex also grabs the numeric value after the keyword as a capture group. For Smuggle,
    // this also captures the aspects that are part of the Smuggle cost.

    switch (keyword) {
        case KeywordName.Ambush:
            return /(?:^|(?:\n))Ambush/g;
        case KeywordName.Bounty:
            return /(?:^|(?:\n))Bounty/g;
        case KeywordName.Grit:
            return /(?:^|(?:\n))Grit/g;
        case KeywordName.Overwhelm:
            return /(?:^|(?:\n))Overwhelm/g;
        case KeywordName.Raid:
            return /(?:^|(?:\n))Raid ([\d]+)/g;
        case KeywordName.Restore:
            return /(?:^|(?:\n))Restore ([\d]+)/g;
        case KeywordName.Saboteur:
            return /(?:^|(?:\n))Saboteur/g;
        case KeywordName.Sentinel:
            return /(?:^|(?:\n))Sentinel/g;
        case KeywordName.Shielded:
            return /(?:^|(?:\n))Shielded/g;
        case KeywordName.Smuggle:
            return /(?:\n)?Smuggle\s\[\s*(\d+)\s+resources\s+([\w\s]+)(,.*)?/g;
        default:
            throw new Error(`Keyword '${keyword}' is not implemented yet`);
    }
}
<|MERGE_RESOLUTION|>--- conflicted
+++ resolved
@@ -1,11 +1,6 @@
 import { IKeywordProperties } from '../../Interfaces';
-<<<<<<< HEAD
-import { AbilityType, Aspect, KeywordName } from '../Constants';
-import Contract from '../utils/Contract';
-=======
 import { AbilityType, KeywordName } from '../Constants';
 import * as Contract from '../utils/Contract';
->>>>>>> 10a1a299
 import * as EnumHelpers from '../utils/EnumHelpers';
 import { KeywordInstance, KeywordWithCostValues, KeywordWithNumericValue } from './KeywordInstance';
 
