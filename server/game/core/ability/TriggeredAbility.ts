--- conflicted
+++ resolved
@@ -122,13 +122,8 @@
         return this.immediateEffect.hasLegalTarget(context, {}, mustChangeGameState);
     }
 
-<<<<<<< HEAD
-    public override buildTargetResolver(name: any, properties: any) {
-        const propsMustChangeGameState = Object.assign({ mustChangeGameState: this.mustChangeGameState }, properties);
-=======
     public override buildTargetResolver(name: string, properties: ITriggeredAbilityTargetResolver) {
         const propsMustChangeGameState = { mustChangeGameState: this.mustChangeGameState, ...properties };
->>>>>>> 33e3dae0
 
         return super.buildTargetResolver(name, propsMustChangeGameState);
     }
