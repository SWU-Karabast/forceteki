--- conflicted
+++ resolved
@@ -1,11 +1,7 @@
 import { IAbilityPropsWithType, ITriggeredAbilityProps } from '../../Interfaces';
 import { Card } from '../card/Card';
-<<<<<<< HEAD
 import { Aspect, KeywordName } from '../Constants';
 import { LoseKeyword } from '../ongoingEffect/effectImpl/LoseKeyword';
-=======
-import { AbilityType, Aspect, KeywordName } from '../Constants';
->>>>>>> e840c40d
 import * as Contract from '../utils/Contract';
 
 export class KeywordInstance {
