--- conflicted
+++ resolved
@@ -1,12 +1,6 @@
-<<<<<<< HEAD
 import { IAbilityPropsWithType, ITriggeredAbilityProps } from '../../Interfaces';
 import { Card } from '../card/Card';
 import { AbilityType, Aspect, KeywordName } from '../Constants';
-=======
-import { IAbilityPropsWithType } from '../../Interfaces';
-import { Card } from '../card/Card';
-import { Aspect, KeywordName } from '../Constants';
->>>>>>> aa7d724d
 import * as Contract from '../utils/Contract';
 import { AbilityContext } from './AbilityContext';
 
@@ -59,11 +53,7 @@
 }
 
 export class KeywordWithAbilityDefinition<TSource extends Card = Card> extends KeywordInstance {
-<<<<<<< HEAD
     private _abilityProps?: ITriggeredAbilityProps<TSource> = null;
-=======
-    private _abilityProps?: IAbilityPropsWithType<TSource> = null;
->>>>>>> aa7d724d
 
     public get abilityProps() {
         if (this._abilityProps == null) {
@@ -78,20 +68,12 @@
     }
 
     /** @param abilityProps Optional, but if not provided must be provided via {@link KeywordWithAbilityDefinition.setAbilityProps} */
-<<<<<<< HEAD
     public constructor(name: KeywordName, abilityProps: ITriggeredAbilityProps<TSource> = null) {
-=======
-    public constructor(name: KeywordName, abilityProps: IAbilityPropsWithType<TSource> = null) {
->>>>>>> aa7d724d
         super(name);
         this._abilityProps = abilityProps;
     }
 
-<<<<<<< HEAD
     public setAbilityProps(abilityProps: ITriggeredAbilityProps<TSource>) {
-=======
-    public setAbilityProps(abilityProps: IAbilityPropsWithType<TSource>) {
->>>>>>> aa7d724d
         Contract.assertNotNullLike(abilityProps, `Attempting to set null ability definition for ${this.name}`);
         Contract.assertIsNullLike(this._abilityProps, `Attempting to set ability definition for ${this.name} but it already has a value`);
 
