--- conflicted
+++ resolved
@@ -2,12 +2,14 @@
 import { EventName } from '../Constants';
 import type { Player } from '../Player';
 import type { CardAbility } from './CardAbility';
-import type { IGameObjectBaseState } from '../GameObjectBase';
+import type { GameObjectRef, IGameObjectBaseState } from '../GameObjectBase';
 import { GameObjectBase } from '../GameObjectBase';
 import type Game from '../Game';
 
 export interface IAbilityLimit {
-    ability?: CardAbility;
+    get ability(): CardAbility;
+    set ability(value: CardAbility);
+    // I think this is unused?
     currentUser: null | string;
     clone(): IAbilityLimit;
     isRepeatable(): boolean;
@@ -20,12 +22,27 @@
 }
 
 interface IAbilityLimitState extends IGameObjectBaseState {
+    ability: GameObjectRef<CardAbility> | undefined;
+}
+
+interface IPerPlayerAbilityLimitState extends IAbilityLimitState {
     useCount: Map<string, number>;
 }
 
-export class UnlimitedAbilityLimit extends GameObjectBase<IAbilityLimitState> implements IAbilityLimit {
-    public ability?: CardAbility;
+interface IPerGameAbilityLimitState extends IAbilityLimitState {
+    useCount: 0;
+}
+
+export class UnlimitedAbilityLimit extends GameObjectBase<IPerPlayerAbilityLimitState> implements IAbilityLimit {
     public currentUser: null | string = null;
+
+    public get ability() {
+        return this.game.getFromRef(this.state.ability);
+    }
+
+    public set ability(value) {
+        this.state.ability = value.getRef();
+    }
 
     protected override setupDefaultState(): void {
         this.state.useCount = new Map();
@@ -74,22 +91,25 @@
     }
 }
 
-export class PerGameAbilityLimit extends GameObjectBase<IAbilityLimitState> implements IAbilityLimit {
-    public ability?: CardAbility;
+export class PerGameAbilityLimit extends GameObjectBase<IPerGameAbilityLimitState> implements IAbilityLimit {
     public currentUser: null | string = null;
-<<<<<<< HEAD
-    public max: number;
+    public readonly max: number;
+
+    public get ability() {
+        return this.game.getFromRef(this.state.ability);
+    }
+
+    public set ability(value) {
+        this.state.ability = value.getRef();
+    }
 
     public constructor(game: Game, max: number) {
         super(game);
         this.max = max;
     }
-=======
-    private useCount = 0;
->>>>>>> 04d3dcfc
 
     protected override setupDefaultState(): void {
-        this.state.useCount = new Map();
+        this.state.useCount = 0;
     }
 
     public clone() {
@@ -101,15 +121,15 @@
     }
 
     public isAtMax(player: Player): boolean {
-        return this.useCount >= this.max;
+        return this.state.useCount >= this.max;
     }
 
     public increment(player: Player): void {
-        this.useCount++;
+        this.state.useCount++;
     }
 
     public reset(): void {
-        this.useCount = 0;
+        this.state.useCount = 0;
     }
 
     // eslint-disable-next-line @typescript-eslint/no-empty-function
@@ -119,7 +139,7 @@
     public unregisterEvents(eventEmitter: EventEmitter): void {}
 
     public currentForPlayer(): number {
-        return this.useCount;
+        return this.state.useCount;
     }
 
     public isEpicActionLimit(): this is EpicActionLimit {
@@ -127,15 +147,27 @@
     }
 }
 
-export class PerPlayerPerGameAbilityLimit implements IAbilityLimit {
-    public ability?: CardAbility;
+
+export class PerPlayerPerGameAbilityLimit extends GameObjectBase<IPerPlayerAbilityLimitState> implements IAbilityLimit {
     public currentUser: null | string = null;
     private useCount = new Map<string, number>();
-
-    public constructor(public max: number) {}
+    public readonly max: number;
+
+    public get ability() {
+        return this.game.getFromRef(this.state.ability);
+    }
+
+    public set ability(value) {
+        this.state.ability = value.getRef();
+    }
+
+    public constructor(game: Game, max: number) {
+        super(game);
+        this.max = max;
+    }
 
     public clone() {
-        return new PerPlayerPerGameAbilityLimit(this.max);
+        return new PerPlayerPerGameAbilityLimit(this.game, this.max);
     }
 
     public isRepeatable(): boolean {
@@ -148,11 +180,11 @@
 
     public increment(player: Player): void {
         const key = this.getKey(player.name);
-        this.state.useCount.set(key, this.currentForPlayer(player) + 1);
+        this.useCount.set(key, this.currentForPlayer(player) + 1);
     }
 
     public reset(): void {
-        this.state.useCount.clear();
+        this.useCount.clear();
     }
 
     // eslint-disable-next-line @typescript-eslint/no-empty-function
@@ -162,7 +194,7 @@
     public unregisterEvents(eventEmitter: EventEmitter): void {}
 
     public currentForPlayer(player: Player) {
-        return this.state.useCount.get(this.getKey(player.name)) ?? 0;
+        return this.useCount.get(this.getKey(player.name)) ?? 0;
     }
 
     public isEpicActionLimit(): this is EpicActionLimit {
@@ -177,16 +209,14 @@
     }
 
     private getModifiedMax(player: Player): number {
-        return this.ability ? this.ability.card.getModifiedAbilityLimitMax(player, this.ability, this.max) : this.max;
-    }
-}
-
-<<<<<<< HEAD
-export class RepeatableAbilityLimit extends PerGameAbilityLimit {
+        const ability = this.game.getFromRef(this.state.ability);
+        return ability ? ability.card.getModifiedAbilityLimitMax(player, ability, this.max) : this.max;
+    }
+}
+
+export class RepeatableAbilityLimit extends PerPlayerPerGameAbilityLimit {
     private readonly eventName: Set<EventName>;
-=======
-export class RepeatableAbilityLimit extends PerPlayerPerGameAbilityLimit {
->>>>>>> 04d3dcfc
+
     public constructor(
         game: Game,
         max: number,
@@ -217,15 +247,9 @@
     }
 }
 
-<<<<<<< HEAD
-export class EpicActionLimit extends PerGameAbilityLimit {
+export class EpicActionLimit extends PerPlayerPerGameAbilityLimit {
     public constructor(game: Game) {
         super(game, 1);
-=======
-export class EpicActionLimit extends PerPlayerPerGameAbilityLimit {
-    public constructor() {
-        super(1);
->>>>>>> 04d3dcfc
     }
 
     public override clone() {
@@ -255,43 +279,21 @@
         return new RepeatableAbilityLimit(this.game, max, new Set([EventName.OnPhaseEnded]));
     }
 
-<<<<<<< HEAD
     public perRound(max: number) {
         return new RepeatableAbilityLimit(this.game, max, new Set([EventName.OnRoundEnded]));
     }
 
+    /**
+     * A per-game ability limit that is tracked regardless of player.
+     *
+     * Use this ability for card effects whose limit applies to a card,
+     * rather than to a player.
+     *
+     * @param max The maximum number of times this ability can be used in a game.
+     */
     public perGame(max: number) {
         return new PerGameAbilityLimit(this.game, max);
     }
-=======
-/**
- * A per-game ability limit that is tracked regardless of player.
- *
- * Use this ability for card effects whose limit applies to a card,
- * rather than to a player.
- *
- * @param max The maximum number of times this ability can be used in a game.
- */
-export function perGame(max: number) {
-    return new PerGameAbilityLimit(max);
-}
-
-/**
- * A per-game ability limit that is tracked for each player.
- *
- * Use this ability for card effects whose limit applies to a player,
- * rather than to a specific card.
- *
- * @param max The maximum number of times this ability can be used by a player in a game.
- */
-export function perPlayerPerGame(max: number) {
-    return new PerPlayerPerGameAbilityLimit(max);
-}
-
-export function epicAction() {
-    return new EpicActionLimit();
-}
->>>>>>> 04d3dcfc
 
     public epicAction() {
         return new EpicActionLimit(this.game);
