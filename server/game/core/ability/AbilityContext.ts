import type PlayerOrCardAbility from './PlayerOrCardAbility';
import type { Aspect, PlayType } from '../Constants';
import { Stage } from '../Constants';
import { OngoingEffectSource } from '../ongoingEffect/OngoingEffectSource';
import type Game from '../Game';
import type { GameSystem } from '../gameSystem/GameSystem';
import type Player from '../Player';
import type { Card } from '../card/Card';
import type { TriggeredAbilityContext } from './TriggeredAbilityContext';
import type { IOngoingEffectProps } from '../../Interfaces';

export interface IAbilityContextProperties {
    game: Game;
    source?: any;
    player?: Player;
    ability?: PlayerOrCardAbility;
    ongoingEffect?: IOngoingEffectProps;
    costs?: any;
    costAspects?: Aspect[];
    usesExploit?: boolean;
    targets?: any;
    selects?: any;
    tokens?: any;
    events?: any[];
    stage?: Stage;
    targetAbility?: any;
    playType?: PlayType;
    selectedPromptCards?: Card[];
}

/**
 * Data class that wraps relevant game state for the execution of a PlayerOrCardAbility.
 * While the structure will vary from inheriting classes, it is guaranteed to have at least the `game` object, the
 * `player` that is executing the action, and the `source` card object that the ability is generated from.
 */
export class AbilityContext<TSource extends Card = Card> {
    public game: Game;
    public source: TSource;
    public player: Player;
    public ability?: PlayerOrCardAbility;
    public ongoingEffect?: IOngoingEffectProps;
    public costs: any;
    public costAspects: Aspect[];
    public targets: any;
    public selects: any;
    public events: any[] = [];
    public stage: Stage;
    public targetAbility: any;
    public target: any;
    public select: string;
    public subResolution = false;
    public choosingPlayerOverride: Player = null;
    public gameActionsResolutionChain: GameSystem[] = [];
    public playType?: PlayType;
    public cardStateWhenInitiated: any = null;
<<<<<<< HEAD
    public usesExploit?: boolean;
=======
    public selectedPromptCards: Card[] = [];
>>>>>>> b01a78bc

    public constructor(properties: IAbilityContextProperties) {
        this.game = properties.game;
        this.source = properties.source || new OngoingEffectSource(this.game);
        this.player = properties.player;
        this.ability = properties.ability;
        this.costs = properties.costs || {};
        this.costAspects = properties.costAspects || [];
        this.ongoingEffect = properties.ongoingEffect;
        this.targets = properties.targets || {};
        this.selects = properties.selects || {};
        this.stage = properties.stage || Stage.Effect;
        this.targetAbility = properties.targetAbility;
<<<<<<< HEAD
        this.usesExploit = properties.usesExploit;
=======
        this.selectedPromptCards = properties.selectedPromptCards || [];
>>>>>>> b01a78bc
        // const zone = this.player && this.player.playableZones.find(zone => zone.contains(this.source));

        this.playType = this.ability?.isPlayCardAbility()
            ? properties.playType ?? (this.player && this.player.findPlayType(this.source))
            : null;
    }

    public isTriggered(): this is TriggeredAbilityContext<TSource> {
        return false;
    }

    public copy(newProps: Partial<IAbilityContextProperties> = {}): AbilityContext<TSource> {
        const copy = this.createCopy(newProps);
        copy.target = this.target;
        copy.costAspects = this.costAspects;
        copy.select = this.select;
        copy.subResolution = this.subResolution;
        copy.choosingPlayerOverride = this.choosingPlayerOverride;
        copy.gameActionsResolutionChain = this.gameActionsResolutionChain;
        copy.playType = this.playType;
        return copy;
    }

    public createCopy(newProps: Partial<IAbilityContextProperties>) {
        return new AbilityContext<TSource>(Object.assign(this.getProps(), newProps));
    }

    public getProps(): IAbilityContextProperties {
        return {
            game: this.game,
            source: this.source,
            player: this.player,
            ability: this.ability,
            usesExploit: this.usesExploit,
            ongoingEffect: this.ongoingEffect,
            costs: Object.assign({}, this.costs),
            costAspects: this.costAspects,
            targets: Object.assign({}, this.targets),
            selects: Object.assign({}, this.selects),
            events: this.events,
            stage: this.stage,
            targetAbility: this.targetAbility,
            playType: this.playType,
            selectedPromptCards: this.selectedPromptCards,
        };
    }
}<|MERGE_RESOLUTION|>--- conflicted
+++ resolved
@@ -53,11 +53,8 @@
     public gameActionsResolutionChain: GameSystem[] = [];
     public playType?: PlayType;
     public cardStateWhenInitiated: any = null;
-<<<<<<< HEAD
     public usesExploit?: boolean;
-=======
     public selectedPromptCards: Card[] = [];
->>>>>>> b01a78bc
 
     public constructor(properties: IAbilityContextProperties) {
         this.game = properties.game;
@@ -71,11 +68,8 @@
         this.selects = properties.selects || {};
         this.stage = properties.stage || Stage.Effect;
         this.targetAbility = properties.targetAbility;
-<<<<<<< HEAD
         this.usesExploit = properties.usesExploit;
-=======
         this.selectedPromptCards = properties.selectedPromptCards || [];
->>>>>>> b01a78bc
         // const zone = this.player && this.player.playableZones.find(zone => zone.contains(this.source));
 
         this.playType = this.ability?.isPlayCardAbility()
