--- conflicted
+++ resolved
@@ -35,12 +35,8 @@
 
         this.title = properties.title;
         this.limit = null;
-<<<<<<< HEAD
         this.keyword = null;
-        this.abilityType = abilityType;
-=======
         this.type = type;
->>>>>>> 786851b0
         this.gameSystem = properties.immediateEffect || [];
         if (!Array.isArray(this.gameSystem)) {
             this.gameSystem = [this.gameSystem];
