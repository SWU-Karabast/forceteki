const { CardTargetResolver } = require('./abilityTargets/CardTargetResolver.js');
const { SelectTargetResolver } = require('./abilityTargets/SelectTargetResolver.js');
const { Stage, TargetMode, AbilityType } = require('../Constants.js');
const { GameEvent } = require('../event/GameEvent.js');
const Contract = require('../utils/Contract.js');
const { GameSystem } = require('../gameSystem/GameSystem.js');
const { v4: uuidv4 } = require('uuid');
const { PlayerTargetResolver } = require('./abilityTargets/PlayerTargetResolver.js');
const { DropdownListTargetResolver } = require('./abilityTargets/DropdownListTargetResolver.js');
const { TriggerHandlingMode } = require('../event/EventWindow.js');

// TODO: convert to TS and make this abstract
/**
 * Base class representing an ability that can be done by the player
 * or triggered by card text. This includes card actions, reactions,
 * interrupts, playing a card.
 *
 * Most of the methods take a context object. While the structure will vary from
 * inheriting classes, it is guaranteed to have at least the `game` object, the
 * `player` that is executing the action, and the `source` card object that the
 * ability is generated from.
 */
class PlayerOrCardAbility {
    /**
     * Creates an ability.
     *
     * @param {Object} properties - An object with ability related properties.
     * @param {Object|Array} [properties.cost] - optional property that specifies
     * the cost for the ability. Can either be a cost object or an array of cost
     * objects.
     * @param {Object} [properties.target] - Optional property that specifies the target of the ability.
     * @param {GameSystem} [properties.immediateEffect] - Optional GameSystem without a target resolver
     * @param {any} [properties.targetResolver] - Optional target resolver
     * @param {any} [properties.targetResolvers] - Optional target resolvers set
     * @param {string} [properties.title] - Name to use for ability display and debugging
     * @param {string} [properties.cardName] - Optional property that specifies the name of the card, if any
     * @param {boolean} [properties.optional] - Optional property that indicates if resolution of the ability is optional and may be passed through
     * @param {import('../event/EventWindow.js').TriggerHandlingMode} [properties.triggerHandlingMode] - Optional property that indicates whether triggers triggered during this
     * ability should be resolved right after it, or passed back to the parent game event window
     */
    constructor(properties, type = AbilityType.Action) {
        Contract.assertStringValue(properties.title);

        const hasImmediateEffect = properties.immediateEffect != null;
        const hasTargetResolver = properties.targetResolver != null;
        const hasTargetResolvers = properties.targetResolvers != null;

        const systemTypesCount = [hasImmediateEffect, hasTargetResolver, hasTargetResolvers].reduce(
            (acc, val) => acc + (val ? 1 : 0), 0,
        );

        Contract.assertFalse(systemTypesCount > 1, 'Cannot create ability with multiple system initialization properties');

        this.title = properties.title;
        this.limit = null;
        this.keyword = null;
        this.type = type;
        this.optional = !!properties.optional;
        this.immediateEffect = properties.immediateEffect;
        this.uuid = uuidv4();

        // TODO: Ensure that nested abilities(triggers resolving during a trigger resolution) are resolving as expected.
<<<<<<< HEAD
        this.triggerHandlingMode = properties.triggerHandlingMode;
=======
>>>>>>> c1ad3b66

        if (properties.triggerHandlingMode != null) {
            this.triggerHandlingMode = properties.triggerHandlingMode;
        } else {
            this.triggerHandlingMode = [AbilityType.Triggered, AbilityType.Action].includes(this.type)
                ? TriggerHandlingMode.ResolvesTriggers
                : TriggerHandlingMode.PassesTriggersToParentWindow;
        }

        this.buildTargetResolvers(properties);
        this.cost = this.buildCost(properties.cost);
        for (const cost of this.cost) {
            if (cost.dependsOn) {
                let dependsOnTarget = this.targetResolvers.find((target) => target.name === cost.dependsOn);
                dependsOnTarget.dependentCost = cost;
            }
        }
        this.nonDependentTargets = this.targetResolvers.filter((target) => !target.properties.dependsOn);
        this.toStringName = properties.cardName
            ? `'${properties.cardName} ability: ${this.title}'`
            : `'Ability: ${this.title}'`;
    }

    toString() {
        return this.toStringName;
    }

    buildCost(cost) {
        if (!cost) {
            return [];
        }

        if (!Array.isArray(cost)) {
            return [cost];
        }

        return cost;
    }

    buildTargetResolvers(properties) {
        this.targetResolvers = [];
        if (properties.targetResolver) {
            this.targetResolvers.push(this.buildTargetResolver('target', properties.targetResolver));
        } else if (properties.targetResolvers) {
            for (const key of Object.keys(properties.targetResolvers)) {
                this.targetResolvers.push(this.buildTargetResolver(key, properties.targetResolvers[key]));
            }
        }
    }

    buildTargetResolver(name, properties) {
        switch (properties.mode) {
            case TargetMode.Select:
                return new SelectTargetResolver(name, properties, this);
            case TargetMode.DropdownList:
                return new DropdownListTargetResolver(name, properties, this);
            case TargetMode.Player:
            case TargetMode.MultiplePlayers:
                return new PlayerTargetResolver(name, properties, this);
            case TargetMode.AutoSingle:
            case TargetMode.Exactly:
            case TargetMode.ExactlyVariable:
            case TargetMode.MaxStat:
            case TargetMode.Single:
            case TargetMode.Unlimited:
            case TargetMode.UpTo:
            case TargetMode.UpToVariable:
            case null:
            case undefined: // CardTargetResolver contains behavior that defaults the mode to TargetMode.Single if it is not defined yet.
                return new CardTargetResolver(name, properties, this);
            default:
                Contract.fail(`Attempted to create a TargetResolver with unsupported mode ${properties.mode}`);
        }
    }

    /**
     * @param {*} context
     * @returns {String}
     */
    meetsRequirements(context, ignoredRequirements = []) {
        // check legal targets exist
        // check costs can be paid
        // check for potential to change game state
        if (!ignoredRequirements.includes('cost') && !this.canPayCosts(context)) {
            return 'cost';
        }

        // we don't check whether a triggered ability has legal targets at the trigger stage, that's evaluated at ability resolution
        if (context.stage === Stage.Trigger && this.isTriggeredAbility()) {
            return '';
        }

        // for actions, the only requirement to be legal to activate is that something changes game state. so if there's a resolvable cost, that's enough (see SWU 6.2.C)
        // TODO: add a card with an action that has no cost (e.g. Han red or Fennec) and confirm that the action is not legal to activate when there are no targets
        if (this.isAction()) {
            if (this.getCosts(context).length > 0) {
                return '';
            }
        }

        if (this.immediateEffect && !this.checkGameActionsForPotential(context)) {
            return 'gameStateChange';
        }

        if (this.targetResolvers.length > 0 && !this.canResolveSomeTarget(context)) {
            return 'target';
        }

        return '';
    }

    hasAnyLegalEffects(context) {
        if (this.immediateEffect && this.checkGameActionsForPotential(context)) {
            return true;
        }

        if (this.targetResolvers.length > 0 && this.canResolveSomeTarget(context)) {
            return true;
        }

        return false;
    }

    checkGameActionsForPotential(context) {
        return this.immediateEffect.hasLegalTarget(context);
    }

    /**
     * Return whether all costs are capable of being paid for the ability.
     *
     * @returns {Boolean}
     */
    canPayCosts(context) {
        let contextCopy = context.copy({ stage: Stage.Cost });
        return this.getCosts(context).every((cost) => cost.canPay(contextCopy));
    }


    getCosts(context, playCosts = true, triggerCosts = true) {
        let costs = this.cost.map((a) => a);
        if (context.ignoreResourceCost) { // TODO: Add more complex logic in Play For Free PR
            costs = costs.filter((cost) => !cost.isPrintedResourceCost);
        }

        if (!playCosts) {
            costs = costs.filter((cost) => !cost.isPlayCost);
        }
        return costs;
    }

    resolveCosts(context, results) {
        for (let cost of this.getCosts(context, results.playCosts, results.triggerCosts)) {
            context.game.queueSimpleStep(() => {
                if (!results.cancelled) {
                    if (cost.queueGenerateEventGameSteps) {
                        cost.queueGenerateEventGameSteps(results.events, context, results);
                    } else {
                        if (cost.resolve) {
                            cost.resolve(context, results);
                        }
                        context.game.queueSimpleStep(() => {
                            if (!results.cancelled) {
                                let newEvents = cost.payEvent
                                    ? cost.payEvent(context)
                                    : new GameEvent('payCost', {}, () => cost.pay(context));
                                if (Array.isArray(newEvents)) {
                                    for (let event of newEvents) {
                                        results.events.push(event);
                                    }
                                } else {
                                    results.events.push(newEvents);
                                }
                            }
                        }, `Generate cost events for ${cost.gameSystem ? cost.gameSystem : cost.constructor.name} for ${this}`);
                    }
                }
            }, `Resolve cost '${cost.gameSystem ? cost.gameSystem : cost.constructor.name}' for ${this}`);
        }
    }

    /**
     * Returns whether there are eligible cards available to fulfill targets.
     *
     * @returns {Boolean}
     */
    canResolveSomeTarget(context) {
        return this.nonDependentTargets.some((target) => target.canResolve(context));
    }

    /**
     * Prompts the current player to choose each target defined for the ability.
     */
    resolveTargets(context, passHandler = null) {
        let targetResults = {
            canIgnoreAllCosts:
                context.stage === Stage.PreTarget ? this.cost.every((cost) => cost.canIgnoreForTargeting) : false,
            cancelled: false,
            payCostsFirst: false,
            delayTargeting: null
        };
        for (let target of this.targetResolvers) {
            context.game.queueSimpleStep(() => target.resolve(context, targetResults, passHandler), `Resolve target '${target.name}' for ${this}`);
        }
        return targetResults;
    }

    resolveRemainingTargets(context, nextTarget, passHandler = null) {
        const index = this.targetResolvers.indexOf(nextTarget);
        let targets = this.targetResolvers.slice();
        if (targets.slice(0, index).every((target) => target.checkTarget(context))) {
            targets = targets.slice(index);
        }
        let targetResults = {};
        for (const target of targets) {
            context.game.queueSimpleStep(() => target.resolve(context, targetResults, passHandler), `Resolve target '${target.name}' for ${this}`);
        }
        return targetResults;
    }

    hasTargets() {
        return this.nonDependentTargets.length > 0;
    }

    hasSomeLegalTarget(context) {
        return this.nonDependentTargets.some((target) => target.hasLegalTarget(context));
    }

    checkAllTargets(context) {
        return this.nonDependentTargets.every((target) => target.checkTarget(context));
    }

    hasTargetsChosenByInitiatingPlayer(context) {
        return (
            this.targetResolvers.some((target) => target.hasTargetsChosenByInitiatingPlayer(context)) ||
            this.immediateEffect.hasTargetsChosenByInitiatingPlayer(context) ||
            this.cost.some(
                (cost) => cost.hasTargetsChosenByInitiatingPlayer && cost.hasTargetsChosenByInitiatingPlayer(context)
            )
        );
    }


    displayMessage(context) {}

    /**
     * Executes the ability once all costs have been paid. Inheriting classes
     * should override this method to implement their behavior; by default it
     * does nothing.
     */

    executeHandler(context) {}

    isAction() {
        return this.type === AbilityType.Action;
    }

    isTriggeredAbility() {
        return this.type === AbilityType.Triggered;
    }

    /** Indicates whether a card is played as part of the resolution this ability */
    isCardPlayed() {
        return false;
    }

    /** Indicates whether this ability is an ability from card text as opposed to other types of actions like playing a card */
    isCardAbility() {
        return false;
    }

    /** Indicates whether this ability is an "activated" ability on a card, as opposed to a constant ability */
    isActivatedAbility() {
        return false;
    }

    isKeywordAbility() {
        return false;
    }

    /** @returns {this is import('../../actions/InitiateAttackAction.js').InitiateAttackAction} */
    isAttackAction() {
        return false;
    }
}

module.exports = PlayerOrCardAbility;<|MERGE_RESOLUTION|>--- conflicted
+++ resolved
@@ -60,10 +60,6 @@
         this.uuid = uuidv4();
 
         // TODO: Ensure that nested abilities(triggers resolving during a trigger resolution) are resolving as expected.
-<<<<<<< HEAD
-        this.triggerHandlingMode = properties.triggerHandlingMode;
-=======
->>>>>>> c1ad3b66
 
         if (properties.triggerHandlingMode != null) {
             this.triggerHandlingMode = properties.triggerHandlingMode;
