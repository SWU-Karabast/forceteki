--- conflicted
+++ resolved
@@ -26,14 +26,8 @@
      * @param {Object|Array} [properties.cost] - optional property that specifies
      * the cost for the ability. Can either be a cost object or an array of cost
      * objects.
-<<<<<<< HEAD
-     * @param {Object} [properties.target] - Optional property that specifies
-     * the target of the ability.
+     * @param {Object} [properties.target] - Optional property that specifies the target of the ability.
      * @param {GameSystem} [properties.immediateEffect] - Optional GameSystem without a target resolver
-=======
-     * @param {Object} [properties.target] - Optional property that specifies the target of the ability.
-     * @param {GameSystem[]} [properties.immediateEffect] - GameSystem[] optional array of game actions
->>>>>>> 87a45d63
      * @param {any} [properties.targetResolver] - Optional target resolver
      * @param {any} [properties.targetResolvers] - Optional target resolvers set
      * @param {string} [properties.title] - Name to use for ability display and debugging
@@ -60,16 +54,11 @@
         this.keyword = null;
         this.type = type;
         this.optional = !!properties.optional;
-<<<<<<< HEAD
         this.immediateEffect = properties.immediateEffect;
-=======
+
         //TODO: Ensure that nested abilities(triggers resolving during a trigger resolution) are resolving as expected.
         this.resolveTriggersAfter = this.type === AbilityType.Triggered || !!properties.resolveTriggersAfter;
-        this.gameSystem = properties.immediateEffect || [];
-        if (!Array.isArray(this.gameSystem)) {
-            this.gameSystem = [this.gameSystem];
-        }
->>>>>>> 87a45d63
+
         this.buildTargetResolvers(properties);
         this.cost = this.buildCost(properties.cost);
         for (const cost of this.cost) {
