--- conflicted
+++ resolved
@@ -54,11 +54,8 @@
 const { RollbackEntryPointType } = require('./snapshot/SnapshotInterfaces.js');
 const { Lobby } = require('../../gamenode/Lobby.js');
 const { DiscordDispatcher } = require('./DiscordDispatcher.js');
-<<<<<<< HEAD
 const { GameStatisticsLogger } = require('../../gameStatistics/GameStatisticsTracker.js');
-=======
 const { UiPrompt } = require('./gameSteps/prompts/UiPrompt.js');
->>>>>>> c4fa7f37
 
 class Game extends EventEmitter {
     #debug;
