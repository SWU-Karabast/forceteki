const EventEmitter = require('events');
const seedrandom = require('seedrandom');

const { GameChat } = require('./chat/GameChat.js');
const { OngoingEffectEngine } = require('./ongoingEffect/OngoingEffectEngine.js');
const { Player } = require('./Player.js');
const { Spectator } = require('../../Spectator.js');
const { AnonymousSpectator } = require('../../AnonymousSpectator.js');
const { GamePipeline } = require('./GamePipeline.js');
const { SetupPhase } = require('./gameSteps/phases/SetupPhase.js');
const { ActionPhase } = require('./gameSteps/phases/ActionPhase.js');
const { RegroupPhase } = require('./gameSteps/phases/RegroupPhase.js');
const { SimpleStep } = require('./gameSteps/SimpleStep.js');
const MenuPrompt = require('./gameSteps/prompts/MenuPrompt.js');
const HandlerMenuPrompt = require('./gameSteps/prompts/HandlerMenuPrompt.js');
const GameOverPrompt = require('./gameSteps/prompts/GameOverPrompt.js');
const GameSystems = require('../gameSystems/GameSystemLibrary.js');
const { GameEvent } = require('./event/GameEvent.js');
const { EventWindow, TriggerHandlingMode } = require('./event/EventWindow');
const { AbilityResolver } = require('./gameSteps/AbilityResolver.js');
const { AbilityContext } = require('./ability/AbilityContext.js');
const Contract = require('./utils/Contract.js');
const { cards } = require('../cards/Index.js');

const { EventName, ZoneName, Trait, WildcardZoneName, TokenUpgradeName, TokenUnitName, PhaseName, TokenCardName, AlertType } = require('./Constants.js');
const { StateWatcherRegistrar } = require('./stateWatcher/StateWatcherRegistrar.js');
const { DistributeAmongTargetsPrompt } = require('./gameSteps/prompts/DistributeAmongTargetsPrompt.js');
const HandlerMenuMultipleSelectionPrompt = require('./gameSteps/prompts/HandlerMenuMultipleSelectionPrompt.js');
const { DropdownListPrompt } = require('./gameSteps/prompts/DropdownListPrompt.js');
const { UnitPropertiesCard } = require('./card/propertyMixins/UnitProperties.js');
const { Card } = require('./card/Card.js');
const { GroundArenaZone } = require('./zone/GroundArenaZone.js');
const { SpaceArenaZone } = require('./zone/SpaceArenaZone.js');
const { AllArenasZone } = require('./zone/AllArenasZone.js');
const EnumHelpers = require('./utils/EnumHelpers.js');
const { SelectCardPrompt } = require('./gameSteps/prompts/SelectCardPrompt.js');
const { DisplayCardsWithButtonsPrompt } = require('./gameSteps/prompts/DisplayCardsWithButtonsPrompt.js');
const { DisplayCardsForSelectionPrompt } = require('./gameSteps/prompts/DisplayCardsForSelectionPrompt.js');
const { DisplayCardsBasicPrompt } = require('./gameSteps/prompts/DisplayCardsBasicPrompt.js');
const { WildcardCardType } = require('./Constants');
const { validateGameConfiguration, validateGameOptions } = require('./GameInterfaces.js');
const { GameStateManager } = require('./GameStateManager.js');
const { ActionWindow } = require('./gameSteps/ActionWindow.js');
const { User } = require('../../utils/user/User');
const { GameObjectBase } = require('./GameObjectBase.js');
const Helpers = require('./utils/Helpers.js');
const { CostAdjuster } = require('./cost/CostAdjuster.js');
const { logger } = require('../../logger.js');

class Game extends EventEmitter {
    #debug;
    #experimental;

    /** @returns { Player | null } */
    get actionPhaseActivePlayer() {
        return this.gameObjectManager.get(this.state.actionPhaseActivePlayer);
    }

    /**
     * @argument {Player | null} value
     */
    set actionPhaseActivePlayer(value) {
        this.state.actionPhaseActivePlayer = value?.getRef();
    }

    get allCards() {
        return this.state.allCards.map((x) => this.getFromRef(x));
    }

    /** @returns { Player | null } */
    get initialFirstPlayer() {
        return this.gameObjectManager.get(this.state.initialFirstPlayer);
    }

    /**
     * @argument {Player | null} value
     */
    set initialFirstPlayer(value) {
        this.state.initialFirstPlayer = value?.getRef();
    }

    /** @returns { Player | null } */
    get initiativePlayer() {
        return this.gameObjectManager.get(this.state.initiativePlayer);
    }

    /**
     * @argument {Player | null} value
     */
    set initiativePlayer(value) {
        this.state.initiativePlayer = value?.getRef();
    }

    get isInitiativeClaimed() {
        return this.state.isInitiativeClaimed;
    }

    set isInitiativeClaimed(value) {
        this.state.isInitiativeClaimed = value;
    }

    get roundNumber() {
        return this.state.roundNumber;
    }

    set roundNumber(value) {
        Contract.assertNonNegative(value, 'Round Number must be non-zero: ' + value);
        this.state.roundNumber = value;
    }

    get isDebugPipeline() {
        return this.#debug.pipeline;
    }

    get isUndoEnabled() {
        return this.#experimental.undo;
    }

    /**
     * @param {import('./GameInterfaces.js').GameConfiguration} details
     * @param {import('./GameInterfaces.js').GameOptions} options
     */
    constructor(details, options) {
        super();

        Contract.assertNotNullLike(details);
        validateGameConfiguration(details);
        Contract.assertNotNullLike(options);
        validateGameOptions(options);

        // GameStateManager must come before any other setup.
        this.gameObjectManager = new GameStateManager(this);
        this.ongoingEffectEngine = new OngoingEffectEngine(this);

        /** @type { {[key: string]: Player | Spectator} } */
        this.playersAndSpectators = {};
        this.gameChat = new GameChat(details.pushUpdate);
        this.pipeline = new GamePipeline();
        this.id = details.id;
        this.name = details.name;
        this.allowSpectators = details.allowSpectators;
        this.owner = details.owner;
        this.started = false;
        this.statsUpdated = false;
        this.playStarted = false;
        this.createdAt = new Date();

        this.buildSafeTimeoutHandler = details.buildSafeTimeout;
        this.userTimeoutDisconnect = details.userTimeoutDisconnect;

        /** @type { ActionWindow | null } */
        this.currentActionWindow = null;

        // Debug flags, intended only for manual testing, and should always be false. Use the debug methods to temporarily flag these on.
        this.#debug = { pipeline: false };
        // Experimental flags, intended only for manual testing. Use the enable methods to temporarily flag these on during tests.
        this.#experimental = { undo: false };

        this.manualMode = false;
        this.gameMode = details.gameMode;

        /** @type { EventWindow } */
        this.currentEventWindow = null;
        this.currentAttack = null;
        this.currentPhase = null;
        this.currentActionWindow = null;
        this.currentOpenPrompt = null;

        /** @type { import('./GameStateManager.js').IGameState } */
        this.state = {
            initialFirstPlayer: null,
            initiativePlayer: null,
            actionPhaseActivePlayer: null,
            roundNumber: 0,
            isInitiativeClaimed: false,
            allCards: []
        };

        this.tokenFactories = null;
        this.stateWatcherRegistrar = new StateWatcherRegistrar(this);
        this.movedCards = [];
        // STATE TODO: Move the generator logic into the state object.
        this.randomGenerator = seedrandom();
        this.cardDataGetter = details.cardDataGetter;
        this.playableCardTitles = this.cardDataGetter.playableCardTitles;

        /** @type {AbilityResolver | null} */
        this.currentAbilityResolver = null;

        this.initialiseTokens(this.cardDataGetter.tokenData);

        /** @type {import('../Interfaces').IClientUIProperties} */
        this.clientUIProperties = {};

        this.registerGlobalRulesListeners();

        // TODO TWIN SUNS
        Contract.assertArraySize(
            details.players, 2, `Game must have exactly 2 players, received ${details.players.length}: ${details.players.map((player) => player.id).join(', ')}`
        );

        details.players.forEach((player) => {
            this.playersAndSpectators[player.id] = new Player(
                player.id,
                player,
                this,
                details.useActionTimer ?? false
            );
        });

        // TODO: checks for required detail values (cardDataGetter, etc.) and an interface for the details object

        details.spectators?.forEach((spectator) => {
            this.playersAndSpectators[spectator.id] = new Spectator(spectator.id, spectator);
        });

        this.spaceArena = new SpaceArenaZone(this);
        this.groundArena = new GroundArenaZone(this);
        this.allArenas = new AllArenasZone(this, this.groundArena, this.spaceArena);

        this.setMaxListeners(0);

        this.router = options.router;
    }


    /**
     * Reports errors from the game engine back to the router
     * @param {Error} e
     */
    reportError(e, severeGameMessage = false) {
        this.router.handleError(this, e, severeGameMessage);
    }

    /**
     * Adds a message to the in-game chat e.g 'Jadiel draws 1 card'
     * @param {String} message to display (can include {i} references to args)
     * @param {Array} args to match the references in @string
     */
    addMessage() {
        // @ts-expect-error
        this.gameChat.addMessage(...arguments);
    }

    /**
     * Adds a message to in-game chat with a graphical icon
     * @param {AlertType} type
     * @param {String} message to display (can include {i} references to args)
     * @param {Array} args to match the references in @string
     */
    addAlert(type, message, ...args) {
        this.gameChat.addAlert(type, message, ...args);
    }

    /**
     * Build a timeout that will log an error on failure and not crash the server process
     * @param {() => void} callback function to call when timeout hits
     * @param {number} delayMs
     * @param {string} errorMessage message to log on error (error details will be added automatically)
     * @returns {NodeJS.Timeout} reference to timeout object
     */
    buildSafeTimeout(callback, delayMs, errorMessage) {
        return this.buildSafeTimeoutHandler(callback, delayMs, errorMessage);
    }

    get messages() {
        return this.gameChat.messages;
    }

    /**
     * returns last 30 gameChat log messages excluding player chat messages.
     */
    getLogMessages() {
        const filteredMessages = this.gameChat.messages.filter((messageEntry) => {
            const message = messageEntry.message;

            // Check if it's an alert message (these should be included)
            if (typeof message === 'object' && message !== null && 'alert' in message) {
                return true;
            }

            // We need this long check since the first element of message[0] can be String | String[] | object with type | []
            if (Array.isArray(message) && message.length > 0) {
                const firstElement = message[0];
                if (typeof firstElement === 'object' && firstElement && 'type' in firstElement && 'type' in firstElement && firstElement['type'] === 'playerChat') {
                    return false;
                }
            }
            return true;
        });
        return filteredMessages.slice(-30);
    }

    /**
     * Checks if a player is a spectator
     * @param {Player | Spectator} player
     * @returns {player is Spectator}
     */
    isSpectator(player) {
        return player.constructor === Spectator;
    }

    /**
     * Checks if a player is a player
     * @param {Player | Spectator} player
     * @returns {player is Player}
     */
    isPlayer(player) {
        return !this.isSpectator(player);
    }

    /**
     * Checks whether a player/spectator is still in the game
     * @param {String} playerName
     * @returns {Boolean}
     */
    hasPlayerNotInactive(playerName) {
        const player = this.playersAndSpectators[playerName];
        if (!player) {
            return false;
        }

        return !this.isPlayer(player) || !player.left;
    }

    /**
     * Get all players currently captured cards
     * @param {Player} player
     * @returns {Array}
     */
    getAllCapturedCards(player) {
        return this.findAnyCardsInPlay((card) => card.isUnit() && card.owner === player)
            .flatMap((card) => card.capturedUnits);
    }

    /**
     * Get all players (not spectators) in the game
     * @returns {Player[]}
     */
    getPlayers() {
        return Object.values(this.playersAndSpectators).filter((player) => this.isPlayer(player));
    }

    /**
     * Returns the Player object (not spectator) for a name
     * @param {String} playerName
     * @returns {Player}
     */
    getPlayerByName(playerName) {
        const player = this.getPlayers().find((player) => player.name === playerName);
        if (player) {
            return player;
        }

        throw new Error(`Player with name ${playerName} not found`);
    }

    /**
     * @param {string} playerId
     * @returns {Player}
     */
    getPlayerById(playerId) {
        Contract.assertHasProperty(this.playersAndSpectators, playerId);

        let player = this.playersAndSpectators[playerId];
        Contract.assertNotNullLike(player, `Player with id ${playerId} not found`);
        Contract.assertTrue(this.isPlayer(player), `Player ${player.name} is a spectator`);

        return player;
    }

    /**
     * Get all players (not spectators) with the first player at index 0
     * @returns {Player[]} Array of Player objects
     */
    getPlayersInInitiativeOrder() {
        return this.getPlayers().sort((a) => (a.hasInitiative() ? -1 : 1));
    }

    getActivePlayer() {
        return this.currentPhase === PhaseName.Action ? this.actionPhaseActivePlayer : this.initiativePlayer;
    }

    /**
     * Get all players and spectators in the game
     * @returns {{[key: string]: Player | Spectator}} {name1: Player, name2: Player, name3: Spectator}
     */
    getPlayersAndSpectators() {
        return this.playersAndSpectators;
    }

    /**
     * Get all spectators in the game
     * @returns {Spectator[]} {name1: Spectator, name2: Spectator}
     */
    getSpectators() {
        return Object.values(this.playersAndSpectators).filter((player) => this.isSpectator(player));
    }

    /**
     * Gets a player other than the one passed (usually their opponent)
     * @param {Player} player
     * @returns {Player}
     */
    getOtherPlayer(player) {
        var otherPlayer = this.getPlayers().find((p) => {
            return p.name !== player.name;
        });

        return otherPlayer;
    }


    registerGlobalRulesListeners() {
        UnitPropertiesCard.registerRulesListeners(this);
    }

    /**
     * Checks who the next legal active player for the action phase should be and updates @member {activePlayer}. If none available, sets it to null.
     */
    rotateActivePlayer() {
        Contract.assertTrue(this.currentPhase === PhaseName.Action, `rotateActivePlayer can only be called during the action phase, instead called during ${this.currentPhase}`);
        if (!this.actionPhaseActivePlayer.opponent.passedActionPhase) {
            this.createEventAndOpenWindow(
                EventName.OnPassActionPhasePriority,
                null,
                { player: this.actionPhaseActivePlayer, actionWindow: this },
                TriggerHandlingMode.ResolvesTriggers,
                () => {
                    this.actionPhaseActivePlayer = this.actionPhaseActivePlayer.opponent;
                }
            );
        } else if (this.actionPhaseActivePlayer.passedActionPhase) {
            this.actionPhaseActivePlayer = null;
        }

        // by default, if the opponent has passed and the active player has not, they remain the active player and play continues
    }

    setRandomSeed(seed) {
        this.randomGenerator = seedrandom(seed);
    }

    /**
     * Returns the card (i.e. character) with matching uuid from either players
     * 'in play' area.
     * @param {String} cardId
     * @returns DrawCard
     */
    findAnyCardInPlayByUuid(cardId) {
        return this.getPlayers().reduce(
            (card, player) => {
                if (card) {
                    return card;
                }
                return player.findCardInPlayByUuid(cardId);
            },
            null
        );
    }

    /**
     * Returns the card with matching uuid from anywhere in the game
     * @param {String} cardId
     * @returns BaseCard
     */
    findAnyCardInAnyList(cardId) {
        return this.allCards.find((card) => card.uuid === cardId);
    }

    /**
     * Returns all cards from anywhere in the game matching the passed predicate
     * @param {(value: any) => boolean} predicate - card => Boolean
     * @returns {Array} Array of DrawCard objects
     */
    findAnyCardsInAnyList(predicate) {
        return this.allCards.filter(predicate);
    }

    /**
     * Returns all cards which matching the passed predicated function from either players arenas
     * @param {(card: Card) => boolean} predicate - card => Boolean
     * @returns {Array} Array of DrawCard objects
     */
    findAnyCardsInPlay(predicate = () => true) {
        return this.allArenas.getCards({ condition: predicate });
    }

    /**
     * Returns if a card is in play (units, upgrades, base, leader) that has the passed trait
     * @param {Trait} trait
     * @returns {boolean} true/false if the trait is in pay
     */
    isTraitInPlay(trait) {
        return this.getPlayers().some((player) => player.isTraitInPlay(trait));
    }

    /**
     * @param {import('./zone/AllArenasZone').IAllArenasZoneCardFilterProperties} filter
     */
    getArenaCards(filter = {}) {
        return this.allArenas.getCards(filter);
    }

    /**
     * @param {import('./zone/AllArenasZone').IAllArenasSpecificTypeCardFilterProperties} filter
     */
    getArenaUnits(filter = {}) {
        return this.allArenas.getUnitCards(filter);
    }

    /**
     * @param {import('./zone/AllArenasZone').IAllArenasSpecificTypeCardFilterProperties} filter
     */
    getArenaUpgrades(filter = {}) {
        return this.allArenas.getUpgradeCards(filter);
    }

    /**
     * @param {import('./zone/AllArenasZone').IAllArenasZoneCardFilterProperties} filter
     */
    hasSomeArenaCard(filter) {
        return this.allArenas.hasSomeCard(filter);
    }

    /**
     * @param {import('./zone/AllArenasZone').IAllArenasSpecificTypeCardFilterProperties} filter
     */
    hasSomeArenaUnit(filter) {
        return this.allArenas.hasSomeCard({ ...filter, type: WildcardCardType.Unit });
    }

    // createToken(card, token = undefined) {
    //     if (!token) {
    //         token = new SpiritOfTheRiver(card);
    //     } else {
    //         token = new token(card);
    //     }
    //     this.allCards.push(token);
    //     return token;
    // }

    /**
     * Return the `Zone` object corresponding to the arena type
     * @param {ZoneName.SpaceArena | ZoneName.GroundArena | WildcardZoneName.AnyArena} arenaName
     */
    getArena(arenaName) {
        switch (arenaName) {
            case ZoneName.GroundArena:
                return this.groundArena;
            case ZoneName.SpaceArena:
                return this.spaceArena;
            case WildcardZoneName.AnyArena:
                return this.allArenas;
            default:
                Contract.fail(`Unknown arena enum value: ${arenaName}`);
        }
    }

    get actions() {
        return GameSystems;
    }

    // recordConflict(conflict) {
    //     this.conflictRecord.push({
    //         attackingPlayer: conflict.attackingPlayer,
    //         declaredType: conflict.declaredType,
    //         passed: conflict.conflictPassed,
    //         uuid: conflict.uuid
    //     });
    //     if (conflict.conflictPassed) {
    //         conflict.attackingPlayer.declaredConflictOpportunities[ConflictTypes.Passed]++;
    //     } else if (conflict.forcedDeclaredType) {
    //         conflict.attackingPlayer.declaredConflictOpportunities[ConflictTypes.Forced]++;
    //     } else {
    //         conflict.attackingPlayer.declaredConflictOpportunities[conflict.declaredType]++;
    //     }
    // }

    // getConflicts(player) {
    //     if (!player) {
    //         return [];
    //     }
    //     return this.conflictRecord.filter((record) => record.attackingPlayer === player);
    // }

    // recordConflictWinner(conflict) {
    //     let record = this.conflictRecord.find((record) => record.uuid === conflict.uuid);
    //     if (record) {
    //         record.completed = true;
    //         record.winner = conflict.winner;
    //         record.typeSwitched = conflict.conflictTypeSwitched;
    //     }
    // }

    restartAllActionTimers() {
        this.getPlayers().forEach((player) => player.actionTimer.restartIfRunning());
    }

    onPlayerAction(playerId) {
        const player = this.getPlayerById(playerId);

        player.incrementActionId();
        player.actionTimer.restartIfRunning();
    }

    /** @param {Player} player */
    onActionTimerExpired(player) {
        player.opponent.actionTimer.stop();

        this.userTimeoutDisconnect(player.id);
        this.addAlert(AlertType.Danger, '{0} has been removed due to inactivity.', player);
    }

    // TODO: parameter contract checks for this flow
    /**
     * This function is called from the client whenever a card is clicked
     * @param {String} sourcePlayerId - id of the clicking player
     * @param {String} cardId - uuid of the card clicked
     */
    cardClicked(sourcePlayerId, cardId) {
        var player = this.getPlayerById(sourcePlayerId);

        if (!player) {
            return;
        }

        var card = this.findAnyCardInAnyList(cardId);

        if (!card) {
            return;
        }

        // Check to see if the current step in the pipeline is waiting for input
        this.pipeline.handleCardClicked(player, card);
    }

    // /**
    //  * This function is called by the client when a card menu item is clicked
    //  * @param {String} sourcePlayer - name of clicking player
    //  * @param {String} cardId - uuid of card whose menu was clicked
    //  * @param {Object} menuItem - { command: String, text: String, arg: String, method: String }
    //  */
    // menuItemClick(sourcePlayer, cardId, menuItem) {
    //     var player = this.getPlayerByName(sourcePlayer);
    //     var card = this.findAnyCardInAnyList(cardId);
    //     if (!player || !card) {
    //         return;
    //     }

    //     if (menuItem.command === 'click') {
    //         this.cardClicked(sourcePlayer, cardId);
    //         return;
    //     }

    //     MenuCommands.cardMenuClick(menuItem, this, player, card);
    //     this.resolveGameState(true);
    // }

    // /**
    //  * Sets a Player flag and displays a chat message to show that a popup with a
    //  * player's conflict deck is open
    //  * @param {String} playerName
    //  */
    // showDeck(playerName) {
    //     var player = this.getPlayerByName(playerName);

    //     if (!player) {
    //         return;
    //     }

    //     if (!player.showConflict) {
    //         player.showDeck();

    //         this.addMessage('{0} is looking at their conflict deck', player);
    //     } else {
    //         player.showConflict = false;

    //         this.addMessage('{0} stops looking at their conflict deck', player);
    //     }
    // }

    // /**
    //  * This function is called from the client whenever a card is dragged from
    //  * one place to another
    //  * @param {String} playerName
    //  * @param {String} cardId - uuid of card
    //  * @param {String} source - area where the card was dragged from
    //  * @param {String} target - area where the card was dropped
    //  */
    // drop(playerName, cardId, source, target) {
    //     var player = this.getPlayerByName(playerName);

    //     if (!player) {
    //         return;
    //     }

    //     player.drop(cardId, source, target);
    // }

    // /**
    //  * Check to see if a base(or both bases) has been destroyed
    //  */
    checkWinCondition() {
        const losingPlayers = this.getPlayers().filter((player) => player.base.damage >= player.base.getHp());
        if (losingPlayers.length === 1) {
            this.endGame(losingPlayers[0].opponent, 'base destroyed');
        } else if (losingPlayers.length === 2) { // draw game
            this.endGame(losingPlayers, 'both bases destroyed');
        }
    }

    /**
     * Display message declaring victory for one player, and record stats for
     * the game
     * @param {Player | Player[]} winner
     * @param {String} reason
     */
    endGame(winner, reason) {
        if (this.winner) {
            // A winner has already been determined. This means the players have chosen to continue playing after game end. Do not trigger the game end again.
            return;
        }

        for (const player of this.getPlayers()) {
            player.actionTimer.stop();
        }

        /**
         * TODO we currently set the winner here as to send the winner via gameState.
         * TODO this will likely change when we decide on how the popup will look like separately
         * TODO from the preference popup
         */
        if (Array.isArray(winner)) {
            this.winner = winner.map((w) => w.name);
            this.addMessage('The game ends in a draw');
        } else {
            this.winner = [winner.name];
            this.addMessage('{0} has won the game', winner);
        }
        this.finishedAt = new Date();
        this.gameEndReason = reason;
        // this.router.gameWon(this, reason, winner);
        // TODO Tests failed since this.router doesn't exist for them we use an if statement to unblock.
        // TODO maybe later on we could have a check here if the environment test?
        if (typeof this.router.sendGameState === 'function') {
            this.router.sendGameState(this); // call the function if it exists
        } else {
            this.queueStep(new GameOverPrompt(this, winner));
        }
    }

    /**
     * Changes a Player variable and displays a message in chat
     * @param {String} playerId
     * @param {String} stat
     * @param {Number} value
     */
    changeStat(playerId, stat, value) {
        var player = this.getPlayerById(playerId);
        if (!player) {
            return;
        }

        var target = player;

        target[stat] += value;

        if (target[stat] < 0) {
            target[stat] = 0;
        } else {
            this.addMessage('{0} sets {1} to {2} ({3})', player, stat, target[stat], (value > 0 ? '+' : '') + value);
        }
    }

    /**
     * This function is called by the client every time a player enters a chat message
     * @param {String} playerId
     * @param {String} message
     */
    chat(playerId, message) {
        var player = this.getPlayerById(playerId);
        var args = message.split(' ');

        if (!player) {
            return;
        }

        // if (!this.isSpectator(player)) {
        //     if (this.chatCommands.executeCommand(player, args[0], args)) {
        //         this.resolveGameState(true);
        //         return;
        //     }

        //     let card = _.find(this.shortCardData, (c) => {
        //         return c.name.toLowerCase() === message.toLowerCase() || c.id.toLowerCase() === message.toLowerCase();
        //     });

        //     if (card) {
        //         this.gameChat.addChatMessage(player, { message: this.gameChat.formatMessage('{0}', [card]) });

        //         return;
        //     }
        // }

        if (!this.isSpectator(player)) {
            this.gameChat.addChatMessage(player, message);
        }
    }

    /**
     * This is called by the client when a player clicks 'Concede'
     * @param {String} playerId
     */
    concede(playerId) {
        var player = this.getPlayerById(playerId);

        if (!player) {
            return;
        }

        this.addMessage('{0} concedes', player);

        var otherPlayer = this.getOtherPlayer(player);

        if (otherPlayer) {
            this.endGame(otherPlayer, 'concede');
        }
    }

    selectDeck(playerId, deck) {
        let player = this.getPlayerById(playerId);
        if (player) {
            player.selectDeck(deck);
        }
    }

    /**
     * Called when a player clicks Shuffle Deck on the conflict deck menu in
     * the client
     * @param {String} playerId
     * @param {AbilityContext} context
     */
    shuffleDeck(playerId, context = null) {
        let player = this.getPlayerById(playerId);
        if (player) {
            player.shuffleDeck(context);
        }
    }

    /**
     * Prompts a player with a multiple choice menu
     * @param {Player} player
     * @param {Object} contextObj - the object which contains the methods that are referenced by the menubuttons
     * @param {Object} properties - see menuprompt.js
     */
    promptWithMenu(player, contextObj, properties) {
        Contract.assertNotNullLike(player);

        this.queueStep(new MenuPrompt(this, player, contextObj, properties));
    }

    /**
     * Prompts a player with a multiple choice menu
     * @param {Player} player
     * @param {Object} properties - see handlermenuprompt.js
     */
    promptWithHandlerMenu(player, properties) {
        Contract.assertNotNullLike(player);

        if (properties.multiSelect) {
            this.queueStep(new HandlerMenuMultipleSelectionPrompt(this, player, properties));
        } else {
            this.queueStep(new HandlerMenuPrompt(this, player, properties));
        }
    }

    /**
     *  @param {Player} player
     *  @param {import('./gameSteps/PromptInterfaces.js').IDisplayCardsWithButtonsPromptProperties} properties
     */
    promptDisplayCardsWithButtons(player, properties) {
        Contract.assertNotNullLike(player);

        this.queueStep(new DisplayCardsWithButtonsPrompt(this, player, properties));
    }

    /**
     *  @param {Player} player
     *  @param {import('./gameSteps/PromptInterfaces.js').IDisplayCardsSelectProperties} properties
     */
    promptDisplayCardsForSelection(player, properties) {
        Contract.assertNotNullLike(player);

        this.queueStep(new DisplayCardsForSelectionPrompt(this, player, properties));
    }

    /**
     *  @param {Player} player
     *  @param {import('./gameSteps/PromptInterfaces.js').IDisplayCardsBasicPromptProperties} properties
     */
    promptDisplayCardsBasic(player, properties) {
        Contract.assertNotNullLike(player);

        this.queueStep(new DisplayCardsBasicPrompt(this, player, properties));
    }

    /**
     * Prompts a player with a menu for selecting a string from a list of options
     * @param {Player} player
     * @param {import('./gameSteps/prompts/DropdownListPrompt.js').IDropdownListPromptProperties} properties
     */
    promptWithDropdownListMenu(player, properties) {
        Contract.assertNotNullLike(player);

        this.queueStep(new DropdownListPrompt(this, player, properties));
    }

    /**
     * Prompts a player to click a card
     * @param {Player} player
     * @param {import('./gameSteps/PromptInterfaces.js').ISelectCardPromptProperties} properties - see selectcardprompt.js
     */
    promptForSelect(player, properties) {
        Contract.assertNotNullLike(player);

        this.queueStep(new SelectCardPrompt(this, player, properties));
    }

    /**
     * Prompt for distributing healing or damage among target cards.
     * Response data must be returned via {@link Game.statefulPromptResults}.
     *
     * @param {import('./gameSteps/PromptInterfaces.js').IDistributeAmongTargetsPromptProperties} properties
     */
    promptDistributeAmongTargets(player, properties) {
        Contract.assertNotNullLike(player);

        this.queueStep(new DistributeAmongTargetsPrompt(this, player, properties));
    }

    /**
     * This function is called by the client whenever a player clicks a button
     * in a prompt
     * @param {String} playerId
     * @param {String} arg - arg property of the button clicked
     * @param {String} uuid - unique identifier of the prompt clicked
     * @param {String} method - method property of the button clicked
     * @returns {Boolean} this indicates to the server whether the received input is legal or not
     */
    menuButton(playerId, arg, uuid, method) {
        var player = this.getPlayerById(playerId);

        // check to see if the current step in the pipeline is waiting for input
        return this.pipeline.handleMenuCommand(player, arg, uuid, method);
    }

    /**
     * This function is called by the client whenever a player clicks a "per card" button
     * in a prompt (e.g. Inferno Four prompt). See {@link DisplayCardsWithButtonsPrompt}.
     * @param {String} playerId
     * @param {String} arg - arg property of the button clicked
     * @param {String} uuid - unique identifier of the prompt clicked
     * @param {String} method - method property of the button clicked
     * @returns {Boolean} this indicates to the server whether the received input is legal or not
     */
    perCardMenuButton(playerId, arg, cardUuid, uuid, method) {
        var player = this.getPlayerById(playerId);

        // check to see if the current step in the pipeline is waiting for input
        return this.pipeline.handlePerCardMenuCommand(player, arg, cardUuid, uuid, method);
    }

    /**
     * Gets the results of a "stateful" prompt from the frontend. This is for more
     * involved prompts such as distributing damage / healing that require the frontend
     * to gather some state and send back, instead of just individual clicks.
     * @param {import('./gameSteps/PromptInterfaces.js').IStatefulPromptResults} result
     * @param {String} uuid - unique identifier of the prompt clicked
     */
    statefulPromptResults(playerId, result, uuid) {
        var player = this.getPlayerById(playerId);

        // check to see if the current step in the pipeline is waiting for input
        return this.pipeline.handleStatefulPromptResults(player, result, uuid);
    }

    /**
     * This function is called by the client when a player clicks an action window
     * toggle in the settings menu
     * @param {String} playerId
     * @param {String} windowName - the name of the action window being toggled
     * @param {Boolean} toggle - the new setting of the toggle
     */
    togglePromptedActionWindow(playerId, windowName, toggle) {
        var player = this.getPlayerById(playerId);
        if (!player) {
            return;
        }

        player.promptedActionWindows[windowName] = toggle;
    }

    /**
     * This function is called by the client when a player clicks an option setting
     * toggle in the settings menu
     * @param {String} playerId
     * @param {String} settingName - the name of the setting being toggled
     * @param {Boolean} toggle - the new setting of the toggle
     */
    toggleOptionSetting(playerId, settingName, toggle) {
        var player = this.getPlayerById(playerId);
        if (!player) {
            return;
        }

        player.optionSettings[settingName] = toggle;
    }

    toggleManualMode(playerName) {
        // this.chatCommands.manual(playerName);
    }

    /*
     * Sets up Player objects, creates allCards, starts the game pipeline
     */
    async initialiseAsync() {
        await Promise.all(this.getPlayers().map((player) => player.initialiseAsync()));

        this.state.allCards = this.getPlayers().reduce(
            (cards, player) => {
                return cards.concat(player.decklist.allCards);
            },
            []
        );

        this.resolveGameState(true);
        this.pipeline.initialise([new SetupPhase(this), new SimpleStep(this, () => this.beginRound(), 'beginRound')]);

        this.playStarted = true;
        this.startedAt = new Date();

        this.continue();
    }

    /*
     * Adds each of the game's main phases to the pipeline
     * @returns {undefined}
     */
    beginRound() {
        this.roundNumber++;
        this.actionPhaseActivePlayer = this.initiativePlayer;
        this.createEventAndOpenWindow(EventName.OnBeginRound, null, {}, TriggerHandlingMode.ResolvesTriggers);
        this.queueStep(new ActionPhase(this));
        this.queueStep(new RegroupPhase(this));
        this.queueSimpleStep(() => this.roundEnded(), 'roundEnded');
        this.queueSimpleStep(() => this.beginRound(), 'beginRound');
    }

    roundEnded() {
        this.createEventAndOpenWindow(EventName.OnRoundEnded, null, {}, TriggerHandlingMode.ResolvesTriggers);

        // at end of round, any tokens (except the Force tokens) in outsideTheGameZone are removed completely
        for (const player of this.getPlayers()) {
            for (const token of player.outsideTheGameZone.cards.filter((card) => card.isToken() && !card.isForceToken())) {
                this.removeTokenFromPlay(token);
            }
        }
    }

    /**
     * @param { Player } player
     */
    claimInitiative(player) {
        this.initiativePlayer = player;
        this.isInitiativeClaimed = true;
        player.passedActionPhase = true;
        this.createEventAndOpenWindow(EventName.OnClaimInitiative, null, { player }, TriggerHandlingMode.ResolvesTriggers);

        // update game state for the sake of constant abilities that check initiative
        this.resolveGameState();
    }

    /**
     * Adds a step to the pipeline queue
<<<<<<< HEAD
     * @template {import('./gameSteps/IStep.js').IStep} T
     * @param {T} step
     * @returns {T}
=======
     * @template {import('./gameSteps/IStep.js').IStep} TStep
     * @param {TStep} step
     * @returns {TStep}
>>>>>>> 18c4230e
     */
    queueStep(step) {
        this.pipeline.queueStep(step);
        return step;
    }

    /**
     * Creates a step which calls a handler function
     * @param {() => void} handler - () => void
     * @param {string} stepName
     */
    queueSimpleStep(handler, stepName) {
        this.pipeline.queueStep(new SimpleStep(this, handler, stepName));
    }

    /**
     * Resolves a card ability
     * @param {AbilityContext} context - see AbilityContext.js
     * @param {string[]} [ignoredRequirements=[]]
     * @returns {AbilityResolver}
     */
    resolveAbility(context, ignoredRequirements = []) {
        let resolver = new AbilityResolver(this, context, false, null, null, ignoredRequirements);
        this.queueStep(resolver);
        return resolver;
    }

    /**
     * Creates a game GameEvent, and opens a window for it.
     * @param {String} eventName
     * @param {AbilityContext} context - context for this event. Uses getFrameworkContext() to populate if null
     * @param {Object} params - parameters for this event
     * @param {TriggerHandlingMode} triggerHandlingMode - whether the EventWindow should make its own TriggeredAbilityWindow to resolve
     * after its events and any nested events
     * @param {(event: GameEvent) => void} handler - (GameEvent + params) => undefined
     * returns {GameEvent} - this allows the caller to track GameEvent.resolved and
     * tell whether or not the handler resolved successfully
     */
    createEventAndOpenWindow(eventName, context = null, params = {}, triggerHandlingMode = TriggerHandlingMode.PassesTriggersToParentWindow, handler = () => undefined) {
        let event = new GameEvent(eventName, context ?? this.getFrameworkContext(), params, handler);
        this.openEventWindow([event], triggerHandlingMode);
        return event;
    }

    /**
     * Directly emits an event to all listeners (does NOT open an event window)
     * @param {String} eventName
     * @param {AbilityContext} context - Uses getFrameworkContext() to populate if null
     * @param {Object} params - parameters for this event
     */
    emitEvent(eventName, context = null, params = {}) {
        let event = new GameEvent(eventName, context ?? this.getFrameworkContext(), params);
        this.emit(event.name, event);
    }

    /**
     * Creates an EventWindow which will open windows for each kind of triggered
     * ability which can respond any passed events, and execute their handlers.
     * @param events
     * @param {TriggerHandlingMode} triggerHandlingMode
<<<<<<< HEAD
=======
     * @returns {EventWindow}
>>>>>>> 18c4230e
     */
    openEventWindow(events, triggerHandlingMode = TriggerHandlingMode.PassesTriggersToParentWindow) {
        if (!Array.isArray(events)) {
            events = [events];
        }
        return this.queueStep(new EventWindow(this, events, triggerHandlingMode));
    }

    /**
     * Creates a "sub-window" for events which will have priority resolution and
     * be resolved immediately after the currently resolving set of events, preceding
     * the next steps of any ability being resolved.
     *
     * Typically used for defeat events.
     */
    addSubwindowEvents(events) {
        this.currentEventWindow.addSubwindowEvents(events);
    }

    // /**
    //  * Raises a custom event window for checking for any cancels to a card
    //  * ability
    //  * @param {Object} params
    //  * @param {Function} handler - this is an arrow function which is called if
    //  * nothing cancels the event
    //  */
    // raiseInitiateAbilityEvent(params, handler) {
    //     this.raiseMultipleInitiateAbilityEvents([{ params: params, handler: handler }]);
    // }

    // /**
    //  * Raises a custom event window for checking for any cancels to several card
    //  * abilities which initiate simultaneously
    //  * @param {Array} eventProps
    //  */
    // raiseMultipleInitiateAbilityEvents(eventProps) {
    //     let events = eventProps.map((event) => new InitiateCardAbilityEvent(event.params, event.handler));
    //     this.queueStep(new InitiateAbilityEventWindow(this, events));
    // }

    // /**
    //  * Checks whether a game action can be performed on a card or an array of
    //  * cards, and performs it on all legal targets.
    //  * @param {AbilityContext} context
    //  * @param {Object} actions - Object with { actionName: targets }
    //  * @returns {GameEvent[]}
    //  */
    // applyGameAction(context, actions) {
    //     if (!context) {
    //         context = this.getFrameworkContext();
    //     }
    //     let actionPairs = Object.entries(actions);
    //     let events = actionPairs.reduce((array, [action, cards]) => {
    //         action = action === 'break' ? 'breakProvince' : action;
    //         const gameActionFactory = GameSystems[action];
    //         if (typeof gameActionFactory === 'function') {
    //             const gameSystem = gameActionFactory({ target: cards });
    //             array.push(...gameSystem.queueGenerateEventGameSteps(context));
    //         }
    //         return array;
    //     }, []);
    //     if (events.length > 0) {
    //         this.openEventWindow(events);
    //     }
    //     return events;
    // }

    /**
     * @param {Player} player
     * @returns {AbilityContext}
     */
    getFrameworkContext(player = null) {
        return new AbilityContext({ game: this, player: player });
    }

    // initiateConflict(player, canPass, forcedDeclaredType, forceProvinceTarget) {
    //     const conflict = new Conflict(
    //         this,
    //         player,
    //         player.opponent,
    //         null,
    //         forceProvinceTarget ?? null,
    //         forcedDeclaredType
    //     );
    //     this.queueStep(new ConflictFlow(this, conflict, canPass));
    // }

    // updateCurrentConflict(conflict) {
    //     this.currentConflict = conflict;
    //     this.resolveGameState(true);
    // }

    // /**
    //  * Changes the controller of a card in play to the passed player, and cleans
    //  * all the related stuff up
    //  * @param {Player} player
    //  * @param card
    //  */
    // takeControl(player, card) {
    //     if (
    //         card.controller === player ||
    //         card.hasRestriction(EffectName.TakeControl, this.getFrameworkContext())
    //     ) {
    //         return;
    //     }
    //     if (!Contract.assertNotNullLike(player)) {
    //         return;
    //     }
    //     card.controller.removeCardFromPile(card);
    //     player.cardsInPlay.push(card);
    //     card.controller = player;
    //     if (card.isParticipating()) {
    //         this.currentConflict.removeFromConflict(card);
    //         if (player.isAttackingPlayer()) {
    //             this.currentConflict.addAttacker(card);
    //         } else {
    //             this.currentConflict.addDefender(card);
    //         }
    //     }
    //     card.updateEffectContexts();
    //     this.resolveGameState(true);
    // }

    watch(socketId, user) {
        if (!this.allowSpectators) {
            return false;
        }

        this.playersAndSpectators[user.username] = new Spectator(socketId, user);
        this.addMessage('{0} has joined the game as a spectator', user.username);

        return true;
    }

    join(socketId, user) {
        if (this.started || this.getPlayers().length === 2) {
            return false;
        }

        this.playersAndSpectators[user.username] = new Player(socketId, user, this);

        return true;
    }

    // isEmpty() {
    //     return _.all(this.playersAndSpectators, (player) => player.disconnected || player.left || player.id === 'TBA');
    // }

    leave(playerName) {
        var player = this.playersAndSpectators[playerName];

        if (!player) {
            return;
        }

        this.addMessage('{0} has left the game', playerName);

        if (this.isSpectator(player) || !this.started) {
            delete this.playersAndSpectators[playerName];
        } else {
            player.left = true;

            if (!this.finishedAt) {
                this.finishedAt = new Date();
            }
        }
    }

    disconnect(playerName) {
        var player = this.playersAndSpectators[playerName];

        if (!player) {
            return;
        }

        this.addMessage('{0} has disconnected', player);

        if (this.isSpectator(player)) {
            delete this.playersAndSpectators[playerName];
        } else {
            player.disconnected = true;
            player.socket = undefined;
        }
    }

    failedConnect(playerName) {
        var player = this.playersAndSpectators[playerName];

        if (!player) {
            return;
        }

        if (this.isSpectator(player) || !this.started) {
            delete this.playersAndSpectators[playerName];
        } else {
            this.addMessage('{0} has failed to connect to the game', player);

            player.disconnected = true;

            if (!this.finishedAt) {
                this.finishedAt = new Date();
            }
        }
    }

    reconnect(socket, playerName) {
        var player = this.getPlayerByName(playerName);
        if (!player) {
            return;
        }

        player.id = socket.id;
        player.socket = socket;
        player.disconnected = false;

        this.addMessage('{0} has reconnected', player);
    }

    /** @param {CostAdjuster} costAdjuster */
    removeCostAdjusterFromAll(costAdjuster) {
        for (const player of this.getPlayers()) {
            player.removeCostAdjuster(costAdjuster);
        }
    }

    /** Goes through the list of cards moved during event resolution and does a uniqueness rule check for each */
    checkUniqueRule() {
        const checkedCards = new Array();

        for (const movedCard of this.movedCards) {
            if (EnumHelpers.isArena(movedCard.zoneName) && movedCard.unique) {
                const existingCard = checkedCards.find((otherCard) =>
                    otherCard.title === movedCard.title &&
                    otherCard.subtitle === movedCard.subtitle &&
                    otherCard.controller === movedCard.controller
                );

                if (!existingCard) {
                    checkedCards.push(movedCard);
                    movedCard.checkUnique();
                }
            }
        }
    }

    resolveGameState(hasChanged = false, events = []) {
        // first go through and enable / disabled abilities for cards that have been moved in or out of the arena
        for (const movedCard of this.movedCards) {
            movedCard.resolveAbilitiesForNewZone();
        }
        this.movedCards = [];

        if (events.length > 0) {
            // check for any delayed effects which need to fire
            this.ongoingEffectEngine.checkDelayedEffects(events);
        }

        // check for a game state change (recalculating attack stats if necessary)
        if (
            // (!this.currentAttack && this.ongoingEffectEngine.resolveEffects(hasChanged)) ||
            this.ongoingEffectEngine.resolveEffects(hasChanged) || hasChanged
        ) {
            this.checkWinCondition();
            // if the state has changed, check for:

            // - any defeated units
            this.findAnyCardsInPlay((card) => card.isUnit()).forEach((card) => card.checkDefeatedByOngoingEffect());
        }
    }

    continue() {
        this.pipeline.continue(this);
    }

    /**
     * Receives data for the token cards and builds a factory method for each type
     * @param {*} tokenCardsData object in the form `{ tokenName: tokenCardData }`
     */
    initialiseTokens(tokenCardsData) {
        this.checkTokenDataProvided(TokenUpgradeName, tokenCardsData);
        this.checkTokenDataProvided(TokenUnitName, tokenCardsData);
        this.checkTokenDataProvided(TokenCardName, tokenCardsData);

        this.tokenFactories = {};

        for (const [tokenName, cardData] of Object.entries(tokenCardsData)) {
            const tokenConstructor = cards.get(cardData.id);

            Contract.assertNotNullLike(tokenConstructor, `Token card data for ${tokenName} contained unknown id '${cardData.id}'`);

            this.tokenFactories[tokenName] = (player, additionalProperties) => new tokenConstructor(player, cardData, additionalProperties);
        }
    }

    checkTokenDataProvided(tokenTypeNames, tokenCardsData) {
        for (const tokenName of Object.values(tokenTypeNames)) {
            if (!(tokenName in tokenCardsData)) {
                throw new Error(`Token type '${tokenName}' was not included in token data for game initialization`);
            }
        }
    }

    /**
     * Creates a new token in an out of play zone owned by the player and
     * adds it to all relevant card lists
     * @param {Player} player
     * @param {import('./Constants.js').TokenName} tokenName
     * @param {any} additionalProperties
     * @returns {Card}
     */
    generateToken(player, tokenName, additionalProperties = null) {
        /** @type {import('./card/propertyMixins/Token.js').ITokenCard} */
        const token = this.tokenFactories[tokenName](player, additionalProperties);

        // TODO: Rework allCards to be GO Refs
        this.state.allCards.push(token.getRef());
        player.decklist.tokens.push(token.getRef());
        player.decklist.allCards.push(token.getRef());
        player.outsideTheGameZone.addCard(token);
        token.initializeZone(player.outsideTheGameZone);

        return token;
    }

    /**
     * Removes a shield token from all relevant card lists, including its zone
     * @param {import('./card/propertyMixins/Token.js').ITokenCard} token
     */
    removeTokenFromPlay(token) {
        Contract.assertEqual(token.zoneName, ZoneName.OutsideTheGame,
            `Tokens must be moved to zone ${ZoneName.OutsideTheGame} before removing from play, instead found token at ${token.zoneName}`
        );

        const player = token.owner;
        // Functionality did nothing previously, now that it's fixed, disabling until we're ready to activate again.
        // this.filterCardFromList(token, this.state.allCards);
        // this.filterCardFromList(token, player.decklist.tokens);
        // this.filterCardFromList(token, player.decklist.allCards);
        token.removeFromGame();
    }

    /**
     * Registers that a card has been moved to a different zone and therefore requires updating in the
     * next call to resolveGameState
     * @param {Card} card
     */
    registerMovedCard(card) {
        this.movedCards.push(card);
    }

    /**
     *
     * @param {Card} removeCard
     * @param {import('./GameObjectBase.js').GameObjectRef[]} list
     */
    filterCardFromList(removeCard, list) {
        const indexes = [];

        for (let i = list.length - 1; i >= 0; i--) {
            const ref = list[i];
            if (ref.uuid === removeCard.uuid) {
                indexes.push(i);
            }
        }

        for (let index of indexes) {
            list.splice(index, 1);
        }
    }

    // formatDeckForSaving(deck) {
    //     var result = {
    //         faction: {},
    //         conflictCards: [],
    //         dynastyCards: [],
    //         stronghold: undefined,
    //         role: undefined
    //     };

    //     //faction
    //     result.faction = deck.faction;

    //     //conflict
    //     deck.conflictCards.forEach((cardData) => {
    //         if (cardData && cardData.card) {
    //             result.conflictCards.push(`${cardData.count}x ${cardData.card.id}`);
    //         }
    //     });

    //     //dynasty
    //     deck.dynastyCards.forEach((cardData) => {
    //         if (cardData && cardData.card) {
    //             result.dynastyCards.push(`${cardData.count}x ${cardData.card.id}`);
    //         }
    //     });

    //     //stronghold & role
    //     if (deck.stronghold) {
    //         deck.stronghold.forEach((cardData) => {
    //             if (cardData && cardData.card) {
    //                 result.stronghold = cardData.card.id;
    //             }
    //         });
    //     }
    //     if (deck.role) {
    //         deck.role.forEach((cardData) => {
    //             if (cardData && cardData.card) {
    //                 result.role = cardData.card.id;
    //             }
    //         });
    //     }

    //     return result;
    // }

    // /*
    //  * This information is all logged when a game is won
    //  */
    // getSaveState() {
    //     const players = this.getPlayers().map((player) => ({
    //         name: player.name,
    //         faction: player.faction.name || player.faction.value,
    //         honor: player.getTotalHonor(),
    //         lostProvinces: player
    //             .getProvinceCards()
    //             .reduce((count, card) => (card && card.isBroken ? count + 1 : count), 0),
    //         deck: this.formatDeckForSaving(player.deck)
    //     }));

    //     return {
    //         id: this.savedGameId,
    //         gameId: this.id,
    //         startedAt: this.startedAt,
    //         players: players,
    //         winner: this.winner ? this.winner.name : undefined,
    //         gameEndReason: this.gameEndReason,
    //         gameMode: this.gameMode,
    //         finishedAt: this.finishedAt,
    //         roundNumber: this.roundNumber,
    //         initialFirstPlayer: this.initialFirstPlayer
    //     };
    // }

    /**
     * @template {GameObjectBase} T
     * @param {import('./GameObjectBase.js').GameObjectRef<T>} gameRef
     * @returns {T | null}
     */
    getFromRef(gameRef) {
        return this.gameObjectManager.get(gameRef);
    }

    // /*
    //  * This information is sent to the client
    //  */
    getState(notInactivePlayerId) {
        let activePlayer = this.playersAndSpectators[notInactivePlayerId] || new AnonymousSpectator();
        let playerState = {};
        if (this.started) {
            for (const player of this.getPlayers()) {
                playerState[player.id] = player.getStateSummary(activePlayer);
            }

            return {
                playerUpdate: activePlayer.name,
                id: this.id,
                manualMode: this.manualMode,
                name: this.name,
                owner: this.owner,
                players: playerState,
                phase: this.currentPhase,
                messages: this.gameChat.messages,
                initiativeClaimed: this.isInitiativeClaimed,
                clientUIProperties: this.clientUIProperties,
                spectators: this.getSpectators().map((spectator) => {
                    return {
                        id: spectator.id,
                        name: spectator.name
                    };
                }),
                started: this.started,
                gameMode: this.gameMode,
                winner: this.winner ? this.winner : undefined, // TODO comment once we clarify how to display endgame screen
            };
        }
        return {};
    }

    takeSnapshot() {
        if (this.#experimental.undo && 'takeSnapshot' in this.pipeline.currentStep) {
            return this.pipeline.currentStep.takeSnapshot();
        }

        return null;
    }

    /**
     * @param {number | null} snapshotId
     */
    rollbackToSnapshot(snapshotId) {
        if (this.#experimental.undo && 'rollbackToSnapshot' in this.pipeline.currentStep) {
            this.pipeline.currentStep.rollbackToSnapshot(snapshotId);
            return true;
        }

        return false;
    }

    // TODO: Make a debug object type.
    /**
     * Should only be used for manual testing inside of unit tests, *never* committing any usage into main.
     * @param {{ pipeline: boolean; }} settings
     * @param {() => void} fcn
     */
    debug(settings, fcn) {
        const currDebug = this.#debug;
        if (Helpers.isDevelopment) {
            this.#debug = settings;
        }
        try {
            fcn();
        } finally {
            this.#debug = currDebug;
        }
    }

    /**
     * Should only be used for manual testing inside of unit tests, *never* committing any usage into main.
     * @param {() => void} fcn
     */
    debugPipeline(fcn) {
        this.#debug.pipeline = Helpers.isDevelopment();
        try {
            fcn();
        } finally {
            this.#debug.pipeline = false;
        }
    }

    /**
     * Should only be used for manual testing inside of unit tests, *never* committing any usage into main.
     * @param {() => any} fcn
     */
    enableUndo(fcn) {
        this.#experimental.undo = Helpers.isDevelopment();
        try {
            return fcn();
        } finally {
            this.#experimental.undo = false;
        }
    }

    /**
     * Captures the current game state for a bug report
     * @param reportingPlayer
     * @returns A simplified game state representation
     */
    captureGameState(reportingPlayer) {
        if (!this) {
            return {
                phase: 'unknown',
                player1: {},
                player2: {}
            };
        }
        const players = this.getPlayers();
        if (players.length !== 2) {
            return {
                phase: this.currentPhase,
                player1: {},
                player2: {}
            };
        }
        let player1, player2;

        switch (reportingPlayer) {
            case players[0].id:
                player1 = players[0];
                player2 = players[1];
                break;
            case players[1].id:
                player1 = players[1];
                player2 = players[0];
                break;
            case 'testrun':
                player1 = players[0];
                player2 = players[1];
                break;
            default:
                Contract.fail(`Reporting player ${reportingPlayer} is not a player in this game`);
        }
        return {
            phase: this.currentPhase,
            player1: player1.capturePlayerState('player1'),
            player2: player2.capturePlayerState('player2'),
        };
    }

    // return this.getSummary(notInactivePlayerName);
    // }

    // /*
    //  * This is used for debugging?
    //  */
    // getSummary(notInactivePlayerName) {
    //     var playerSummaries = {};

    //     for (const player of this.getPlayers()) {
    //         var deck = undefined;
    //         if (player.left) {
    //             return;
    //         }

    //         if (notInactivePlayerName === player.name && player.deck) {
    //             deck = { name: player.deck.name, selected: player.deck.selected };
    //         } else if (player.deck) {
    //             deck = { selected: player.deck.selected };
    //         } else {
    //             deck = {};
    //         }

    //         playerSummaries[player.name] = {
    //             deck: deck,
    //             emailHash: player.emailHash,
    //             faction: player.faction.value,
    //             id: player.id,
    //             lobbyId: player.lobbyId,
    //             left: player.left,
    //             name: player.name,
    //             owner: player.owner
    //         };
    //     }

    //     return {
    //         allowSpectators: this.allowSpectators,
    //         createdAt: this.createdAt,
    //         gameType: this.gameType,
    //         id: this.id,
    //         manualMode: this.manualMode,
    //         messages: this.gameChat.messages,
    //         name: this.name,
    //         owner: _.omit(this.owner, ['blocklist', 'email', 'emailHash', 'promptedActionWindows', 'settings']),
    //         players: playerSummaries,
    //         started: this.started,
    //         startedAt: this.startedAt,
    //         gameMode: this.gameMode,
    //         spectators: this.getSpectators().map((spectator) => {
    //             return {
    //                 id: spectator.id,
    //                 lobbyId: spectator.lobbyId,
    //                 name: spectator.name
    //             };
    //         })
    //     };
    // }
}

module.exports = Game;<|MERGE_RESOLUTION|>--- conflicted
+++ resolved
@@ -1083,15 +1083,9 @@
 
     /**
      * Adds a step to the pipeline queue
-<<<<<<< HEAD
-     * @template {import('./gameSteps/IStep.js').IStep} T
-     * @param {T} step
-     * @returns {T}
-=======
      * @template {import('./gameSteps/IStep.js').IStep} TStep
      * @param {TStep} step
      * @returns {TStep}
->>>>>>> 18c4230e
      */
     queueStep(step) {
         this.pipeline.queueStep(step);
@@ -1152,10 +1146,7 @@
      * ability which can respond any passed events, and execute their handlers.
      * @param events
      * @param {TriggerHandlingMode} triggerHandlingMode
-<<<<<<< HEAD
-=======
      * @returns {EventWindow}
->>>>>>> 18c4230e
      */
     openEventWindow(events, triggerHandlingMode = TriggerHandlingMode.PassesTriggersToParentWindow) {
         if (!Array.isArray(events)) {
