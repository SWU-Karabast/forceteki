const EventEmitter = require('events');

const ChatCommands = require('./chat/ChatCommands.js');
const { GameChat } = require('./chat/GameChat.js');
const { OngoingEffectEngine } = require('./ongoingEffect/OngoingEffectEngine.js');
const Player = require('./Player.js');
const { Spectator } = require('../../Spectator.js');
const { AnonymousSpectator } = require('../../AnonymousSpectator.js');
const { GamePipeline } = require('./GamePipeline.js');
const { SetupPhase } = require('./gameSteps/phases/SetupPhase.js');
const { ActionPhase } = require('./gameSteps/phases/ActionPhase.js');
const { RegroupPhase } = require('./gameSteps/phases/RegroupPhase.js');
const { SimpleStep } = require('./gameSteps/SimpleStep.js');
const MenuPrompt = require('./gameSteps/prompts/MenuPrompt.js');
const HandlerMenuPrompt = require('./gameSteps/prompts/HandlerMenuPrompt.js');
const SelectCardPrompt = require('./gameSteps/prompts/SelectCardPrompt.js');
const GameOverPrompt = require('./gameSteps/prompts/GameOverPrompt.js');
const GameSystems = require('../gameSystems/GameSystemLibrary.js');
const { GameEvent } = require('./event/GameEvent.js');
const InitiateCardAbilityEvent = require('./event/InitiateCardAbilityEvent.js');
const { EventWindow, TriggerHandlingMode } = require('./event/EventWindow');
const InitiateAbilityEventWindow = require('./gameSteps/abilityWindow/InitiateAbilityEventWindow.js');
const AbilityResolver = require('./gameSteps/AbilityResolver.js');
const { AbilityContext } = require('./ability/AbilityContext.js');
const Contract = require('./utils/Contract.js');
const { cards } = require('../cards/Index.js');
// const { Conflict } = require('./conflict');
// const ConflictFlow = require('./gamesteps/conflict/conflictflow');
// const MenuCommands = require('./MenuCommands');

const { EffectName, EventName, Location, TokenName } = require('./Constants.js');
const { BaseStepWithPipeline } = require('./gameSteps/BaseStepWithPipeline.js');
const { default: Shield } = require('../cards/01_SOR/tokens/Shield.js');
const { StateWatcherRegistrar } = require('./stateWatcher/StateWatcherRegistrar.js');
const { DistributeAmongTargetsPrompt } = require('./gameSteps/prompts/DistributeAmongTargetsPrompt.js');
const HandlerMenuMultipleSelectionPrompt = require('./gameSteps/prompts/HandlerMenuMultipleSelectionPrompt.js');
const { DropdownListPrompt } = require('./gameSteps/prompts/DropdownListPrompt.js');
const { UnitPropertiesCard } = require('./card/propertyMixins/UnitProperties.js');
const { Card } = require('./card/Card.js');
<<<<<<< HEAD
const { ArenaZone } = require('./zone/ArenaZone.js');
const { GroundArenaZone } = require('./zone/GroundArenaZone.js');
const { SpaceArenaZone } = require('./zone/SpaceArenaZone.js');
=======
const { GroundArenaZone } = require('./zone/GroundArenaZone.js');
const { SpaceArenaZone } = require('./zone/SpaceArenaZone.js');
const { AllArenasZone } = require('./zone/AllArenasZone.js');
>>>>>>> 970208d7

class Game extends EventEmitter {
    constructor(details, options = {}) {
        super();

        this.ongoingEffectEngine = new OngoingEffectEngine(this);
        this.playersAndSpectators = {};
        this.gameChat = new GameChat();
        this.chatCommands = new ChatCommands(this);
        this.pipeline = new GamePipeline();
        this.id = details.id;
        this.name = details.name;
        this.allowSpectators = details.allowSpectators;
        this.spectatorSquelch = details.spectatorSquelch;
        this.owner = details.owner;
        this.started = false;
        this.playStarted = false;
        this.createdAt = new Date();
        // this.savedGameId = details.savedGameId;
        // this.gameType = details.gameType;
        this.currentAbilityWindow = null;
        this.currentActionWindow = null;
        this.currentEventWindow = null;
        this.currentAttack = null;
        this.manualMode = false;
        this.gameMode = details.gameMode;
        this.currentPhase = null;
        this.password = details.password;
        this.roundNumber = 0;
        this.initialFirstPlayer = null;
        this.initiativePlayer = null;
        this.isInitiativeClaimed = false;
        this.actionPhaseActivePlayer = null;
        this.tokenFactories = null;
        this.stateWatcherRegistrar = new StateWatcherRegistrar(this);
        this.movedCards = [];

        this.spaceArena = new SpaceArenaZone(this);
        this.groundArena = new GroundArenaZone(this);
<<<<<<< HEAD
=======
        this.allArenas = new AllArenasZone(this, this.groundArena, this.spaceArena);
>>>>>>> 970208d7

        this.registerGlobalRulesListeners();

        this.shortCardData = options.shortCardData || [];

        details.players.forEach((player) => {
            this.playersAndSpectators[player.user.username] = new Player(
                player.id,
                player.user,
                this.owner === player.user.username,
                this,
                details.clocks
            );
        });

        details.spectators?.forEach((spectator) => {
            this.playersAndSpectators[spectator.user.username] = new Spectator(spectator.id, spectator.user);
        });

        this.setMaxListeners(0);

        this.router = options.router;
    }


    /*
     * Reports errors from the game engine back to the router
     * @param {type} e
     * @returns {undefined}
     */
    reportError(e) {
        this.router.handleError(this, e);
    }

    /**
     * Adds a message to the in-game chat e.g 'Jadiel draws 1 card'
     * @param {String} message to display (can include {i} references to args)
     * @param {Array} args to match the references in @string
     */
    addMessage() {
        // @ts-expect-error
        this.gameChat.addMessage(...arguments);
    }

    /**
     * Adds a message to in-game chat with a graphical icon
     * @param {String} one of: 'endofround', 'success', 'info', 'danger', 'warning'
     * @param {String} message to display (can include {i} references to args)
     * @param {Array} args to match the references in @string
     */
    addAlert() {
        // @ts-expect-error
        this.gameChat.addAlert(...arguments);
    }

    get messages() {
        return this.gameChat.messages;
    }

    /**
     * Checks if a player is a spectator
     * @param {Object} player
     * @returns {Boolean}
     */
    isSpectator(player) {
        return player.constructor === Spectator;
    }

    /**
     * Checks whether a player/spectator is still in the game
     * @param {String} playerName
     * @returns {Boolean}
     */
    hasPlayerNotInactive(playerName) {
        return this.playersAndSpectators[playerName] && !this.playersAndSpectators[playerName].left;
    }

    /**
     * Get all players (not spectators) in the game
     * @returns {Player[]}
     */
    getPlayers() {
        return Object.values(this.playersAndSpectators).filter((player) => !this.isSpectator(player));
    }

    /**
     * Returns the Player object (not spectator) for a name
     * @param {String} playerName
     * @returns {Player}
     */
    getPlayerByName(playerName) {
        Contract.assertHasProperty(this.playersAndSpectators, playerName);

        let player = this.playersAndSpectators[playerName];
        Contract.assertFalse(this.isSpectator(player), `Player ${playerName} is a spectator`);

        return player;
    }

    /**
     * Get all players (not spectators) with the first player at index 0
     * @returns {Player[]} Array of Player objects
     */
    getPlayersInInitiativeOrder() {
        return this.getPlayers().sort((a) => (a.hasInitiative() ? -1 : 1));
    }

    /**
     * Get all players and spectators in the game
     * @returns {Object} {name1: Player, name2: Player, name3: Spectator}
     */
    getPlayersAndSpectators() {
        return this.playersAndSpectators;
    }

    /**
     * Get all spectators in the game
     * @returns {Spectator[]} {name1: Spectator, name2: Spectator}
     */
    getSpectators() {
        return Object.values(this.playersAndSpectators).filter((player) => this.isSpectator(player));
    }

    /**
     * Gets a player other than the one passed (usually their opponent)
     * @param {Player} player
     * @returns {Player}
     */
    getOtherPlayer(player) {
        var otherPlayer = this.getPlayers().find((p) => {
            return p.name !== player.name;
        });

        return otherPlayer;
    }

    registerGlobalRulesListeners() {
        UnitPropertiesCard.registerRulesListeners(this);
    }

    /**
     * Checks who the next legal active player for the action phase should be and updates @member {activePlayer}. If none available, sets it to null.
     */
    rotateActivePlayer() {
        if (!this.actionPhaseActivePlayer.opponent.passedActionPhase) {
            this.createEventAndOpenWindow(
                EventName.OnPassActionPhasePriority,
                null,
                { player: this.actionPhaseActivePlayer, actionWindow: this },
                TriggerHandlingMode.ResolvesTriggers,
                () => {
                    this.actionPhaseActivePlayer = this.actionPhaseActivePlayer.opponent;
                }
            );
        } else if (this.actionPhaseActivePlayer.passedActionPhase) {
            this.actionPhaseActivePlayer = null;
        }

        // by default, if the opponent has passed and the active player has not, they remain the active player and play continues
    }

    /**
     * Returns the card (i.e. character) with matching uuid from either players
     * 'in play' area.
     * @param {String} cardId
     * @returns DrawCard
     */
    findAnyCardInPlayByUuid(cardId) {
        return this.getPlayers().reduce(
            (card, player) => {
                if (card) {
                    return card;
                }
                return player.findCardInPlayByUuid(cardId);
            },
            null
        );
    }

    /**
     * Returns the card with matching uuid from anywhere in the game
     * @param {String} cardId
     * @returns BaseCard
     */
    findAnyCardInAnyList(cardId) {
        return this.allCards.find((card) => card.uuid === cardId);
    }

    /**
     * Returns all cards from anywhere in the game matching the passed predicate
     * @param {(value: any) => boolean} predicate - card => Boolean
     * @returns {Array} Array of DrawCard objects
     */
    findAnyCardsInAnyList(predicate) {
        return this.allCards.filter(predicate);
    }

    /**
     * Returns all cards which matching the passed predicated function from either players arenas
     * @param {Function} predicate - card => Boolean
     * @returns {Array} Array of DrawCard objects
     */
    findAnyCardsInPlay(predicate = () => true) {
        var foundCards = [];

        this.getPlayers().forEach((player) => {
            foundCards = foundCards.concat(player.findCards(player.getArenaCards(), predicate));
        });

        return foundCards;
    }

    /**
     * Returns if a card is in play (units, upgrades, base, leader) that has the passed trait
     * @param {string} trait
     * @returns {boolean} true/false if the trait is in pay
     */
    isTraitInPlay(trait) {
        return this.getPlayers().some((player) => player.isTraitInPlay(trait));
    }

    // createToken(card, token = undefined) {
    //     if (!token) {
    //         token = new SpiritOfTheRiver(card);
    //     } else {
    //         token = new token(card);
    //     }
    //     this.allCards.push(token);
    //     return token;
    // }

    get actions() {
        return GameSystems;
    }

    // recordConflict(conflict) {
    //     this.conflictRecord.push({
    //         attackingPlayer: conflict.attackingPlayer,
    //         declaredType: conflict.declaredType,
    //         passed: conflict.conflictPassed,
    //         uuid: conflict.uuid
    //     });
    //     if (conflict.conflictPassed) {
    //         conflict.attackingPlayer.declaredConflictOpportunities[ConflictTypes.Passed]++;
    //     } else if (conflict.forcedDeclaredType) {
    //         conflict.attackingPlayer.declaredConflictOpportunities[ConflictTypes.Forced]++;
    //     } else {
    //         conflict.attackingPlayer.declaredConflictOpportunities[conflict.declaredType]++;
    //     }
    // }

    // getConflicts(player) {
    //     if (!player) {
    //         return [];
    //     }
    //     return this.conflictRecord.filter((record) => record.attackingPlayer === player);
    // }

    // recordConflictWinner(conflict) {
    //     let record = this.conflictRecord.find((record) => record.uuid === conflict.uuid);
    //     if (record) {
    //         record.completed = true;
    //         record.winner = conflict.winner;
    //         record.typeSwitched = conflict.conflictTypeSwitched;
    //     }
    // }

    stopNonChessClocks() {
        this.getPlayers().forEach((player) => player.stopNonChessClocks());
    }

    stopClocks() {
        this.getPlayers().forEach((player) => player.stopClock());
    }

    resetClocks() {
        this.getPlayers().forEach((player) => player.resetClock());
    }

    // TODO: parameter contract checks for this flow
    /**
     * This function is called from the client whenever a card is clicked
     * @param {String} sourcePlayer - name of the clicking player
     * @param {String} cardId - uuid of the card clicked
     */
    cardClicked(sourcePlayer, cardId) {
        var player = this.getPlayerByName(sourcePlayer);

        if (!player) {
            return;
        }

        var card = this.findAnyCardInAnyList(cardId);

        if (!card) {
            return;
        }

        // Check to see if the current step in the pipeline is waiting for input
        this.pipeline.handleCardClicked(player, card);
    }

    // /**
    //  * This function is called by the client when a card menu item is clicked
    //  * @param {String} sourcePlayer - name of clicking player
    //  * @param {String} cardId - uuid of card whose menu was clicked
    //  * @param {Object} menuItem - { command: String, text: String, arg: String, method: String }
    //  */
    // menuItemClick(sourcePlayer, cardId, menuItem) {
    //     var player = this.getPlayerByName(sourcePlayer);
    //     var card = this.findAnyCardInAnyList(cardId);
    //     if (!player || !card) {
    //         return;
    //     }

    //     if (menuItem.command === 'click') {
    //         this.cardClicked(sourcePlayer, cardId);
    //         return;
    //     }

    //     MenuCommands.cardMenuClick(menuItem, this, player, card);
    //     this.resolveGameState(true);
    // }

    // /**
    //  * Sets a Player flag and displays a chat message to show that a popup with a
    //  * player's conflict deck is open
    //  * @param {String} playerName
    //  */
    // showDeck(playerName) {
    //     var player = this.getPlayerByName(playerName);

    //     if (!player) {
    //         return;
    //     }

    //     if (!player.showConflict) {
    //         player.showDeck();

    //         this.addMessage('{0} is looking at their conflict deck', player);
    //     } else {
    //         player.showConflict = false;

    //         this.addMessage('{0} stops looking at their conflict deck', player);
    //     }
    // }

    // /**
    //  * This function is called from the client whenever a card is dragged from
    //  * one place to another
    //  * @param {String} playerName
    //  * @param {String} cardId - uuid of card
    //  * @param {String} source - area where the card was dragged from
    //  * @param {String} target - area where the card was dropped
    //  */
    // drop(playerName, cardId, source, target) {
    //     var player = this.getPlayerByName(playerName);

    //     if (!player) {
    //         return;
    //     }

    //     player.drop(cardId, source, target);
    // }

    // /**
    //  * Check to see if a base(or both bases) has been destroyed
    //  */
    checkWinCondition() {
        const losingPlayers = this.getPlayers().filter((player) => player.base.damage >= player.base.getHp());
        if (losingPlayers.length === 1) {
            this.endGame(losingPlayers[0].opponent, 'base destroyed');
        } else if (losingPlayers.length === 2) { // draw game
            this.endGame(losingPlayers, 'both bases destroyed');
        }
    }

    /**
     * Display message declaring victory for one player, and record stats for
     * the game
     * @param {Player | Player[]} winner
     * @param {String} reason
     */
    endGame(winner, reason) {
        if (this.winner) {
            // A winner has already been determined. This means the players have chosen to continue playing after game end. Do not trigger the game end again.
            return;
        }

        if (Array.isArray(winner)) {
            this.addMessage('The game ends in a draw');
        } else {
            this.addMessage('{0} has won the game', winner);
        }
        this.winner = winner;


        this.finishedAt = new Date();
        this.gameEndReason = reason;

        this.router.gameWon(this, reason, winner);

        this.queueStep(new GameOverPrompt(this, winner));
    }

    /**
     * Changes a Player variable and displays a message in chat
     * @param {String} playerName
     * @param {String} stat
     * @param {Number} value
     */
    changeStat(playerName, stat, value) {
        var player = this.getPlayerByName(playerName);
        if (!player) {
            return;
        }

        var target = player;

        target[stat] += value;

        if (target[stat] < 0) {
            target[stat] = 0;
        } else {
            this.addMessage('{0} sets {1} to {2} ({3})', player, stat, target[stat], (value > 0 ? '+' : '') + value);
        }
    }

    // /**
    //  * This function is called by the client every time a player enters a chat message
    //  * @param {String} playerName
    //  * @param {String} message
    //  */
    // chat(playerName, message) {
    //     var player = this.playersAndSpectators[playerName];
    //     var args = message.split(' ');

    //     if (!player) {
    //         return;
    //     }

    //     if (!this.isSpectator(player)) {
    //         if (this.chatCommands.executeCommand(player, args[0], args)) {
    //             this.resolveGameState(true);
    //             return;
    //         }

    //         let card = _.find(this.shortCardData, (c) => {
    //             return c.name.toLowerCase() === message.toLowerCase() || c.id.toLowerCase() === message.toLowerCase();
    //         });

    //         if (card) {
    //             this.gameChat.addChatMessage(player, { message: this.gameChat.formatMessage('{0}', [card]) });

    //             return;
    //         }
    //     }

    //     if (!this.isSpectator(player) || !this.spectatorSquelch) {
    //         this.gameChat.addChatMessage(player, message);
    //     }
    // }

    /**
     * This is called by the client when a player clicks 'Concede'
     * @param {String} playerName
     */
    concede(playerName) {
        var player = this.getPlayerByName(playerName);

        if (!player) {
            return;
        }

        this.addMessage('{0} concedes', player);

        var otherPlayer = this.getOtherPlayer(player);

        if (otherPlayer) {
            this.endGame(otherPlayer, 'concede');
        }
    }

    selectDeck(playerName, deck) {
        let player = this.getPlayerByName(playerName);
        if (player) {
            player.selectDeck(deck);
        }
    }

    /**
     * Called when a player clicks Shuffle Deck on the conflict deck menu in
     * the client
     * @param {String} playerName
     * @param {AbilityContext} context
     */
    shuffleDeck(playerName, context = null) {
        let player = this.getPlayerByName(playerName);
        if (player) {
            player.shuffleDeck(context);
        }
    }

    /**
     * Prompts a player with a multiple choice menu
     * @param {Player} player
     * @param {Object} contextObj - the object which contains the methods that are referenced by the menubuttons
     * @param {Object} properties - see menuprompt.js
     */
    promptWithMenu(player, contextObj, properties) {
        Contract.assertNotNullLike(player);

        this.queueStep(new MenuPrompt(this, player, contextObj, properties));
    }

    /**
     * Prompts a player with a multiple choice menu
     * @param {Player} player
     * @param {Object} properties - see handlermenuprompt.js
     */
    promptWithHandlerMenu(player, properties) {
        Contract.assertNotNullLike(player);

        if (properties.multiSelect) {
            this.queueStep(new HandlerMenuMultipleSelectionPrompt(this, player, properties));
        } else {
            this.queueStep(new HandlerMenuPrompt(this, player, properties));
        }
    }

    /**
     * Prompts a player with a menu for selecting a string from a list of options
     * @param {Player} player
     * @param {import('./gameSteps/prompts/DropdownListPrompt.js').IDropdownListPromptProperties} properties
     */
    promptWithDropdownListMenu(player, properties) {
        Contract.assertNotNullLike(player);

        this.queueStep(new DropdownListPrompt(this, player, properties));
    }

    /**
     * Prompts a player to click a card
     * @param {Player} player
     * @param {Object} properties - see selectcardprompt.js
     */
    promptForSelect(player, properties) {
        Contract.assertNotNullLike(player);

        this.queueStep(new SelectCardPrompt(this, player, properties));
    }

    /**
     * Prompt for distributing healing or damage among target cards.
     * Response data must be returned via {@link Game.statefulPromptResults}.
     *
     * @param {import('./gameSteps/PromptInterfaces.js').IDistributeAmongTargetsPromptProperties} properties
     */
    promptDistributeAmongTargets(player, properties) {
        Contract.assertNotNullLike(player);

        this.queueStep(new DistributeAmongTargetsPrompt(this, player, properties));
    }

    /**
     * This function is called by the client whenever a player clicks a button
     * in a prompt
     * @param {String} playerName
     * @param {String} arg - arg property of the button clicked
     * @param {String} uuid - unique identifier of the prompt clicked
     * @param {String} method - method property of the button clicked
     * @returns {Boolean} this indicates to the server whether the received input is legal or not
     */
    menuButton(playerName, arg, uuid, method) {
        var player = this.getPlayerByName(playerName);

        // check to see if the current step in the pipeline is waiting for input
        return this.pipeline.handleMenuCommand(player, arg, uuid, method);
    }

    /**
     * Gets the results of a "stateful" prompt from the frontend. This is for more
     * involved prompts such as distributing damage / healing that require the frontend
     * to gather some state and send back, instead of just individual clicks.
     * @param {import('./gameSteps/PromptInterfaces.js').IDistributeAmongTargetsPromptResults} result
     * @param {String} uuid - unique identifier of the prompt clicked
     */
    statefulPromptResults(playerName, result, uuid) {
        var player = this.getPlayerByName(playerName);

        // check to see if the current step in the pipeline is waiting for input
        return this.pipeline.handleStatefulPromptResults(player, result, uuid);
    }

    /**
     * This function is called by the client when a player clicks an action window
     * toggle in the settings menu
     * @param {String} playerName
     * @param {String} windowName - the name of the action window being toggled
     * @param {Boolean} toggle - the new setting of the toggle
     * @returns {undefined}
     */
    togglePromptedActionWindow(playerName, windowName, toggle) {
        var player = this.getPlayerByName(playerName);
        if (!player) {
            return;
        }

        player.promptedActionWindows[windowName] = toggle;
    }

    /**
     * This function is called by the client when a player clicks an timer setting
     * toggle in the settings menu
     * @param {String} playerName
     * @param {String} settingName - the name of the setting being toggled
     * @param {Boolean} toggle - the new setting of the toggle
     * @returns {undefined}
     */
    toggleTimerSetting(playerName, settingName, toggle) {
        var player = this.getPlayerByName(playerName);
        if (!player) {
            return;
        }

        // player.timerSettings[settingName] = toggle;
    }

    /*
     * This function is called by the client when a player clicks an option setting
     * toggle in the settings menu
     * @param {String} playerName
     * @param {String} settingName - the name of the setting being toggled
     * @param {Boolean} toggle - the new setting of the toggle
     * @returns {undefined}
     */
    toggleOptionSetting(playerName, settingName, toggle) {
        var player = this.getPlayerByName(playerName);
        if (!player) {
            return;
        }

        player.optionSettings[settingName] = toggle;
    }

    toggleManualMode(playerName) {
        // this.chatCommands.manual(playerName);
    }

    /*
     * Sets up Player objects, creates allCards, checks each player has a stronghold
     * and starts the game pipeline
     * @returns {undefined}
     */
    initialise() {
        // // check if player has left the game
        // var players = {};
        // _.each(this.playersAndSpectators, (player) => {
        //     if (!player.left) {
        //         players[player.name] = player;
        //     }
        // });
        // this.playersAndSpectators = players;

        // TODO: turn this check into a base + leader check (or merge with deck check somewhere else?)
        let playerWithNoStronghold = null;

        for (let player of this.getPlayers()) {
            player.initialise();
            // if (this.gameMode !== GameMode.Skirmish && !player.stronghold) {
            //     playerWithNoStronghold = player;
            // }
        }

        this.allCards = this.getPlayers().reduce(
            (cards, player) => {
                return cards.concat(player.decklist.allCards);
            },
            []
        );

        // if (this.gameMode !== GameMode.Skirmish) {
        //     if (playerWithNoStronghold) {
        //         this.queueSimpleStep(() => {
        //             this.addMessage(
        //                 'Invalid Deck Detected: {0} does not have a stronghold in their decklist',
        //                 playerWithNoStronghold
        //             );
        //             return false;
        //         });
        //         this.continue();
        //         return false;
        //     }

        //     for (let player of this.getPlayers()) {
        //         let numProvinces = this.provinceCards.filter((a) => a.controller === player);
        //         if (numProvinces.length !== 5) {
        //             this.queueSimpleStep(() => {
        //                 this.addMessage('Invalid Deck Detected: {0} has {1} provinces', player, numProvinces.length);
        //                 return false;
        //             });
        //             this.continue();
        //             return false;
        //         }
        //     }
        // }

        this.pipeline.initialise([new SetupPhase(this), new SimpleStep(this, () => this.beginRound(), 'beginRound')]);

        this.playStarted = true;
        this.startedAt = new Date();

        this.continue();
    }

    /*
     * Adds each of the game's main phases to the pipeline
     * @returns {undefined}
     */
    beginRound() {
        this.roundNumber++;
        this.actionPhaseActivePlayer = this.initiativePlayer;
        this.createEventAndOpenWindow(EventName.OnBeginRound, null, {}, TriggerHandlingMode.ResolvesTriggers);
        this.queueStep(new ActionPhase(this));
        this.queueStep(new RegroupPhase(this));
        this.queueSimpleStep(() => this.roundEnded(), 'roundEnded');
        this.queueSimpleStep(() => this.beginRound(), 'beginRound');
    }

    roundEnded() {
        this.createEventAndOpenWindow(EventName.OnRoundEnded, null, {}, TriggerHandlingMode.ResolvesTriggers);
    }

    claimInitiative(player) {
        this.initiativePlayer = player;
        this.isInitiativeClaimed = true;
        player.passedActionPhase = true;
        this.createEventAndOpenWindow(EventName.OnClaimInitiative, null, { player }, TriggerHandlingMode.ResolvesTriggers);

        // update game state for the sake of constant abilities that check initiative
        this.resolveGameState();
    }

    /*
     * Adds a step to the pipeline queue
     * @param {BaseStep} step
     * @returns {undefined}
     */
    queueStep(step) {
        this.pipeline.queueStep(step);
        return step;
    }

    /*
     * Creates a step which calls a handler function
     * @param {Function} handler - () => undefined
     * @returns {undefined}
     */
    queueSimpleStep(handler, stepName) {
        this.pipeline.queueStep(new SimpleStep(this, handler, stepName));
    }

    /*
     * Tells the current action window that the player with priority has taken
     * an action (and so priority should pass to the other player)
     * @returns {undefined}
     */
    markActionAsTaken() {
        if (this.currentActionWindow) {
            this.currentActionWindow.markActionAsTaken();
        }
    }

    /*
     * Resolves a card ability
     * @param {AbilityContext} context - see AbilityContext.js
     * @returns {undefined}
     */
    resolveAbility(context) {
        let resolver = new AbilityResolver(this, context);
        this.queueStep(resolver);
        return resolver;
    }

    openSimultaneousEffectWindow(choices) {
        throw new Error('Simultaneous effects not implemented yet');
        // let window = new SimultaneousEffectWindow(this);
        // choices.forEach((choice) => window.addToWindow(choice));
        // this.queueStep(window);
    }

    /**
     * Creates a game GameEvent, and opens a window for it.
     * @param {String} eventName
     * @param {AbilityContext} context - context for this event. Uses getFrameworkContext() to populate if null
     * @param {Object} params - parameters for this event
     * @param {TriggerHandlingMode} triggerHandlingMode - whether the EventWindow should make its own TriggeredAbilityWindow to resolve
     * after its events and any nested events
     * @param {(GameEvent) => void} handler - (GameEvent + params) => undefined
     * returns {GameEvent} - this allows the caller to track GameEvent.resolved and
     * tell whether or not the handler resolved successfully
     */
    createEventAndOpenWindow(eventName, context = null, params = {}, triggerHandlingMode = TriggerHandlingMode.PassesTriggersToParentWindow, handler = () => undefined) {
        let event = new GameEvent(eventName, context ?? this.getFrameworkContext(), params, handler);
        this.openEventWindow([event], triggerHandlingMode);
        return event;
    }

    /**
     * Directly emits an event to all listeners (does NOT open an event window)
     * @param {String} eventName
     * @param {AbilityContext} context - Uses getFrameworkContext() to populate if null
     * @param {Object} params - parameters for this event
     */
    emitEvent(eventName, context = null, params = {}) {
        let event = new GameEvent(eventName, context ?? this.getFrameworkContext(), params);
        this.emit(event.name, event);
    }

    /**
     * Creates an EventWindow which will open windows for each kind of triggered
     * ability which can respond any passed events, and execute their handlers.
     * @param events
     * @param {TriggerHandlingMode} triggerHandlingMode
     * @returns {EventWindow}
     */
    openEventWindow(events, triggerHandlingMode = TriggerHandlingMode.PassesTriggersToParentWindow) {
        if (!Array.isArray(events)) {
            events = [events];
        }
        return this.queueStep(new EventWindow(this, events, triggerHandlingMode));
    }

    /**
     * Creates a "sub-window" for events which will have priority resolution and
     * be resolved immediately after the currently resolving set of events, preceding
     * the next steps of any ability being resolved.
     *
     * Typically used for defeat events.
     */
    addSubwindowEvents(events) {
        this.currentEventWindow.addSubwindowEvents(events);
    }

    // /**
    //  * Raises a custom event window for checking for any cancels to a card
    //  * ability
    //  * @param {Object} params
    //  * @param {Function} handler - this is an arrow function which is called if
    //  * nothing cancels the event
    //  */
    // raiseInitiateAbilityEvent(params, handler) {
    //     this.raiseMultipleInitiateAbilityEvents([{ params: params, handler: handler }]);
    // }

    // /**
    //  * Raises a custom event window for checking for any cancels to several card
    //  * abilities which initiate simultaneously
    //  * @param {Array} eventProps
    //  */
    // raiseMultipleInitiateAbilityEvents(eventProps) {
    //     let events = eventProps.map((event) => new InitiateCardAbilityEvent(event.params, event.handler));
    //     this.queueStep(new InitiateAbilityEventWindow(this, events));
    // }

    // /**
    //  * Checks whether a game action can be performed on a card or an array of
    //  * cards, and performs it on all legal targets.
    //  * @param {AbilityContext} context
    //  * @param {Object} actions - Object with { actionName: targets }
    //  * @returns {GameEvent[]}
    //  */
    // applyGameAction(context, actions) {
    //     if (!context) {
    //         context = this.getFrameworkContext();
    //     }
    //     let actionPairs = Object.entries(actions);
    //     let events = actionPairs.reduce((array, [action, cards]) => {
    //         action = action === 'break' ? 'breakProvince' : action;
    //         const gameActionFactory = GameSystems[action];
    //         if (typeof gameActionFactory === 'function') {
    //             const gameSystem = gameActionFactory({ target: cards });
    //             array.push(...gameSystem.queueGenerateEventGameSteps(context));
    //         }
    //         return array;
    //     }, []);
    //     if (events.length > 0) {
    //         this.openEventWindow(events);
    //     }
    //     return events;
    // }

    getFrameworkContext(player = null) {
        return new AbilityContext({ game: this, player: player });
    }

    // initiateConflict(player, canPass, forcedDeclaredType, forceProvinceTarget) {
    //     const conflict = new Conflict(
    //         this,
    //         player,
    //         player.opponent,
    //         null,
    //         forceProvinceTarget ?? null,
    //         forcedDeclaredType
    //     );
    //     this.queueStep(new ConflictFlow(this, conflict, canPass));
    // }

    // updateCurrentConflict(conflict) {
    //     this.currentConflict = conflict;
    //     this.resolveGameState(true);
    // }

    // /**
    //  * Changes the controller of a card in play to the passed player, and cleans
    //  * all the related stuff up
    //  * @param {Player} player
    //  * @param card
    //  */
    // takeControl(player, card) {
    //     if (
    //         card.controller === player ||
    //         card.hasRestriction(EffectName.TakeControl, this.getFrameworkContext())
    //     ) {
    //         return;
    //     }
    //     if (!Contract.assertNotNullLike(player)) {
    //         return;
    //     }
    //     card.controller.removeCardFromPile(card);
    //     player.cardsInPlay.push(card);
    //     card.controller = player;
    //     if (card.isParticipating()) {
    //         this.currentConflict.removeFromConflict(card);
    //         if (player.isAttackingPlayer()) {
    //             this.currentConflict.addAttacker(card);
    //         } else {
    //             this.currentConflict.addDefender(card);
    //         }
    //     }
    //     card.updateEffectContexts();
    //     this.resolveGameState(true);
    // }

    watch(socketId, user) {
        if (!this.allowSpectators) {
            return false;
        }

        this.playersAndSpectators[user.username] = new Spectator(socketId, user);
        this.addMessage('{0} has joined the game as a spectator', user.username);

        return true;
    }

    join(socketId, user) {
        if (this.started || this.getPlayers().length === 2) {
            return false;
        }

        this.playersAndSpectators[user.username] = new Player(socketId, user, this.owner === user.username, this);

        return true;
    }

    // isEmpty() {
    //     return _.all(this.playersAndSpectators, (player) => player.disconnected || player.left || player.id === 'TBA');
    // }

    leave(playerName) {
        var player = this.playersAndSpectators[playerName];

        if (!player) {
            return;
        }

        this.addMessage('{0} has left the game', playerName);

        if (this.isSpectator(player) || !this.started) {
            delete this.playersAndSpectators[playerName];
        } else {
            player.left = true;

            if (!this.finishedAt) {
                this.finishedAt = new Date();
            }
        }
    }

    disconnect(playerName) {
        var player = this.playersAndSpectators[playerName];

        if (!player) {
            return;
        }

        this.addMessage('{0} has disconnected', player);

        if (this.isSpectator(player)) {
            delete this.playersAndSpectators[playerName];
        } else {
            player.disconnected = true;
        }

        player.socket = undefined;
    }

    failedConnect(playerName) {
        var player = this.playersAndSpectators[playerName];

        if (!player) {
            return;
        }

        if (this.isSpectator(player) || !this.started) {
            delete this.playersAndSpectators[playerName];
        } else {
            this.addMessage('{0} has failed to connect to the game', player);

            player.disconnected = true;

            if (!this.finishedAt) {
                this.finishedAt = new Date();
            }
        }
    }

    reconnect(socket, playerName) {
        var player = this.getPlayerByName(playerName);
        if (!player) {
            return;
        }

        player.id = socket.id;
        player.socket = socket;
        player.disconnected = false;

        this.addMessage('{0} has reconnected', player);
    }

    resolveGameState(hasChanged = false, events = []) {
        // first go through and enable / disabled abilities for cards that have been moved in or out of the arena
        for (const movedCard of this.movedCards) {
            movedCard.resolveAbilitiesForNewLocation();
        }
        this.movedCards = [];

        // check for a game state change (recalculating attack stats if necessary)
        if (
            // (!this.currentAttack && this.ongoingEffectEngine.resolveEffects(hasChanged)) ||
            this.ongoingEffectEngine.resolveEffects(hasChanged) || hasChanged
        ) {
            this.checkWinCondition();
            // if the state has changed, check for:

            // - any defeated units
            this.findAnyCardsInPlay((card) => card.isUnit()).forEach((card) => card.checkDefeatedByOngoingEffect());
        }
        if (events.length > 0) {
            // check for any delayed effects which need to fire
            this.ongoingEffectEngine.checkDelayedEffects(events);
        }
    }

    continue() {
        this.pipeline.continue();
    }

    /**
     * Receives data for the token cards and builds a factory method for each type
     * @param {*} tokenCardsData object in the form `{ tokenName: tokenCardData }`
     */
    initialiseTokens(tokenCardsData) {
        for (const tokenName of Object.values(TokenName)) {
            if (!(tokenName in tokenCardsData)) {
                throw new Error(`Token type '${tokenName}' was not included in token data for game initialization`);
            }
        }

        this.tokenFactories = {};

        for (const [tokenName, cardData] of Object.entries(tokenCardsData)) {
            const tokenConstructor = cards.get(cardData.id);

            this.tokenFactories[tokenName] = (player) => new tokenConstructor(player, cardData);
        }
    }

    /**
     * Creates a new shield token in an out of play zone owned by the player and
     * adds it to all relevant card lists
     * @param {Player} player
     * @param {TokenName} tokenName
     * @returns {Shield}
     */
    generateToken(player, tokenName) {
        const token = this.tokenFactories[tokenName](player);

        this.allCards.push(token);
        player.decklist.tokens.push(token);
        player.decklist.allCards.push(token);
        player.outsideTheGameCards.push(token);

        return token;
    }

    /**
     * Removes a shield token from all relevant card lists
     * @param {import('./card/CardTypes.js').TokenCard} token
     */
    removeTokenFromPlay(token) {
        Contract.assertEqual(token.location, Location.OutsideTheGame,
            `Tokens must be moved to location ${Location.OutsideTheGame} before removing from play, instead found token at ${token.location}`
        );

        const player = token.owner;
        this.filterCardFromList(token, this.allCards);
        this.filterCardFromList(token, player.decklist.tokens);
        this.filterCardFromList(token, player.decklist.allCards);
        this.filterCardFromList(token, player.outsideTheGameCards);
    }

    /**
     * Registers that a card has been moved to a different zone and therefore requires updating in the
     * next call to resolveGameState
     * @param {Card} card
     */
    registerMovedCard(card) {
        this.movedCards.push(card);
    }

    filterCardFromList(removeCard, list) {
        list = list.filter((card) => card !== removeCard);
    }

    // formatDeckForSaving(deck) {
    //     var result = {
    //         faction: {},
    //         conflictCards: [],
    //         dynastyCards: [],
    //         stronghold: undefined,
    //         role: undefined
    //     };

    //     //faction
    //     result.faction = deck.faction;

    //     //conflict
    //     deck.conflictCards.forEach((cardData) => {
    //         if (cardData && cardData.card) {
    //             result.conflictCards.push(`${cardData.count}x ${cardData.card.id}`);
    //         }
    //     });

    //     //dynasty
    //     deck.dynastyCards.forEach((cardData) => {
    //         if (cardData && cardData.card) {
    //             result.dynastyCards.push(`${cardData.count}x ${cardData.card.id}`);
    //         }
    //     });

    //     //stronghold & role
    //     if (deck.stronghold) {
    //         deck.stronghold.forEach((cardData) => {
    //             if (cardData && cardData.card) {
    //                 result.stronghold = cardData.card.id;
    //             }
    //         });
    //     }
    //     if (deck.role) {
    //         deck.role.forEach((cardData) => {
    //             if (cardData && cardData.card) {
    //                 result.role = cardData.card.id;
    //             }
    //         });
    //     }

    //     return result;
    // }

    // /*
    //  * This information is all logged when a game is won
    //  */
    // getSaveState() {
    //     const players = this.getPlayers().map((player) => ({
    //         name: player.name,
    //         faction: player.faction.name || player.faction.value,
    //         honor: player.getTotalHonor(),
    //         lostProvinces: player
    //             .getProvinceCards()
    //             .reduce((count, card) => (card && card.isBroken ? count + 1 : count), 0),
    //         deck: this.formatDeckForSaving(player.deck)
    //     }));

    //     return {
    //         id: this.savedGameId,
    //         gameId: this.id,
    //         startedAt: this.startedAt,
    //         players: players,
    //         winner: this.winner ? this.winner.name : undefined,
    //         gameEndReason: this.gameEndReason,
    //         gameMode: this.gameMode,
    //         finishedAt: this.finishedAt,
    //         roundNumber: this.roundNumber,
    //         initialFirstPlayer: this.initialFirstPlayer
    //     };
    // }

    // /*
    //  * This information is sent to the client
    //  */
    getState(notInactivePlayerName) {
        let activePlayer = this.playersAndSpectators[notInactivePlayerName] || new AnonymousSpectator();
        let playerState = {};
        let { blocklist, email, emailHash, promptedActionWindows, settings, ...simplifiedOwner } = this.owner;
        if (this.started) {
            for (const player of this.getPlayers()) {
                playerState[player.name] = player.getState(activePlayer);
            }

            return {
                id: this.id,
                manualMode: this.manualMode,
                name: this.name,
                owner: simplifiedOwner,
                players: playerState,
                phase: this.currentPhase,
                messages: this.gameChat.messages,
                spectators: this.getSpectators().map((spectator) => {
                    return {
                        id: spectator.id,
                        name: spectator.name
                    };
                }),
                started: this.started,
                gameMode: this.gameMode,
                // winner: this.winner ? this.winner.user.name : undefined
            };
        }
        return {};
    }

    // return this.getSummary(notInactivePlayerName);
    // }

    // /*
    //  * This is used for debugging?
    //  */
    // getSummary(notInactivePlayerName) {
    //     var playerSummaries = {};

    //     for (const player of this.getPlayers()) {
    //         var deck = undefined;
    //         if (player.left) {
    //             return;
    //         }

    //         if (notInactivePlayerName === player.name && player.deck) {
    //             deck = { name: player.deck.name, selected: player.deck.selected };
    //         } else if (player.deck) {
    //             deck = { selected: player.deck.selected };
    //         } else {
    //             deck = {};
    //         }

    //         playerSummaries[player.name] = {
    //             deck: deck,
    //             emailHash: player.emailHash,
    //             faction: player.faction.value,
    //             id: player.id,
    //             lobbyId: player.lobbyId,
    //             left: player.left,
    //             name: player.name,
    //             owner: player.owner
    //         };
    //     }

    //     return {
    //         allowSpectators: this.allowSpectators,
    //         createdAt: this.createdAt,
    //         gameType: this.gameType,
    //         id: this.id,
    //         manualMode: this.manualMode,
    //         messages: this.gameChat.messages,
    //         name: this.name,
    //         owner: _.omit(this.owner, ['blocklist', 'email', 'emailHash', 'promptedActionWindows', 'settings']),
    //         players: playerSummaries,
    //         started: this.started,
    //         startedAt: this.startedAt,
    //         gameMode: this.gameMode,
    //         spectators: this.getSpectators().map((spectator) => {
    //             return {
    //                 id: spectator.id,
    //                 lobbyId: spectator.lobbyId,
    //                 name: spectator.name
    //             };
    //         })
    //     };
    // }
}

module.exports = Game;<|MERGE_RESOLUTION|>--- conflicted
+++ resolved
@@ -28,7 +28,7 @@
 // const ConflictFlow = require('./gamesteps/conflict/conflictflow');
 // const MenuCommands = require('./MenuCommands');
 
-const { EffectName, EventName, Location, TokenName } = require('./Constants.js');
+const { EffectName, EventName, Location, TokenName, Trait } = require('./Constants.js');
 const { BaseStepWithPipeline } = require('./gameSteps/BaseStepWithPipeline.js');
 const { default: Shield } = require('../cards/01_SOR/tokens/Shield.js');
 const { StateWatcherRegistrar } = require('./stateWatcher/StateWatcherRegistrar.js');
@@ -37,15 +37,9 @@
 const { DropdownListPrompt } = require('./gameSteps/prompts/DropdownListPrompt.js');
 const { UnitPropertiesCard } = require('./card/propertyMixins/UnitProperties.js');
 const { Card } = require('./card/Card.js');
-<<<<<<< HEAD
-const { ArenaZone } = require('./zone/ArenaZone.js');
-const { GroundArenaZone } = require('./zone/GroundArenaZone.js');
-const { SpaceArenaZone } = require('./zone/SpaceArenaZone.js');
-=======
 const { GroundArenaZone } = require('./zone/GroundArenaZone.js');
 const { SpaceArenaZone } = require('./zone/SpaceArenaZone.js');
 const { AllArenasZone } = require('./zone/AllArenasZone.js');
->>>>>>> 970208d7
 
 class Game extends EventEmitter {
     constructor(details, options = {}) {
@@ -85,10 +79,7 @@
 
         this.spaceArena = new SpaceArenaZone(this);
         this.groundArena = new GroundArenaZone(this);
-<<<<<<< HEAD
-=======
         this.allArenas = new AllArenasZone(this, this.groundArena, this.spaceArena);
->>>>>>> 970208d7
 
         this.registerGlobalRulesListeners();
 
@@ -303,7 +294,7 @@
 
     /**
      * Returns if a card is in play (units, upgrades, base, leader) that has the passed trait
-     * @param {string} trait
+     * @param {Trait} trait
      * @returns {boolean} true/false if the trait is in pay
      */
     isTraitInPlay(trait) {
