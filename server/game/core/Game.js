const EventEmitter = require('events');

const { GameChat } = require('./chat/GameChat.js');
const { OngoingEffectEngine } = require('./ongoingEffect/OngoingEffectEngine.js');
const { Player } = require('./Player.js');
const { Spectator } = require('../../Spectator.js');
const { AnonymousSpectator } = require('../../AnonymousSpectator.js');
const { GamePipeline } = require('./GamePipeline.js');
const { SetupPhase } = require('./gameSteps/phases/SetupPhase.js');
const { ActionPhase } = require('./gameSteps/phases/ActionPhase.js');
const { RegroupPhase } = require('./gameSteps/phases/RegroupPhase.js');
const { SimpleStep } = require('./gameSteps/SimpleStep.js');
const MenuPrompt = require('./gameSteps/prompts/MenuPrompt.js');
const HandlerMenuPrompt = require('./gameSteps/prompts/HandlerMenuPrompt.js');
const GameOverPrompt = require('./gameSteps/prompts/GameOverPrompt.js');
const GameSystems = require('../gameSystems/GameSystemLibrary.js');
const { GameEvent } = require('./event/GameEvent.js');
const { EventWindow, TriggerHandlingMode } = require('./event/EventWindow');
const { AbilityResolver } = require('./gameSteps/AbilityResolver.js');
const { AbilityContext } = require('./ability/AbilityContext.js');
const Contract = require('./utils/Contract.js');
const { cards } = require('../cards/Index.js');

const { EventName, ZoneName, Trait, WildcardZoneName, TokenUpgradeName, TokenUnitName, PhaseName, TokenCardName, AlertType, SnapshotType, RollbackRoundEntryPoint, RollbackSetupEntryPoint, GameErrorSeverity, GameEndReason } = require('./Constants.js');
const { StateWatcherRegistrar } = require('./stateWatcher/StateWatcherRegistrar.js');
const { DistributeAmongTargetsPrompt } = require('./gameSteps/prompts/DistributeAmongTargetsPrompt.js');
const HandlerMenuMultipleSelectionPrompt = require('./gameSteps/prompts/HandlerMenuMultipleSelectionPrompt.js');
const { DropdownListPrompt } = require('./gameSteps/prompts/DropdownListPrompt.js');
const { UnitPropertiesCard } = require('./card/propertyMixins/UnitProperties.js');
const { Card } = require('./card/Card.js');
const { GroundArenaZone } = require('./zone/GroundArenaZone.js');
const { SpaceArenaZone } = require('./zone/SpaceArenaZone.js');
const { AllArenasZone } = require('./zone/AllArenasZone.js');
const EnumHelpers = require('./utils/EnumHelpers.js');
const { SelectCardPrompt } = require('./gameSteps/prompts/SelectCardPrompt.js');
const { DisplayCardsWithButtonsPrompt } = require('./gameSteps/prompts/DisplayCardsWithButtonsPrompt.js');
const { DisplayCardsForSelectionPrompt } = require('./gameSteps/prompts/DisplayCardsForSelectionPrompt.js');
const { DisplayCardsBasicPrompt } = require('./gameSteps/prompts/DisplayCardsBasicPrompt.js');
const { WildcardCardType } = require('./Constants');
const { validateGameConfiguration, validateGameOptions } = require('./GameInterfaces.js');
const { GameStateManager } = require('./snapshot/GameStateManager.js');
const { ActionWindow } = require('./gameSteps/ActionWindow.js');
const { User } = require('../../utils/user/User');
const { GameObjectBase } = require('./GameObjectBase.js');
const Helpers = require('./utils/Helpers.js');
const { CostAdjuster } = require('./cost/CostAdjuster.js');
const { logger } = require('../../logger.js');
const { SnapshotManager, UndoMode } = require('./snapshot/SnapshotManager.js');
const AbilityHelper = require('../AbilityHelper.js');
const { AbilityLimitInstance } = require('./ability/AbilityLimit.js');
const { getAbilityHelper } = require('../AbilityHelper.js');
const { PhaseInitializeMode } = require('./gameSteps/phases/Phase.js');
const { Randomness } = require('../core/Randomness.js');
const { RollbackEntryPointType, QuickUndoAvailableState } = require('./snapshot/SnapshotInterfaces.js');
const { Lobby } = require('../../gamenode/Lobby.js');
const { DiscordDispatcher } = require('./DiscordDispatcher.js');
const { GameStatisticsLogger } = require('../../gameStatistics/GameStatisticsTracker.js');
const { UiPrompt } = require('./gameSteps/prompts/UiPrompt.js');
const { QuickRollbackPoint } = require('./snapshot/container/MetaSnapshotArray.js');
const { PerGameUndoLimit, UnlimitedUndoLimit } = require('./snapshot/UndoLimit.js');
const UndoConfirmationPrompt = require('./gameSteps/prompts/UndoConfirmationPrompt.js');

class Game extends EventEmitter {
    #debug;
    #experimental;

    /** @returns { Player | null } */
    get actionPhaseActivePlayer() {
        return this.gameObjectManager.get(this.state.actionPhaseActivePlayer);
    }

    /**
     * @argument {Player | null} value
     */
    set actionPhaseActivePlayer(value) {
        this.state.actionPhaseActivePlayer = value?.getRef();
    }

    get allCards() {
        return this.state.allCards.map((x) => this.getFromRef(x));
    }

    /** @returns { Player | null } */
    get initialFirstPlayer() {
        return this.gameObjectManager.get(this.state.initialFirstPlayer);
    }

    /**
     * @argument {Player | null} value
     */
    set initialFirstPlayer(value) {
        this.state.initialFirstPlayer = value?.getRef();
    }

    /** @returns { Player | null } */
    get initiativePlayer() {
        return this.gameObjectManager.get(this.state.initiativePlayer);
    }

    /**
     * @argument {Player | null} value
     */
    set initiativePlayer(value) {
        this.state.initiativePlayer = value?.getRef();
    }

    get isInitiativeClaimed() {
        return this.state.isInitiativeClaimed;
    }

    set isInitiativeClaimed(value) {
        this.state.isInitiativeClaimed = value;
    }

    get roundNumber() {
        return this.state.roundNumber;
    }

    set roundNumber(value) {
        Contract.assertNonNegative(value, 'Round number must be non-negative: ' + value);
        this.state.roundNumber = value;
    }

    get isDebugPipeline() {
        return this.#debug.pipeline;
    }

    get snapshotManager() {
        return this._snapshotManager;
    }

    get isUndoEnabled() {
        return this.snapshotManager.undoMode !== UndoMode.Disabled;
    }

    get actionNumber() {
        return this.state.actionNumber;
    }

    set actionNumber(value) {
        Contract.assertNonNegative(value, 'Action number must be non-negative: ' + value);
        this.state.actionNumber = value;
    }

    get gameObjectManager() {
        return this._snapshotManager.gameObjectManager;
    }

    get winnerNames() {
        return this.state.winnerNames;
    }

    get randomGenerator() {
        return this._randomGenerator;
    }

    get currentPhase() {
        return this.state.currentPhase;
    }

    set currentPhase(value) {
        this.state.currentPhase = value;
    }

    get currentAbilityResolver() {
        return this.currentlyResolving.abilityResolver;
    }

    set currentAbilityResolver(value) {
        this.currentlyResolving.abilityResolver = value;
    }

    get currentActionWindow() {
        return this.currentlyResolving.actionWindow;
    }

    set currentActionWindow(value) {
        this.currentlyResolving.actionWindow = value;
    }

    get currentAttack() {
        return this.currentlyResolving.attack;
    }

    set currentAttack(value) {
        this.currentlyResolving.attack = value;
    }

    get currentEventWindow() {
        return this.currentlyResolving.eventWindow;
    }

    set currentEventWindow(value) {
        this.currentlyResolving.eventWindow = value;
    }

    get lastEventId() {
        return this.state.lastGameEventId;
    }

    get lobbyId() {
        return this._router.id;
    }

    get gameStepsSinceLastUndo() {
        return this.snapshotManager.gameStepsSinceLastUndo;
    }

    get serializationFailure() {
        return this._serializationFailure;
    }

    /** @type {boolean | null} */
    get prevActionPhasePlayerPassed() {
        return this.state.prevActionPhasePlayerPassed;
    }

    /** @type {boolean | null} */
    set prevActionPhasePlayerPassed(value) {
        this.state.prevActionPhasePlayerPassed = value;
    }

    /**
     * @param {import('./GameInterfaces.js').GameConfiguration} details
     * @param {import('./GameInterfaces.js').GameOptions} options
     */
    constructor(details, options) {
        super();

        Contract.assertNotNullLike(details);
        validateGameConfiguration(details);
        Contract.assertNotNullLike(options);
        validateGameOptions(options);

        /** @private @readonly @type {import('./snapshot/SnapshotManager.js').SnapshotManager} */
        this._snapshotManager = new SnapshotManager(this, details.undoMode);

        /** @private @readonly @type {import('./Randomness.js').IRandomness} */
        this._randomGenerator = new Randomness();

        /** @private @readonly @type {Lobby} */
        this._router = options.router;

        this.ongoingEffectEngine = new OngoingEffectEngine(this);

        /** @type {import('../AbilityHelper.js').IAbilityHelper} */
        this.abilityHelper = getAbilityHelper(this);

        /** @type { {[key: string]: Player | Spectator} } */
        this.playersAndSpectators = {};
        this.gameChat = new GameChat(details.pushUpdate);
        this.pipeline = new GamePipeline();
        this.id = details.id;
        this.allowSpectators = details.allowSpectators;

        /** @private @type {import('./snapshot/UndoLimit.js').UndoLimit} */
        this.freeUndoLimit = details.undoMode === UndoMode.Request
            ? new PerGameUndoLimit(1)
            : new UnlimitedUndoLimit();

        this.owner = details.owner;
        this.started = false;
        this.statsUpdated = false;
        this.playStarted = false;
        this.createdAt = new Date();
        this.preUndoStateForError = null;

        /** @public @type {boolean} */
        this.undoConfirmationOpen = false;

        /** @private @type {boolean} */
        this._serializationFailure = false;

        this.playerHasBeenPrompted = new Map();

        this.playerHasBeenPrompted = new Map();

        this.buildSafeTimeoutHandler = details.buildSafeTimeout;
        this.userTimeoutDisconnect = details.userTimeoutDisconnect;

        // Debug flags, intended only for manual testing, and should always be false. Use the debug methods to temporarily flag these on.
        this.#debug = { pipeline: false };
        // Experimental flags, intended only for manual testing. Use the enable methods to temporarily flag these on during tests.
        this.#experimental = { };

        this.manualMode = false;
        this.gameMode = details.gameMode;

        this.initializeCurrentlyResolving();

        /** @type { import('./snapshot/SnapshotInterfaces.js').IGameState } */
        this.state = {
            initialFirstPlayer: null,
            initiativePlayer: null,
            actionPhaseActivePlayer: null,
            roundNumber: 0,
            isInitiativeClaimed: false,
            allCards: [],
            actionNumber: 0,
            winnerNames: [],
            lastGameEventId: 0,
            currentPhase: null,
            prevActionPhasePlayerPassed: null
        };

        this.tokenFactories = null;
        this.stateWatcherRegistrar = new StateWatcherRegistrar(this);
        this.movedCards = [];
        this.cardDataGetter = details.cardDataGetter;
        this.playableCardTitles = this.cardDataGetter.playableCardTitles;
        this.allNonLeaderCardTitles = this.cardDataGetter.allNonLeaderCardTitles;

        /** @public @readonly @type {import('../../gameStatistics/GameStatisticsTracker.js').IGameStatisticsTracker} */
        this.statsTracker = new GameStatisticsLogger(this);

        this.initialiseTokens(this.cardDataGetter.tokenData);

        /** @type {import('../Interfaces').IClientUIProperties} */
        this.clientUIProperties = {};

        this.registerGlobalRulesListeners();

        // TODO TWIN SUNS
        Contract.assertArraySize(
            details.players, 2, `Game must have exactly 2 players, received ${details.players.length}: ${details.players.map((player) => player.id).join(', ')}`
        );

        details.players.forEach((player) => {
            this.playersAndSpectators[player.id] = new Player(
                player.id,
                player,
                this,
                details.useActionTimer ?? false
            );
        });

        details.spectators?.forEach((spectator) => {
            this.playersAndSpectators[spectator.id] = new Spectator(spectator.id, spectator);
        });

        this.spaceArena = new SpaceArenaZone(this);
        this.groundArena = new GroundArenaZone(this);
        this.allArenas = new AllArenasZone(this, this.groundArena, this.spaceArena);

        this.setMaxListeners(0);
    }


    /**
     * Reports errors from the game engine back to the router, optionally halting the game if the error is severe.
     * @param {Error} error
     * @param {GameErrorSeverity} severity
     */
    reportError(error, severity = GameErrorSeverity.Normal) {
        this._router.handleError(this, error, severity);
    }

    /**
     * Reports that game state serialization failed.
     * Sends an error report and cleans up the game, as the game is now in an invalid state.
     * @param {Error} error
     * @returns {never}
     */
    reportSerializationFailure(error) {
        // if we've already seen a serialization failure, we may be in an infinite loop while try to report it, so just throw
        if (this._serializationFailure) {
            throw error;
        }

        this._serializationFailure = true;

        this._router.handleSerializationFailure(this, error);

        // we won't reach here, this is just to make TS happy about the return type
        throw error;
    }

    /**
     * Adds a message to the in-game chat e.g 'Jadiel draws 1 card'
     * @param {String} message to display (can include {i} references to args)
     * @param {Array} args to match the references in @string
     */
    addMessage() {
        // @ts-expect-error
        this.gameChat.addMessage(...arguments);
    }

    /**
     * Adds a message to in-game chat with a graphical icon
     * @param {AlertType} type
     * @param {String} message to display (can include {i} references to args)
     * @param {Array} args to match the references in @string
     */
    addAlert(type, message, ...args) {
        this.gameChat.addAlert(type, message, ...args);
    }

    /**
     * Build a timeout that will log an error on failure and not crash the server process
     * @param {() => void} callback function to call when timeout hits
     * @param {number} delayMs
     * @param {string} errorMessage message to log on error (error details will be added automatically)
     * @returns {NodeJS.Timeout} reference to timeout object
     */
    buildSafeTimeout(callback, delayMs, errorMessage) {
        return this.buildSafeTimeoutHandler(callback, delayMs, errorMessage);
    }

    initializeCurrentlyResolving() {
        /** @type {import('./GameInterfaces.js').ICurrentlyResolving} */
        this.currentlyResolving = {
            abilityResolver: null,
            actionWindow: null,
            attack: null,
            eventWindow: null,
            openPrompt: null
        };
    }

    get messages() {
        return this.gameChat.messages;
    }

    /**
     * returns last 30 gameChat log messages excluding player chat messages.
     */
    getLogMessages(maxEntries = 100) {
        let filteredMessages = this.gameChat.messages.filter((messageEntry) => {
            const message = messageEntry.message;

            // Check if it's an alert message (these should be included)
            if (typeof message === 'object' && message !== null && 'alert' in message) {
                return true;
            }

            // We need this long check since the first element of message[0] can be String | String[] | object with type | []
            if (Array.isArray(message) && message.length > 0) {
                const firstElement = message[0];
                if (typeof firstElement === 'object' && firstElement && 'type' in firstElement && 'type' in firstElement && firstElement['type'] === 'playerChat') {
                    return false;
                }
            }
            return true;
        });

        if (maxEntries != null) {
            Contract.assertPositiveNonZero(maxEntries);
            filteredMessages = filteredMessages.slice(-maxEntries);
        }

        return filteredMessages;
    }

    /**
     * Checks if a player is a spectator
     * @param {Player | Spectator} player
     * @returns {player is Spectator}
     */
    isSpectator(player) {
        return player.constructor === Spectator;
    }

    /**
     * Checks if a player is a player
     * @param {Player | Spectator} player
     * @returns {player is Player}
     */
    isPlayer(player) {
        return !this.isSpectator(player);
    }

    /**
     * Checks whether a player/spectator is still in the game
     * @param {String} playerName
     * @returns {Boolean}
     */
    hasPlayerNotInactive(playerName) {
        const player = this.playersAndSpectators[playerName];
        if (!player) {
            return false;
        }

        return !this.isPlayer(player) || !player.left;
    }

    /**
     * Get all players currently captured cards
     * @param {Player} player
     * @returns {Array}
     */
    getAllCapturedCards(player) {
        const cardsCapturedByUnits = this
            .findAnyCardsInPlay((card) => card.isUnit() && card.owner === player)
            .flatMap((card) => card.capturedUnits);

        return cardsCapturedByUnits.concat(player.base.capturedUnits);
    }

    /**
     * Get all players (not spectators) in the game
     * @returns {Player[]}
     */
    getPlayers() {
        return Object.values(this.playersAndSpectators).filter((player) => this.isPlayer(player));
    }

    /**
     * Returns the Player object (not spectator) for a name
     * @param {String} playerName
     * @returns {Player}
     */
    getPlayerByName(playerName) {
        const player = this.getPlayers().find((player) => player.name === playerName);
        if (player) {
            return player;
        }

        throw new Error(`Player with name ${playerName} not found`);
    }

    /**
     * @param {string} playerId
     * @returns {Player}
     */
    getPlayerById(playerId) {
        Contract.assertHasProperty(this.playersAndSpectators, playerId);

        let player = this.playersAndSpectators[playerId];
        Contract.assertNotNullLike(player, `Player with id ${playerId} not found`);
        Contract.assertTrue(this.isPlayer(player), `Player ${player.name} is a spectator`);

        return player;
    }

    /**
     * Attach the lobby user object to a player. This preserves authentication
     * information needed for end-of-game stats updates after the user may have
     * been removed from the lobby.
     * @param {string} playerId - The player ID
     * @param {any} lobbyUser - The User object from the lobby
     */
    attachLobbyUser(playerId, lobbyUser) {
        const player = this.getPlayerById(playerId);
        player.setLobbyUser(lobbyUser);
    }

    /**
     * Get all players (not spectators) with the first player at index 0
     * @returns {Player[]} Array of Player objects
     */
    getPlayersInInitiativeOrder() {
        return this.getPlayers().sort((a) => (a.hasInitiative() ? -1 : 1));
    }

    getActivePlayer() {
        return this.currentPhase === PhaseName.Action ? this.actionPhaseActivePlayer : this.initiativePlayer;
    }

    /**
     * Get all players and spectators in the game
     * @returns {{[key: string]: Player | Spectator}} {name1: Player, name2: Player, name3: Spectator}
     */
    getPlayersAndSpectators() {
        return this.playersAndSpectators;
    }

    /**
     * Get all spectators in the game
     * @returns {Spectator[]} {name1: Spectator, name2: Spectator}
     */
    getSpectators() {
        return Object.values(this.playersAndSpectators).filter((player) => this.isSpectator(player));
    }

    /**
     * Gets a player other than the one passed (usually their opponent)
     * @param {Player} player
     * @returns {Player}
     */
    getOtherPlayer(player) {
        var otherPlayer = this.getPlayers().find((p) => {
            return p.name !== player.name;
        });

        return otherPlayer;
    }


    registerGlobalRulesListeners() {
        UnitPropertiesCard.registerRulesListeners(this);
    }

    /**
     * Checks who the next legal active player for the action phase should be and updates @member {activePlayer}. If none available, sets it to null.
     */
    rotateActivePlayer() {
        Contract.assertTrue(this.currentPhase === PhaseName.Action, `rotateActivePlayer can only be called during the action phase, instead called during ${this.currentPhase}`);
        if (!this.actionPhaseActivePlayer.opponent.passedActionPhase) {
            this.createEventAndOpenWindow(
                EventName.OnPassActionPhasePriority,
                null,
                { player: this.actionPhaseActivePlayer, actionWindow: this },
                TriggerHandlingMode.ResolvesTriggers,
                () => {
                    this.actionPhaseActivePlayer = this.actionPhaseActivePlayer.opponent;
                }
            );
        } else if (this.actionPhaseActivePlayer.passedActionPhase) {
            this.actionPhaseActivePlayer = null;
        }

        // by default, if the opponent has passed and the active player has not, they remain the active player and play continues
    }

    setRandomSeed(seed) {
        this._randomGenerator.reseed(seed);
    }

    /**
     * Returns the card (i.e. character) with matching uuid from either players
     * 'in play' area.
     * @param {String} cardId
     * @returns DrawCard
     */
    findAnyCardInPlayByUuid(cardId) {
        return this.getPlayers().reduce(
            (card, player) => {
                if (card) {
                    return card;
                }
                return player.findCardInPlayByUuid(cardId);
            },
            null
        );
    }

    /**
     * Returns the card with matching uuid from anywhere in the game
     * @param {String} cardId
     * @returns BaseCard
     */
    findAnyCardInAnyList(cardId) {
        return this.allCards.find((card) => card.uuid === cardId);
    }

    /**
     * Returns all cards from anywhere in the game matching the passed predicate
     * @param {(value: any) => boolean} predicate - card => Boolean
     * @returns {Array} Array of DrawCard objects
     */
    findAnyCardsInAnyList(predicate) {
        return this.allCards.filter(predicate);
    }

    /**
     * Returns all cards which matching the passed predicated function from either players arenas
     * @param {(card: Card) => boolean} predicate - card => Boolean
     * @returns {Array} Array of DrawCard objects
     */
    findAnyCardsInPlay(predicate = () => true) {
        return this.allArenas.getCards({ condition: predicate });
    }

    /**
     * Returns if a card is in play (units, upgrades, base, leader) that has the passed trait
     * @param {Trait} trait
     * @returns {boolean} true/false if the trait is in pay
     */
    isTraitInPlay(trait) {
        return this.getPlayers().some((player) => player.isTraitInPlay(trait));
    }

    /**
     * @param {import('./zone/AllArenasZone').IAllArenasZoneCardFilterProperties} filter
     */
    getArenaCards(filter = {}) {
        return this.allArenas.getCards(filter);
    }

    /**
     * @param {import('./zone/AllArenasZone').IAllArenasSpecificTypeCardFilterProperties} filter
     */
    getArenaUnits(filter = {}) {
        return this.allArenas.getUnitCards(filter);
    }

    /**
     * @param {import('./zone/AllArenasZone').IAllArenasSpecificTypeCardFilterProperties} filter
     */
    getArenaUpgrades(filter = {}) {
        return this.allArenas.getUpgradeCards(filter);
    }

    /**
     * @param {import('./zone/AllArenasZone').IAllArenasZoneCardFilterProperties} filter
     */
    hasSomeArenaCard(filter = {}) {
        return this.allArenas.hasSomeCard(filter);
    }

    /**
     * @param {import('./zone/AllArenasZone').IAllArenasSpecificTypeCardFilterProperties} filter
     */
    hasSomeArenaUnit(filter = {}) {
        return this.allArenas.hasSomeCard({ ...filter, type: WildcardCardType.Unit });
    }

    // createToken(card, token = undefined) {
    //     if (!token) {
    //         token = new SpiritOfTheRiver(card);
    //     } else {
    //         token = new token(card);
    //     }
    //     this.allCards.push(token);
    //     return token;
    // }

    /**
     * Return the `Zone` object corresponding to the arena type
     * @param {ZoneName.SpaceArena | ZoneName.GroundArena | WildcardZoneName.AnyArena} arenaName
     */
    getArena(arenaName) {
        switch (arenaName) {
            case ZoneName.GroundArena:
                return this.groundArena;
            case ZoneName.SpaceArena:
                return this.spaceArena;
            case WildcardZoneName.AnyArena:
                return this.allArenas;
            default:
                Contract.fail(`Unknown arena enum value: ${arenaName}`);
        }
    }

    get actions() {
        return GameSystems;
    }

    // recordConflict(conflict) {
    //     this.conflictRecord.push({
    //         attackingPlayer: conflict.attackingPlayer,
    //         declaredType: conflict.declaredType,
    //         passed: conflict.conflictPassed,
    //         uuid: conflict.uuid
    //     });
    //     if (conflict.conflictPassed) {
    //         conflict.attackingPlayer.declaredConflictOpportunities[ConflictTypes.Passed]++;
    //     } else if (conflict.forcedDeclaredType) {
    //         conflict.attackingPlayer.declaredConflictOpportunities[ConflictTypes.Forced]++;
    //     } else {
    //         conflict.attackingPlayer.declaredConflictOpportunities[conflict.declaredType]++;
    //     }
    // }

    // getConflicts(player) {
    //     if (!player) {
    //         return [];
    //     }
    //     return this.conflictRecord.filter((record) => record.attackingPlayer === player);
    // }

    // recordConflictWinner(conflict) {
    //     let record = this.conflictRecord.find((record) => record.uuid === conflict.uuid);
    //     if (record) {
    //         record.completed = true;
    //         record.winner = conflict.winner;
    //         record.typeSwitched = conflict.conflictTypeSwitched;
    //     }
    // }

    resetForNewTimepoint() {
        for (const player of this.getPlayers()) {
            player.hasResolvedAbilityThisTimepoint = false;
        }
    }

    restartAllActionTimers() {
        this.getPlayers().forEach((player) => player.actionTimer.restartIfRunning());
    }

    onPlayerAction(playerId) {
        const player = this.getPlayerById(playerId);

        player.incrementActionId();
        player.actionTimer.restartIfRunning();
    }

    /** @param {Player} player */
    onActionTimerExpired(player) {
        player.opponent.actionTimer.stop();

        this.userTimeoutDisconnect(player.id);
        this.addAlert(AlertType.Danger, '{0} has been removed due to inactivity.', player);
        return null;
    }

    // TODO: parameter contract checks for this flow
    /**
     * This function is called from the client whenever a card is clicked
     * @param {String} sourcePlayerId - id of the clicking player
     * @param {String} cardId - uuid of the card clicked
     */
    cardClicked(sourcePlayerId, cardId) {
        var player = this.getPlayerById(sourcePlayerId);

        if (!player) {
            return;
        }

        var card = this.findAnyCardInAnyList(cardId);

        if (!card) {
            return;
        }

        // Check to see if the current step in the pipeline is waiting for input
        this.pipeline.handleCardClicked(player, card);
    }

    // /**
    //  * This function is called by the client when a card menu item is clicked
    //  * @param {String} sourcePlayer - name of clicking player
    //  * @param {String} cardId - uuid of card whose menu was clicked
    //  * @param {Object} menuItem - { command: String, text: String, arg: String, method: String }
    //  */
    // menuItemClick(sourcePlayer, cardId, menuItem) {
    //     var player = this.getPlayerByName(sourcePlayer);
    //     var card = this.findAnyCardInAnyList(cardId);
    //     if (!player || !card) {
    //         return;
    //     }

    //     if (menuItem.command === 'click') {
    //         this.cardClicked(sourcePlayer, cardId);
    //         return;
    //     }

    //     MenuCommands.cardMenuClick(menuItem, this, player, card);
    //     this.resolveGameState(true);
    // }

    // /**
    //  * Sets a Player flag and displays a chat message to show that a popup with a
    //  * player's conflict deck is open
    //  * @param {String} playerName
    //  */
    // showDeck(playerName) {
    //     var player = this.getPlayerByName(playerName);

    //     if (!player) {
    //         return;
    //     }

    //     if (!player.showConflict) {
    //         player.showDeck();

    //         this.addMessage('{0} is looking at their conflict deck', player);
    //     } else {
    //         player.showConflict = false;

    //         this.addMessage('{0} stops looking at their conflict deck', player);
    //     }
    // }

    // /**
    //  * This function is called from the client whenever a card is dragged from
    //  * one place to another
    //  * @param {String} playerName
    //  * @param {String} cardId - uuid of card
    //  * @param {String} source - area where the card was dragged from
    //  * @param {String} target - area where the card was dropped
    //  */
    // drop(playerName, cardId, source, target) {
    //     var player = this.getPlayerByName(playerName);

    //     if (!player) {
    //         return;
    //     }

    //     player.drop(cardId, source, target);
    // }

    // /**
    //  * Check to see if a base(or both bases) has been destroyed
    //  */
    checkWinCondition() {
        const losingPlayers = this.getPlayers().filter((player) => player.base.damage >= player.base.getHp());
        if (losingPlayers.length === 1) {
            this.endGame(losingPlayers[0].opponent, GameEndReason.GameRules);
        } else if (losingPlayers.length === 2) { // draw game
            this.endGame(losingPlayers, GameEndReason.GameRules);
        }
    }

    /**
     * Display message declaring victory for one player, and record stats for
     * the game
     * @param {Player[]|Player} winnerPlayers
     * @param {GameEndReason} reasonCode
     */
    endGame(winnerPlayers, reasonCode) {
        this.gameEndReason = reasonCode;

        if (this.state.winnerNames.length > 0) {
            // A winner has already been determined. This means the players have chosen to continue playing after game end. Do not trigger the game end again.
            return;
        }

        for (const player of this.getPlayers()) {
            player.actionTimer.stop();

            this.snapshotManager.setRequiresConfirmationToRollbackCurrentSnapshot(player.id);
        }

        /**
         * TODO we currently set the winner here as to send the winner via gameState.
         * TODO this will likely change when we decide on how the popup will look like separately
         * TODO from the preference popup
         */
        const winners = Helpers.asArray(winnerPlayers);
        if (winners.length > 1) {
            winners.forEach((w) => this.state.winnerNames.push(w.name));
            this.addMessage('The game ends in a draw');
        } else {
            this.state.winnerNames.push(winners[0].name);
            this.addMessage('{0} has won the game', winnerPlayers);
        }
        this.finishedAt = new Date();
        this._router.handleGameEnd();
        // this._router.gameWon(this, reason, winner);
        // TODO Tests failed since this._router doesn't exist for them we use an if statement to unblock.
        // TODO maybe later on we could have a check here if the environment test?
        if (typeof this._router.sendGameState === 'function') {
            this._router.sendGameState(this); // call the function if it exists
        } else {
            this.queueStep(new GameOverPrompt(this));
        }
    }

    /**
     * Changes a Player variable and displays a message in chat
     * @param {String} playerId
     * @param {String} stat
     * @param {Number} value
     */
    changeStat(playerId, stat, value) {
        var player = this.getPlayerById(playerId);
        if (!player) {
            return;
        }

        var target = player;

        target[stat] += value;

        if (target[stat] < 0) {
            target[stat] = 0;
        } else {
            this.addMessage('{0} sets {1} to {2} ({3})', player, stat, target[stat], (value > 0 ? '+' : '') + value);
        }
    }

    /**
     * This function is called by the client every time a player enters a chat message
     * @param {String} playerId
     * @param {String} message
     */
    chat(playerId, message) {
        var player = this.getPlayerById(playerId);
        var args = message.split(' ');

        if (!player) {
            return;
        }

        // if (!this.isSpectator(player)) {
        //     if (this.chatCommands.executeCommand(player, args[0], args)) {
        //         this.resolveGameState(true);
        //         return;
        //     }

        //     let card = _.find(this.shortCardData, (c) => {
        //         return c.name.toLowerCase() === message.toLowerCase() || c.id.toLowerCase() === message.toLowerCase();
        //     });

        //     if (card) {
        //         this.gameChat.addChatMessage(player, { message: this.gameChat.formatMessage('{0}', [card]) });

        //         return;
        //     }
        // }

        if (!this.isSpectator(player)) {
            this.gameChat.addChatMessage(player, message);
        }
    }

    /**
     * This is called by the client when a player clicks 'Concede'
     * @param {String} playerId
     */
    concede(playerId) {
        var player = this.getPlayerById(playerId);

        if (!player) {
            return;
        }

        this.addMessage('{0} concedes', player);

        var otherPlayer = this.getOtherPlayer(player);

        if (otherPlayer) {
            this.endGame(otherPlayer, GameEndReason.Concede);
        }
    }

    selectDeck(playerId, deck) {
        let player = this.getPlayerById(playerId);
        if (player) {
            player.selectDeck(deck);
        }
    }

    /**
     * Called when a player clicks Shuffle Deck on the conflict deck menu in
     * the client
     * @param {String} playerId
     * @param {AbilityContext} context
     */
    shuffleDeck(playerId, context = null) {
        let player = this.getPlayerById(playerId);
        if (player) {
            player.shuffleDeck(context);
        }
    }

    getCurrentOpenPrompt() {
        return this.currentlyResolving.openPrompt;
    }

    /** @param {UiPrompt | null} currentPrompt */
    setCurrentOpenPrompt(currentPrompt) {
        if (currentPrompt) {
            for (const player of this.getPlayers()) {
                if (currentPrompt.activeCondition(player)) {
                    this.playerHasBeenPrompted.set(player.id, true);
                }
            }
        }

        this.currentlyResolving.openPrompt = currentPrompt;
    }

    resetPromptedPlayersTracking() {
        this.playerHasBeenPrompted.clear();
    }

    hasBeenPrompted(player) {
        return !!this.playerHasBeenPrompted.get(player.id);
    }

    /**
     * Prompts a player with a multiple choice menu
     * @param {Player} player
     * @param {Object} contextObj - the object which contains the methods that are referenced by the menubuttons
     * @param {Object} properties - see menuprompt.js
     */
    promptWithMenu(player, contextObj, properties) {
        Contract.assertNotNullLike(player);

        this.queueStep(new MenuPrompt(this, player, contextObj, properties));
    }

    /**
     * Prompts a player with a multiple choice menu
     * @param {Player} player
     * @param {Object} properties - see handlermenuprompt.js
     */
    promptWithHandlerMenu(player, properties) {
        Contract.assertNotNullLike(player);

        if (properties.multiSelect) {
            this.queueStep(new HandlerMenuMultipleSelectionPrompt(this, player, properties));
        } else {
            this.queueStep(new HandlerMenuPrompt(this, player, properties));
        }
    }

    /**
     *  @param {Player} player
     *  @param {import('./gameSteps/PromptInterfaces.js').IDisplayCardsWithButtonsPromptProperties} properties
     */
    promptDisplayCardsWithButtons(player, properties) {
        Contract.assertNotNullLike(player);

        this.queueStep(new DisplayCardsWithButtonsPrompt(this, player, properties));
    }

    /**
     *  @param {Player} player
     *  @param {import('./gameSteps/PromptInterfaces.js').IDisplayCardsSelectProperties} properties
     */
    promptDisplayCardsForSelection(player, properties) {
        Contract.assertNotNullLike(player);

        this.queueStep(new DisplayCardsForSelectionPrompt(this, player, properties));
    }

    /**
     *  @param {Player} player
     *  @param {import('./gameSteps/PromptInterfaces.js').IDisplayCardsBasicPromptProperties} properties
     */
    promptDisplayCardsBasic(player, properties) {
        Contract.assertNotNullLike(player);

        this.queueStep(new DisplayCardsBasicPrompt(this, player, properties));
    }

    /**
     * Prompts a player with a menu for selecting a string from a list of options
     * @param {Player} player
     * @param {import('./gameSteps/prompts/DropdownListPrompt.js').IDropdownListPromptProperties} properties
     */
    promptWithDropdownListMenu(player, properties) {
        Contract.assertNotNullLike(player);

        this.queueStep(new DropdownListPrompt(this, player, properties));
    }

    /**
     * Prompts a player to click a card
     * @param {Player} player
     * @param {import('./gameSteps/PromptInterfaces.js').ISelectCardPromptProperties} properties - see selectcardprompt.js
     */
    promptForSelect(player, properties) {
        Contract.assertNotNullLike(player);

        this.queueStep(new SelectCardPrompt(this, player, properties));
    }

    /**
     * Prompt for distributing healing or damage among target cards.
     * Response data must be returned via {@link Game.statefulPromptResults}.
     *
     * @param {import('./gameSteps/PromptInterfaces.js').IDistributeAmongTargetsPromptProperties} properties
     */
    promptDistributeAmongTargets(player, properties) {
        Contract.assertNotNullLike(player);

        this.queueStep(new DistributeAmongTargetsPrompt(this, player, properties));
    }

    /**
     * This function is called by the client whenever a player clicks a button
     * in a prompt
     * @param {String} playerId
     * @param {String} arg - arg property of the button clicked
     * @param {String} uuid - unique identifier of the prompt clicked
     * @param {String} method - method property of the button clicked
     * @returns {Boolean} this indicates to the server whether the received input is legal or not
     */
    menuButton(playerId, arg, uuid, method) {
        var player = this.getPlayerById(playerId);

        // check to see if the current step in the pipeline is waiting for input
        return this.pipeline.handleMenuCommand(player, arg, uuid, method);
    }

    /**
     * This function is called by the client whenever a player clicks a "per card" button
     * in a prompt (e.g. Inferno Four prompt). See {@link DisplayCardsWithButtonsPrompt}.
     * @param {String} playerId
     * @param {String} arg - arg property of the button clicked
     * @param {String} uuid - unique identifier of the prompt clicked
     * @param {String} method - method property of the button clicked
     * @returns {Boolean} this indicates to the server whether the received input is legal or not
     */
    perCardMenuButton(playerId, arg, cardUuid, uuid, method) {
        var player = this.getPlayerById(playerId);

        // check to see if the current step in the pipeline is waiting for input
        return this.pipeline.handlePerCardMenuCommand(player, arg, cardUuid, uuid, method);
    }

    /**
     * Gets the results of a "stateful" prompt from the frontend. This is for more
     * involved prompts such as distributing damage / healing that require the frontend
     * to gather some state and send back, instead of just individual clicks.
     * @param {import('./gameSteps/PromptInterfaces.js').IStatefulPromptResults} result
     * @param {String} uuid - unique identifier of the prompt clicked
     */
    statefulPromptResults(playerId, result, uuid) {
        var player = this.getPlayerById(playerId);

        // check to see if the current step in the pipeline is waiting for input
        return this.pipeline.handleStatefulPromptResults(player, result, uuid);
    }

    /**
     * This function is called by the client when a player clicks an action window
     * toggle in the settings menu
     * @param {String} playerId
     * @param {String} windowName - the name of the action window being toggled
     * @param {Boolean} toggle - the new setting of the toggle
     */
    togglePromptedActionWindow(playerId, windowName, toggle) {
        var player = this.getPlayerById(playerId);
        if (!player) {
            return;
        }

        player.promptedActionWindows[windowName] = toggle;
    }

    /**
     * This function is called by the client when a player clicks an option setting
     * toggle in the settings menu
     * @param {String} playerId
     * @param {String} settingName - the name of the setting being toggled
     * @param {Boolean} toggle - the new setting of the toggle
     */
    toggleOptionSetting(playerId, settingName, toggle) {
        var player = this.getPlayerById(playerId);
        if (!player) {
            return;
        }

        player.optionSettings[settingName] = toggle;
    }

    toggleManualMode(playerName) {
        // this.chatCommands.manual(playerName);
    }

    /*
     * Sets up Player objects, creates allCards, starts the game pipeline
     */
    async initialiseAsync() {
        await Promise.all(this.getPlayers().map((player) => player.initialiseAsync()));

        this.state.allCards = this.getPlayers().reduce(
            (cards, player) => {
                return cards.concat(player.decklist.allCards);
            },
            []
        );

        this.resolveGameState(true);
        this.initializePipelineForSetup();

        this.playStarted = true;
        this.startedAt = new Date();

        this.continue();
    }

    /**
     * Initializes the pipeline for the game setup.
     * Accepts a parameter indicating whether this operation is due to a rollback, and if so, to what point in the setup.
     *
     * @param {RollbackSetupEntryPoint | null} rollbackEntryPoint
     */
    initializePipelineForSetup(rollbackEntryPoint = null) {
        let setupPhaseInitializeMode;

        switch (rollbackEntryPoint) {
            case RollbackSetupEntryPoint.StartOfSetupPhase:
                setupPhaseInitializeMode = PhaseInitializeMode.RollbackToStartOfPhase;
                break;
            case RollbackSetupEntryPoint.WithinSetupPhase:
                setupPhaseInitializeMode = PhaseInitializeMode.RollbackToWithinPhase;
                break;
            case null:
                setupPhaseInitializeMode = PhaseInitializeMode.Normal;
                break;
            default:
                Contract.fail(`Unknown rollback entry point: ${rollbackEntryPoint}`);
        }

        const setupPhaseStep = [
            new SetupPhase(this, this.snapshotManager, setupPhaseInitializeMode)
        ];

        this.pipeline.initialise([
            ...setupPhaseStep,
            new SimpleStep(this, () => this.beginRound(), 'beginRound')
        ]);
    }

    /*
     * Adds each of the game's main phases to the pipeline
     * @returns {undefined}
     */
    beginRound() {
        this.roundNumber++;
        this.actionPhaseActivePlayer = this.initiativePlayer;
        this.initializePipelineForRound();
    }

    /**
     * Initializes the pipeline for a new game round.
     * Accepts a parameter indicating whether this operation is due to a rollback, and if so, to what point in the round.
     *
     * @param {RollbackRoundEntryPoint | null} rollbackEntryPoint
     */
    initializePipelineForRound(rollbackEntryPoint = null) {
        const isRollback = rollbackEntryPoint != null;

        const roundStartStep = [];
        if (!isRollback || rollbackEntryPoint === RollbackRoundEntryPoint.StartOfActionPhase) {
            roundStartStep.push(new SimpleStep(
                this, () => this.createEventAndOpenWindow(EventName.OnBeginRound, null, {}, TriggerHandlingMode.ResolvesTriggers), 'beginRound'
            ));
        }

        const actionPhaseStep = this.buildActionPhaseStep(rollbackEntryPoint);
        const regroupPhaseStep = this.buildRegroupPhaseStep(rollbackEntryPoint);

        this.pipeline.initialise([
            ...roundStartStep,
            ...actionPhaseStep,
            ...regroupPhaseStep,
            new SimpleStep(this, () => this.roundEnded(), 'roundEnded'),
            new SimpleStep(this, () => this.beginRound(), 'beginRound')
        ]);
    }

    /**
     * Initializes the action phase step in the pipeline.
     * @param {RollbackRoundEntryPoint | null} rollbackEntryPoint
     */
    buildActionPhaseStep(rollbackEntryPoint = null) {
        if (
            rollbackEntryPoint === RollbackRoundEntryPoint.StartOfRegroupPhase ||
            rollbackEntryPoint === RollbackRoundEntryPoint.WithinRegroupPhase ||
            rollbackEntryPoint === RollbackRoundEntryPoint.EndOfRegroupPhase
        ) {
            return [];
        }

        let actionInitializeMode;
        switch (rollbackEntryPoint) {
            case RollbackRoundEntryPoint.StartOfActionPhase:
                actionInitializeMode = PhaseInitializeMode.RollbackToStartOfPhase;
                break;
            case RollbackRoundEntryPoint.WithinActionPhase:
                actionInitializeMode = PhaseInitializeMode.RollbackToWithinPhase;
                break;
            case RollbackRoundEntryPoint.EndOfActionPhase:
                actionInitializeMode = PhaseInitializeMode.RollbackToEndOfPhase;
                break;
            case null:
                actionInitializeMode = PhaseInitializeMode.Normal;
                break;
            default:
                Contract.fail(`Unknown or invalid rollback entry point for action phase: ${rollbackEntryPoint}`);
        }

        return [new ActionPhase(this, () => this.getNextActionNumber(), this._snapshotManager, actionInitializeMode)];
    }

    /**
     * Initializes the regroup phase step in the pipeline.
     * @param {RollbackRoundEntryPoint | null} rollbackEntryPoint
     */
    buildRegroupPhaseStep(rollbackEntryPoint = null) {
        let regroupInitializeMode;
        switch (rollbackEntryPoint) {
            case RollbackRoundEntryPoint.StartOfRegroupPhase:
                regroupInitializeMode = PhaseInitializeMode.RollbackToStartOfPhase;
                break;
            case RollbackRoundEntryPoint.WithinRegroupPhase:
                regroupInitializeMode = PhaseInitializeMode.RollbackToWithinPhase;
                break;
            case RollbackRoundEntryPoint.EndOfRegroupPhase:
                regroupInitializeMode = PhaseInitializeMode.RollbackToEndOfPhase;
                break;
            case RollbackRoundEntryPoint.StartOfActionPhase:
            case RollbackRoundEntryPoint.WithinActionPhase:
            case RollbackRoundEntryPoint.EndOfActionPhase:
            case null:
                regroupInitializeMode = PhaseInitializeMode.Normal;
                break;
            default:
                Contract.fail(`Unknown rollback entry point for regroup phase: ${rollbackEntryPoint}`);
        }

        return [new RegroupPhase(this, this._snapshotManager, regroupInitializeMode)];
    }

    roundEnded() {
        this.createEventAndOpenWindow(EventName.OnRoundEnded, null, {}, TriggerHandlingMode.ResolvesTriggers);

        // at end of round, any tokens (except the Force tokens) in outsideTheGameZone are removed completely
        for (const player of this.getPlayers()) {
            for (const token of player.outsideTheGameZone.cards.filter((card) => card.isToken() && !card.isForceToken())) {
                this.removeTokenFromPlay(token);
            }
        }
    }

    getNextActionNumber() {
        this.actionNumber++;
        return this.actionNumber;
    }

    /**
     * @param { Player } player
     */
    claimInitiative(player) {
        this.initiativePlayer = player;
        this.isInitiativeClaimed = true;
        player.passedActionPhase = true;
        this.createEventAndOpenWindow(EventName.OnClaimInitiative, null, { player }, TriggerHandlingMode.ResolvesTriggers);

        // update game state for the sake of constant abilities that check initiative
        this.resolveGameState();
    }

    /**
     * Adds a step to the pipeline queue
     * @template {import('./gameSteps/IStep.js').IStep} TStep
     * @param {TStep} step
     * @returns {TStep}
     */
    queueStep(step) {
        this.pipeline.queueStep(step);
        return step;
    }

    /**
     * Creates a step which calls a handler function
     * @param {() => void} handler - () => void
     * @param {string} stepName
     */
    queueSimpleStep(handler, stepName) {
        this.pipeline.queueStep(new SimpleStep(this, handler, stepName));
    }

    /**
     * Resolves a card ability
     * @param {AbilityContext} context - see AbilityContext.js
     * @param {string[]} [ignoredRequirements=[]]
     * @returns {AbilityResolver}
     */
    resolveAbility(context, ignoredRequirements = []) {
        let resolver = new AbilityResolver(this, context, false, null, null, ignoredRequirements);
        this.queueStep(resolver);
        return resolver;
    }

    /**
     * Creates a game GameEvent, and opens a window for it.
     * @param {String} eventName
     * @param {AbilityContext} context - context for this event. Uses getFrameworkContext() to populate if null
     * @param {Object} params - parameters for this event
     * @param {TriggerHandlingMode} triggerHandlingMode - whether the EventWindow should make its own TriggeredAbilityWindow to resolve
     * after its events and any nested events
     * @param {(event: GameEvent) => void} handler - (GameEvent + params) => undefined
     * returns {GameEvent} - this allows the caller to track GameEvent.resolved and
     * tell whether or not the handler resolved successfully
     */
    createEventAndOpenWindow(eventName, context = null, params = {}, triggerHandlingMode = TriggerHandlingMode.PassesTriggersToParentWindow, handler = () => undefined) {
        let event = new GameEvent(eventName, context ?? this.getFrameworkContext(), params, handler);
        this.openEventWindow([event], triggerHandlingMode);
        return event;
    }

    /**
     * Directly emits an event to all listeners (does NOT open an event window)
     * @param {String} eventName
     * @param {AbilityContext} context - Uses getFrameworkContext() to populate if null
     * @param {Object} params - parameters for this event
     */
    emitEvent(eventName, context = null, params = {}) {
        let event = new GameEvent(eventName, context ?? this.getFrameworkContext(), params);
        this.emit(event.name, event);
    }

    /**
     * Creates an EventWindow which will open windows for each kind of triggered
     * ability which can respond any passed events, and execute their handlers.
     * @param events
     * @param {TriggerHandlingMode} triggerHandlingMode
     * @returns {EventWindow}
     */
    openEventWindow(events, triggerHandlingMode = TriggerHandlingMode.PassesTriggersToParentWindow) {
        if (!Array.isArray(events)) {
            events = [events];
        }
        return this.queueStep(new EventWindow(this, events, triggerHandlingMode));
    }

    /**
     * Creates a "sub-window" for events which will have priority resolution and
     * be resolved immediately after the currently resolving set of events, preceding
     * the next steps of any ability being resolved.
     *
     * Typically used for defeat events.
     */
    addSubwindowEvents(events) {
        this.currentEventWindow.addSubwindowEvents(events);
    }

    // /**
    //  * Raises a custom event window for checking for any cancels to a card
    //  * ability
    //  * @param {Object} params
    //  * @param {Function} handler - this is an arrow function which is called if
    //  * nothing cancels the event
    //  */
    // raiseInitiateAbilityEvent(params, handler) {
    //     this.raiseMultipleInitiateAbilityEvents([{ params: params, handler: handler }]);
    // }

    // /**
    //  * Raises a custom event window for checking for any cancels to several card
    //  * abilities which initiate simultaneously
    //  * @param {Array} eventProps
    //  */
    // raiseMultipleInitiateAbilityEvents(eventProps) {
    //     let events = eventProps.map((event) => new InitiateCardAbilityEvent(event.params, event.handler));
    //     this.queueStep(new InitiateAbilityEventWindow(this, events));
    // }

    // /**
    //  * Checks whether a game action can be performed on a card or an array of
    //  * cards, and performs it on all legal targets.
    //  * @param {AbilityContext} context
    //  * @param {Object} actions - Object with { actionName: targets }
    //  * @returns {GameEvent[]}
    //  */
    // applyGameAction(context, actions) {
    //     if (!context) {
    //         context = this.getFrameworkContext();
    //     }
    //     let actionPairs = Object.entries(actions);
    //     let events = actionPairs.reduce((array, [action, cards]) => {
    //         action = action === 'break' ? 'breakProvince' : action;
    //         const gameActionFactory = GameSystems[action];
    //         if (typeof gameActionFactory === 'function') {
    //             const gameSystem = gameActionFactory({ target: cards });
    //             array.push(...gameSystem.queueGenerateEventGameSteps(context));
    //         }
    //         return array;
    //     }, []);
    //     if (events.length > 0) {
    //         this.openEventWindow(events);
    //     }
    //     return events;
    // }

    /**
     * @param {Player} player
     * @returns {AbilityContext}
     */
    getFrameworkContext(player = null) {
        return new AbilityContext({ game: this, player: player });
    }

    // initiateConflict(player, canPass, forcedDeclaredType, forceProvinceTarget) {
    //     const conflict = new Conflict(
    //         this,
    //         player,
    //         player.opponent,
    //         null,
    //         forceProvinceTarget ?? null,
    //         forcedDeclaredType
    //     );
    //     this.queueStep(new ConflictFlow(this, conflict, canPass));
    // }

    // updateCurrentConflict(conflict) {
    //     this.currentConflict = conflict;
    //     this.resolveGameState(true);
    // }

    // /**
    //  * Changes the controller of a card in play to the passed player, and cleans
    //  * all the related stuff up
    //  * @param {Player} player
    //  * @param card
    //  */
    // takeControl(player, card) {
    //     if (
    //         card.controller === player ||
    //         card.hasRestriction(EffectName.TakeControl, this.getFrameworkContext())
    //     ) {
    //         return;
    //     }
    //     if (!Contract.assertNotNullLike(player)) {
    //         return;
    //     }
    //     card.controller.removeCardFromPile(card);
    //     player.cardsInPlay.push(card);
    //     card.controller = player;
    //     if (card.isParticipating()) {
    //         this.currentConflict.removeFromConflict(card);
    //         if (player.isAttackingPlayer()) {
    //             this.currentConflict.addAttacker(card);
    //         } else {
    //             this.currentConflict.addDefender(card);
    //         }
    //     }
    //     card.updateEffectContexts();
    //     this.resolveGameState(true);
    // }

    watch(socketId, user) {
        if (!this.allowSpectators) {
            return false;
        }

        this.playersAndSpectators[user.username] = new Spectator(socketId, user);
        this.addMessage('{0} has joined the game as a spectator', user.username);

        return true;
    }

    join(socketId, user) {
        if (this.started || this.getPlayers().length === 2) {
            return false;
        }

        this.playersAndSpectators[user.username] = new Player(socketId, user, this);

        return true;
    }

    // isEmpty() {
    //     return _.all(this.playersAndSpectators, (player) => player.disconnected || player.left || player.id === 'TBA');
    // }

    leave(playerName) {
        var player = this.playersAndSpectators[playerName];

        if (!player) {
            return;
        }

        this.addMessage('{0} has left the game', playerName);

        if (this.isSpectator(player) || !this.started) {
            delete this.playersAndSpectators[playerName];
        } else {
            player.left = true;

            if (!this.finishedAt) {
                this.finishedAt = new Date();
            }
        }
    }

    disconnect(playerName) {
        var player = this.playersAndSpectators[playerName];

        if (!player) {
            return;
        }

        this.addMessage('{0} has disconnected', player);

        if (this.isSpectator(player)) {
            delete this.playersAndSpectators[playerName];
        } else {
            player.disconnected = true;
            player.socket = undefined;
        }
    }

    failedConnect(playerName) {
        var player = this.playersAndSpectators[playerName];

        if (!player) {
            return;
        }

        if (this.isSpectator(player) || !this.started) {
            delete this.playersAndSpectators[playerName];
        } else {
            this.addMessage('{0} has failed to connect to the game', player);

            player.disconnected = true;

            if (!this.finishedAt) {
                this.finishedAt = new Date();
            }
        }
    }

    reconnect(socket, playerName) {
        var player = this.getPlayerByName(playerName);
        if (!player) {
            return;
        }

        player.id = socket.id;
        player.socket = socket;
        player.disconnected = false;

        this.addMessage('{0} has reconnected', player);
    }

    /** @param {CostAdjuster} costAdjuster */
    removeCostAdjusterFromAll(costAdjuster) {
        for (const player of this.getPlayers()) {
            player.removeCostAdjuster(costAdjuster);
        }
    }

    /** Goes through the list of cards moved during event resolution and does a uniqueness rule check for each */
    checkUniqueRule() {
        const checkedCards = new Array();

        for (const movedCard of this.movedCards) {
            if (EnumHelpers.isArena(movedCard.zoneName) && movedCard.unique) {
                const existingCard = checkedCards.find((otherCard) =>
                    otherCard.title === movedCard.title &&
                    otherCard.subtitle === movedCard.subtitle &&
                    otherCard.controller === movedCard.controller
                );

                if (!existingCard) {
                    checkedCards.push(movedCard);
                    movedCard.checkUnique();
                }
            }
        }
    }

    resolveGameState(hasChanged = false, events = []) {
        // first go through and enable / disabled abilities for cards that have been moved in or out of the arena
        for (const movedCard of this.movedCards) {
            movedCard.resolveAbilitiesForNewZone();
        }
        this.movedCards = [];

        if (events.length > 0) {
            // check for any delayed effects which need to fire
            this.ongoingEffectEngine.checkDelayedEffects(events);
        }

        // check for a game state change (recalculating attack stats if necessary)
        if (
            // (!this.currentAttack && this.ongoingEffectEngine.resolveEffects(hasChanged)) ||
            this.ongoingEffectEngine.resolveEffects(hasChanged) || hasChanged
        ) {
            this.checkWinCondition();
            // if the state has changed, check for:

            // - any defeated units
            this.findAnyCardsInPlay((card) => card.isUnit()).forEach((card) => card.checkDefeatedByOngoingEffect());
        }
    }

    continue() {
        this.pipeline.continue(this);
    }

    /**
     * Receives data for the token cards and builds a factory method for each type
     * @param {*} tokenCardsData object in the form `{ tokenName: tokenCardData }`
     */
    initialiseTokens(tokenCardsData) {
        this.checkTokenDataProvided(TokenUpgradeName, tokenCardsData);
        this.checkTokenDataProvided(TokenUnitName, tokenCardsData);
        this.checkTokenDataProvided(TokenCardName, tokenCardsData);

        this.tokenFactories = {};

        for (const [tokenName, cardData] of Object.entries(tokenCardsData)) {
            const tokenConstructor = cards.get(cardData.id);

            Contract.assertNotNullLike(tokenConstructor, `Token card data for ${tokenName} contained unknown id '${cardData.id}'`);

            this.tokenFactories[tokenName] = (player, additionalProperties) => new tokenConstructor(player, cardData, additionalProperties);
        }
    }

    checkTokenDataProvided(tokenTypeNames, tokenCardsData) {
        for (const tokenName of Object.values(tokenTypeNames)) {
            if (!(tokenName in tokenCardsData)) {
                throw new Error(`Token type '${tokenName}' was not included in token data for game initialization`);
            }
        }
    }

    /**
     * Creates a new token in an out of play zone owned by the player and
     * adds it to all relevant card lists
     * @param {Player} player
     * @param {import('./Constants.js').TokenName} tokenName
     * @param {any} additionalProperties
     * @returns {Card}
     */
    generateToken(player, tokenName, additionalProperties = null) {
        /** @type {import('./card/propertyMixins/Token.js').ITokenCard} */
        const token = this.tokenFactories[tokenName](player, additionalProperties);

        // TODO: Rework allCards to be GO Refs
        this.state.allCards.push(token.getRef());
        player.decklist.tokens.push(token.getRef());
        player.decklist.allCards.push(token.getRef());
        player.outsideTheGameZone.addCard(token);
        token.initializeZone(player.outsideTheGameZone);

        return token;
    }

    /**
     * Removes a shield token from all relevant card lists, including its zone
     * @param {import('./card/propertyMixins/Token.js').ITokenCard} token
     */
    removeTokenFromPlay(token) {
        Contract.assertEqual(token.zoneName, ZoneName.OutsideTheGame,
            `Tokens must be moved to zone ${ZoneName.OutsideTheGame} before removing from play, instead found token at ${token.zoneName}`
        );

        const player = token.owner;
        // Functionality did nothing previously, now that it's fixed, disabling until we're ready to activate again.
        // this.filterCardFromList(token, this.state.allCards);
        // this.filterCardFromList(token, player.decklist.tokens);
        // this.filterCardFromList(token, player.decklist.allCards);
        token.removeFromGame();
    }

    /**
     * Registers that a card has been moved to a different zone and therefore requires updating in the
     * next call to resolveGameState
     * @param {Card} card
     */
    registerMovedCard(card) {
        this.movedCards.push(card);
    }

    /**
     *
     * @param {Card} removeCard
     * @param {import('./GameObjectBase.js').GameObjectRef[]} list
     */
    filterCardFromList(removeCard, list) {
        const indexes = [];

        for (let i = list.length - 1; i >= 0; i--) {
            const ref = list[i];
            if (ref.uuid === removeCard.uuid) {
                indexes.push(i);
            }
        }

        for (let index of indexes) {
            list.splice(index, 1);
        }
    }

    // formatDeckForSaving(deck) {
    //     var result = {
    //         faction: {},
    //         conflictCards: [],
    //         dynastyCards: [],
    //         stronghold: undefined,
    //         role: undefined
    //     };

    //     //faction
    //     result.faction = deck.faction;

    //     //conflict
    //     deck.conflictCards.forEach((cardData) => {
    //         if (cardData && cardData.card) {
    //             result.conflictCards.push(`${cardData.count}x ${cardData.card.id}`);
    //         }
    //     });

    //     //dynasty
    //     deck.dynastyCards.forEach((cardData) => {
    //         if (cardData && cardData.card) {
    //             result.dynastyCards.push(`${cardData.count}x ${cardData.card.id}`);
    //         }
    //     });

    //     //stronghold & role
    //     if (deck.stronghold) {
    //         deck.stronghold.forEach((cardData) => {
    //             if (cardData && cardData.card) {
    //                 result.stronghold = cardData.card.id;
    //             }
    //         });
    //     }
    //     if (deck.role) {
    //         deck.role.forEach((cardData) => {
    //             if (cardData && cardData.card) {
    //                 result.role = cardData.card.id;
    //             }
    //         });
    //     }

    //     return result;
    // }

    // /*
    //  * This information is all logged when a game is won
    //  */
    // getSaveState() {
    //     const players = this.getPlayers().map((player) => ({
    //         name: player.name,
    //         faction: player.faction.name || player.faction.value,
    //         honor: player.getTotalHonor(),
    //         lostProvinces: player
    //             .getProvinceCards()
    //             .reduce((count, card) => (card && card.isBroken ? count + 1 : count), 0),
    //         deck: this.formatDeckForSaving(player.deck)
    //     }));

    //     return {
    //         id: this.savedGameId,
    //         gameId: this.id,
    //         startedAt: this.startedAt,
    //         players: players,
    //         winner: this.winner ? this.winner.name : undefined,
    //         gameEndReason: this.gameEndReason,
    //         gameMode: this.gameMode,
    //         finishedAt: this.finishedAt,
    //         roundNumber: this.roundNumber,
    //         initialFirstPlayer: this.initialFirstPlayer
    //     };
    // }

    /**
     * @template {GameObjectBase} T
     * @param {import('./GameObjectBase.js').GameObjectRef<T>} gameRef
     * @returns {T | null}
     */
    getFromRef(gameRef) {
        return this.gameObjectManager.get(gameRef);
    }

    getNextGameEventId() {
        this.state.lastGameEventId += 1;
        return this.state.lastGameEventId;
    }

    // /*
    //  * This information is sent to the client
    //  */
    getState(notInactivePlayerId) {
        try {
            const activePlayer = this.playersAndSpectators[notInactivePlayerId] || new AnonymousSpectator();

            if (this._serializationFailure) {
                return {
                    messages: [`A severe server error has occurred and made this game unplayable. This incident has been reported to the dev team. Please feel free to reach out in the Karabast discord to provide additional details so we can resolve this faster (game id ${this.id}).`],
                    playerUpdate: activePlayer.name,
                    id: this.id,
                    owner: this.owner,
                    players: {},
                    phase: this.currentPhase,
                    initiativeClaimed: this.isInitiativeClaimed,
                    clientUIProperties: {},
                    spectators: {},
                    winners: [],
                };
            }

            let playerState = {};
            if (this.started) {
                for (const player of this.getPlayers()) {
                    playerState[player.id] = player.getStateSummary(activePlayer);
                }

                const gameState = {
                    playerUpdate: activePlayer.name,
                    id: this.id,
                    manualMode: this.manualMode,
                    owner: this.owner,
                    players: playerState,
                    phase: this.currentPhase,
                    messages: this.gameChat.messages,
                    initiativeClaimed: this.isInitiativeClaimed,
                    clientUIProperties: this.clientUIProperties,
                    spectators: this.getSpectators().map((spectator) => {
                        return {
                            id: spectator.id,
                            name: spectator.name
                        };
                    }),
                    started: this.started,
                    gameMode: this.gameMode,
                    winners: this.winnerNames,
                    undoEnabled: this.isUndoEnabled,
                };

<<<<<<< HEAD
                // Convert nulls to undefined so JSON.stringify strips them (reduces payload size)
                Helpers.convertNullToUndefinedRecursiveInPlace(gameState);
=======
                // convert null to undefined to reduce the message size (undefined is omitted from JSON)
                Helpers.convertNullToUndefinedRecursiveInPlace(gameState);

>>>>>>> ce450dc3
                return gameState;
            }
            return {};
        } catch (e) {
            this.reportSerializationFailure(e);
        }
    }

    /** @param {boolean} enabled */
    setUndoConfirmationRequired(enabled) {
        if (
            enabled && this.snapshotManager.undoMode === UndoMode.Request ||
            !enabled && this.snapshotManager.undoMode !== UndoMode.Request
        ) {
            return;
        }

        this.snapshotManager.setUndoConfirmationRequired(enabled);
        this.freeUndoLimit = enabled
            ? new PerGameUndoLimit(1)
            : new UnlimitedUndoLimit();
    }

    /** @param {string} playerId */
    countAvailableActionSnapshots(playerId) {
        Contract.assertNotNullLike(playerId);
        return this.snapshotManager.countAvailableActionSnapshots(playerId);
    }

    /** @param {string} playerId */
    countAvailableManualSnapshots(playerId) {
        Contract.assertNotNullLike(playerId);
        return this.snapshotManager.countAvailableManualSnapshots(playerId);
    }

    /** @param {PhaseName.Action | PhaseName.Regroup} phaseName */
    countAvailablePhaseSnapshots(phaseName) {
        Contract.assertNotNullLike(phaseName);
        return this.snapshotManager.countAvailablePhaseSnapshots(phaseName);
    }

    /**
     * @param {string} playerId
     * @returns {QuickUndoAvailableState}
     */
    hasAvailableQuickSnapshot(playerId) {
        Contract.assertNotNullLike(playerId);

        if (this.undoConfirmationOpen) {
            return QuickUndoAvailableState.WaitingForConfirmation;
        }

        const player = this.getPlayerById(playerId);

        if (!this.snapshotManager.hasAvailableQuickSnapshot(playerId)) {
            return QuickUndoAvailableState.NoSnapshotAvailable;
        }

        const rollbackInformation = this.snapshotManager.getRollbackInformation({ type: SnapshotType.Quick, playerId });
        if (this.confirmationRequiredForRollback(playerId, rollbackInformation)) {
            return player.undoRequestsBlocked ? QuickUndoAvailableState.UndoRequestsBlocked : QuickUndoAvailableState.RequestUndoAvailable;
        }

        return QuickUndoAvailableState.FreeUndoAvailable;
    }

    /**
     * Takes a manual snapshot of the current game state for the given player
     *
     * @param {Player} player - The player for whom the snapshot is taken
     */
    takeManualSnapshot(player) {
        if (this.isUndoEnabled) {
            Contract.assertHasProperty(player, 'id', 'Player must have an id to take a manual snapshot');
            return this._snapshotManager.takeSnapshot({ type: SnapshotType.Manual, playerId: player.id });
        }

        return -1;
    }

    /**
     * Attempts to restore the designated snapshot
     *
     * @param {string} playerId - The ID of the player requesting the rollback
     * @param {import('./snapshot/SnapshotInterfaces.js').IGetSnapshotSettings} settings - Settings for the snapshot restoration
     * @return True if the rollback was successful or we prompted the opponent to confirm, false otherwise
     */
    rollbackToSnapshot(playerId, settings) {
        if (!this.isUndoEnabled) {
            return false;
        }

        const player = this.getPlayerById(playerId);

        const rollbackInformation = this.snapshotManager.getRollbackInformation(settings);

        let message;
        switch (settings.type) {
            case SnapshotType.Manual:
                message = 'a previous bookmark';
                break;
            case SnapshotType.Phase:
                message = `the start of the ${settings.phaseName} phase (round ${this.roundNumber})`;
                break;
            case SnapshotType.Quick:
                message = `their ${rollbackInformation.isSameTimepoint ? 'current' : 'previous'} action`;
                break;
            case SnapshotType.Action:
                message = 'their previous action';
                break;
            default:
                // @ts-expect-error this is here in case we add a new value for SnapshotType
                Contract.fail(`Unknown snapshot type: ${settings.type}`);
        }

        const rollbackHandler = this._snapshotManager.buildRollbackHandler(settings);

        const performRollback = () => {
            const result = this.rollbackToSnapshotInternal(settings, rollbackHandler);

            if (!result) {
                return false;
            }

            this.addAlert(AlertType.Notification, '{0} has rolled back to {1}', player, message);
            return true;
        };

        if (this.confirmationRequiredForRollback(playerId, rollbackInformation)) {
            if (player.undoRequestsBlocked) {
                return false;
            }

            let undoTypePromptMessage = message;
            if (settings.type !== SnapshotType.Quick && settings.type !== SnapshotType.Action) {
                undoTypePromptMessage = `to ${message}`;
            }
            this.addAlert(AlertType.Notification, '{0} has requested to undo', player);
            this.queueStep(new UndoConfirmationPrompt(this, player.opponent, undoTypePromptMessage, performRollback));

            return true;
        }

        const result = performRollback();

        if (result) {
            this.freeUndoLimit.incrementUses(playerId);
        }

        return result;
    }

    /**
     * @param {string} playerId - The ID of the player requesting the rollback
     * @param {import('./snapshot/SnapshotInterfaces.js').ICanRollBackResult} rollbackInformation
     * @returns {boolean}
     */
    confirmationRequiredForRollback(playerId, rollbackInformation) {
        if (this.snapshotManager.undoMode !== UndoMode.Request) {
            return false;
        }

        if (rollbackInformation.requiresConfirmation || this.freeUndoLimit.hasReachedLimit(playerId)) {
            return true;
        }

        // check if opponent has revealed information on their turn
        const player = this.getPlayerById(playerId);
        const opponent = player.opponent;

        // if it's the undoing player's action, no risk of revealed information
        if (this.currentPhase === PhaseName.Action && this.actionPhaseActivePlayer === player) {
            return false;
        }

        return !!opponent.hasResolvedAbilityThisTimepoint;
    }

    /**
     * @param {import('./snapshot/SnapshotInterfaces.js').IGetSnapshotSettings} settings
     * @returns True if a snapshot was restored, false otherwise
     */
    rollbackToSnapshotInternal(settings, rollbackHandler = null) {
        if (!this.isUndoEnabled) {
            return false;
        }

        const start = process.hrtime.bigint();

        let rollbackResult;
        try {
            this.preUndoStateForError = { gameState: this.captureGameState('any'), settings };

            rollbackResult = rollbackHandler ? rollbackHandler() : this._snapshotManager.rollbackTo(settings);

            if (!rollbackResult.success) {
                return false;
            }

            this._actionsSinceLastUndo = 0;

            this.postRollbackOperations(rollbackResult.entryPoint);

            const postUndoState = this.captureGameState('any');

            const end = process.hrtime.bigint();
            const durationMs = Number(end - start) / 1_000_000;
            const gameStates = {
                preUndoState: this.preUndoStateForError,
                postUndoState,
            };
            if (process.env.NODE_ENV !== 'test') {
                logger.info('Rollback operation completed', {
                    lobbyId: this.lobbyId,
                    gameId: this.id,
                    rollbackSettings: settings,
                    durationMs,
                    gameStates
                });
            }

            return rollbackResult.success;
        } catch (error) {
            if (process.env.NODE_ENV !== 'test') {
                this.reportSevereRollbackFailure(error);
            }

            throw error;
        } finally {
            this.preUndoStateForError = null;
        }
    }

    reportSevereRollbackFailure(error) {
        if (process.env.NODE_ENV === 'test') {
            throw error;
        }

        logger.error('Rollback failed', {
            lobbyId: this.lobbyId,
            gameId: this.id,
            rollbackSettings: this.preUndoStateForError.settings,
            preUndoState: this.preUndoStateForError.gameState,
            error: { message: error.message, stack: error.stack }
        });
        this.reportError(error, GameErrorSeverity.SevereHaltGame);
    }

    /**
     * @param {import('./snapshot/SnapshotInterfaces.js').IRollbackSetupEntryPoint | import('./snapshot/SnapshotInterfaces.js').IRollbackRoundEntryPoint} entryPoint
     */
    postRollbackOperations(entryPoint) {
        this.pipeline.clearSteps();
        this.initializeCurrentlyResolving();
        if (entryPoint.type === RollbackEntryPointType.Setup) {
            this.initializePipelineForSetup(entryPoint.entryPoint);
        } else if (entryPoint.type === RollbackEntryPointType.Round) {
            this.initializePipelineForRound(entryPoint.entryPoint);
        }
        this.pipeline.continue(this);
    }

    // TODO: Make a debug object type.
    /**
     * Should only be used for manual testing inside of unit tests, *never* committing any usage into main.
     * @param {{ pipeline: boolean; }} settings
     * @param {() => void} fcn
     */
    debug(settings, fcn) {
        const currDebug = this.#debug;
        if (Helpers.isDevelopment) {
            this.#debug = settings;
        }
        try {
            fcn();
        } finally {
            this.#debug = currDebug;
        }
    }

    /**
     * Should only be used for manual testing inside of unit tests, *never* committing any usage into main.
     * @param {() => void} fcn
     */
    debugPipeline(fcn) {
        this.#debug.pipeline = Helpers.isDevelopment();
        try {
            fcn();
        } finally {
            this.#debug.pipeline = false;
        }
    }

    /**
     * Captures the current game state for a bug report
     * @param {string} reportingPlayer
     * @returns {import('../Interfaces').ISerializedGameState} A simplified game state representation
     */
    captureGameState(reportingPlayer) {
        if (!this) {
            return {
                error: 'game not found'
            };
        }
        const players = this.getPlayers();
        if (players.length !== 2) {
            return {
                error: `invalid number of players: ${players.length}`
            };
        }
        let player1, player2;

        switch (reportingPlayer) {
            case players[0].id:
                player1 = players[0];
                player2 = players[1];
                break;
            case players[1].id:
                player1 = players[1];
                player2 = players[0];
                break;
            case 'any':
                player1 = players[0];
                player2 = players[1];
                break;
            default:
                Contract.fail(`Reporting player ${reportingPlayer} is not a player in this game`);
        }

        return {
            phase: this.currentPhase,
            player1: Helpers.safeSerialize(this, () => player1.capturePlayerState('player1'), null),
            player2: Helpers.safeSerialize(this, () => player2.capturePlayerState('player2'), null),
        };
    }

    // return this.getSummary(notInactivePlayerName);
    // }

    // /*
    //  * This is used for debugging?
    //  */
    // getSummary(notInactivePlayerName) {
    //     var playerSummaries = {};

    //     for (const player of this.getPlayers()) {
    //         var deck = undefined;
    //         if (player.left) {
    //             return;
    //         }

    //         if (notInactivePlayerName === player.name && player.deck) {
    //             deck = { name: player.deck.name, selected: player.deck.selected };
    //         } else if (player.deck) {
    //             deck = { selected: player.deck.selected };
    //         } else {
    //             deck = {};
    //         }

    //         playerSummaries[player.name] = {
    //             deck: deck,
    //             emailHash: player.emailHash,
    //             faction: player.faction.value,
    //             id: player.id,
    //             lobbyId: player.lobbyId,
    //             left: player.left,
    //             name: player.name,
    //             owner: player.owner
    //         };
    //     }

    //     return {
    //         allowSpectators: this.allowSpectators,
    //         createdAt: this.createdAt,
    //         gameType: this.gameType,
    //         id: this.id,
    //         manualMode: this.manualMode,
    //         messages: this.gameChat.messages,
    //         name: this.name,
    //         owner: _.omit(this.owner, ['blocklist', 'email', 'emailHash', 'promptedActionWindows', 'settings']),
    //         players: playerSummaries,
    //         started: this.started,
    //         startedAt: this.startedAt,
    //         gameMode: this.gameMode,
    //         spectators: this.getSpectators().map((spectator) => {
    //             return {
    //                 id: spectator.id,
    //                 lobbyId: spectator.lobbyId,
    //                 name: spectator.name
    //             };
    //         })
    //     };
    // }
}

module.exports = Game;<|MERGE_RESOLUTION|>--- conflicted
+++ resolved
@@ -1991,14 +1991,8 @@
                     undoEnabled: this.isUndoEnabled,
                 };
 
-<<<<<<< HEAD
                 // Convert nulls to undefined so JSON.stringify strips them (reduces payload size)
                 Helpers.convertNullToUndefinedRecursiveInPlace(gameState);
-=======
-                // convert null to undefined to reduce the message size (undefined is omitted from JSON)
-                Helpers.convertNullToUndefinedRecursiveInPlace(gameState);
-
->>>>>>> ce450dc3
                 return gameState;
             }
             return {};
