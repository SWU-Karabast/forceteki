const EventEmitter = require('events');
const seedrandom = require('seedrandom');

const { GameChat } = require('./chat/GameChat.js');
const { OngoingEffectEngine } = require('./ongoingEffect/OngoingEffectEngine.js');
const { Player } = require('./Player.js');
const { Spectator } = require('../../Spectator.js');
const { AnonymousSpectator } = require('../../AnonymousSpectator.js');
const { GamePipeline } = require('./GamePipeline.js');
const { SetupPhase } = require('./gameSteps/phases/SetupPhase.js');
const { ActionPhase } = require('./gameSteps/phases/ActionPhase.js');
const { RegroupPhase } = require('./gameSteps/phases/RegroupPhase.js');
const { SimpleStep } = require('./gameSteps/SimpleStep.js');
const MenuPrompt = require('./gameSteps/prompts/MenuPrompt.js');
const HandlerMenuPrompt = require('./gameSteps/prompts/HandlerMenuPrompt.js');
const GameOverPrompt = require('./gameSteps/prompts/GameOverPrompt.js');
const GameSystems = require('../gameSystems/GameSystemLibrary.js');
const { GameEvent } = require('./event/GameEvent.js');
const { EventWindow, TriggerHandlingMode } = require('./event/EventWindow');
const { AbilityResolver } = require('./gameSteps/AbilityResolver.js');
const { AbilityContext } = require('./ability/AbilityContext.js');
const Contract = require('./utils/Contract.js');
const { cards } = require('../cards/Index.js');

const { EventName, ZoneName, Trait, WildcardZoneName, TokenUpgradeName, TokenUnitName, PhaseName, TokenCardName, AlertType, SnapshotType } = require('./Constants.js');
const { StateWatcherRegistrar } = require('./stateWatcher/StateWatcherRegistrar.js');
const { DistributeAmongTargetsPrompt } = require('./gameSteps/prompts/DistributeAmongTargetsPrompt.js');
const HandlerMenuMultipleSelectionPrompt = require('./gameSteps/prompts/HandlerMenuMultipleSelectionPrompt.js');
const { DropdownListPrompt } = require('./gameSteps/prompts/DropdownListPrompt.js');
const { UnitPropertiesCard } = require('./card/propertyMixins/UnitProperties.js');
const { Card } = require('./card/Card.js');
const { GroundArenaZone } = require('./zone/GroundArenaZone.js');
const { SpaceArenaZone } = require('./zone/SpaceArenaZone.js');
const { AllArenasZone } = require('./zone/AllArenasZone.js');
const EnumHelpers = require('./utils/EnumHelpers.js');
const { SelectCardPrompt } = require('./gameSteps/prompts/SelectCardPrompt.js');
const { DisplayCardsWithButtonsPrompt } = require('./gameSteps/prompts/DisplayCardsWithButtonsPrompt.js');
const { DisplayCardsForSelectionPrompt } = require('./gameSteps/prompts/DisplayCardsForSelectionPrompt.js');
const { DisplayCardsBasicPrompt } = require('./gameSteps/prompts/DisplayCardsBasicPrompt.js');
const { WildcardCardType } = require('./Constants');
const { validateGameConfiguration, validateGameOptions } = require('./GameInterfaces.js');
const { GameStateManager } = require('./GameStateManager.js');
const { ActionWindow } = require('./gameSteps/ActionWindow.js');
const { User } = require('../../utils/user/User');
const { GameObjectBase } = require('./GameObjectBase.js');
const Helpers = require('./utils/Helpers.js');
const { CostAdjuster } = require('./cost/CostAdjuster.js');
const { logger } = require('../../logger.js');
<<<<<<< HEAD
const { SnapshotManager } = require('./snapshot/SnapshotManager.js');
=======
const AbilityHelper = require('../AbilityHelper.js');
const { AbilityLimitInstance } = require('./ability/AbilityLimit.js');
const { getAbilityHelper } = require('../AbilityHelper.js');
>>>>>>> 7eb273ab

class Game extends EventEmitter {
    #debug;
    #experimental;

    /** @returns { Player | null } */
    get actionPhaseActivePlayer() {
        return this.gameStateManager.get(this.state.actionPhaseActivePlayer);
    }

    /**
     * @argument {Player | null} value
     */
    set actionPhaseActivePlayer(value) {
        this.state.actionPhaseActivePlayer = value?.getRef();
    }

    get allCards() {
        return this.state.allCards.map((x) => this.getFromRef(x));
    }

    /** @returns { Player | null } */
    get initialFirstPlayer() {
        return this.gameStateManager.get(this.state.initialFirstPlayer);
    }

    /**
     * @argument {Player | null} value
     */
    set initialFirstPlayer(value) {
        this.state.initialFirstPlayer = value?.getRef();
    }

    /** @returns { Player | null } */
    get initiativePlayer() {
        return this.gameStateManager.get(this.state.initiativePlayer);
    }

    /**
     * @argument {Player | null} value
     */
    set initiativePlayer(value) {
        this.state.initiativePlayer = value?.getRef();
    }

    get isInitiativeClaimed() {
        return this.state.isInitiativeClaimed;
    }

    set isInitiativeClaimed(value) {
        this.state.isInitiativeClaimed = value;
    }

    get roundNumber() {
        return this.state.roundNumber;
    }

    set roundNumber(value) {
        Contract.assertNonNegative(value, 'Round number must be non-negative: ' + value);
        this.state.roundNumber = value;
    }

    get isDebugPipeline() {
        return this.#debug.pipeline;
    }

    get isUndoEnabled() {
        return this.snapshotManager.undoEnabled;
    }

    get actionNumber() {
        return this.state.actionNumber;
    }

    set actionNumber(value) {
        Contract.assertNonNegative(value, 'Action number must be non-negative: ' + value);
        this.state.actionNumber = value;
    }

    get gameStateManager() {
        return this.snapshotManager.gameStateManager;
    }

    /**
     * @param {import('./GameInterfaces.js').GameConfiguration} details
     * @param {import('./GameInterfaces.js').GameOptions} options
     */
    constructor(details, options) {
        super();

        Contract.assertNotNullLike(details);
        validateGameConfiguration(details);
        Contract.assertNotNullLike(options);
        validateGameOptions(options);

        // GameStateManager must come before any other setup.
        this.gameObjectManager = new GameStateManager(this);
        this.ongoingEffectEngine = new OngoingEffectEngine(this);

        /** @type {import('../AbilityHelper.js').IAbilityHelper} */
        this.abilityHelper = getAbilityHelper(this);

        /** @type { {[key: string]: Player | Spectator} } */
        this.playersAndSpectators = {};
        this.gameChat = new GameChat(details.pushUpdate);
        this.pipeline = new GamePipeline();
        this.id = details.id;
        this.allowSpectators = details.allowSpectators;
        this.owner = details.owner;
        this.started = false;
        this.statsUpdated = false;
        this.playStarted = false;
        this.createdAt = new Date();

        /** @private */
        this.snapshotManager = new SnapshotManager(this, details.enableUndo);

        this.buildSafeTimeoutHandler = details.buildSafeTimeout;
        this.userTimeoutDisconnect = details.userTimeoutDisconnect;

        /** @type { ActionWindow | null } */
        this.currentActionWindow = null;

        // Debug flags, intended only for manual testing, and should always be false. Use the debug methods to temporarily flag these on.
        this.#debug = { pipeline: false };
        // Experimental flags, intended only for manual testing. Use the enable methods to temporarily flag these on during tests.
        this.#experimental = { };

        this.manualMode = false;
        this.gameMode = details.gameMode;

        /** @type { EventWindow } */
        this.currentEventWindow = null;
        this.currentAttack = null;
        this.currentPhase = null;
        this.currentActionWindow = null;
        this.currentOpenPrompt = null;

        /** @type { import('./snapshot/SnapshotInterfaces.js').IGameState } */
        this.state = {
            initialFirstPlayer: null,
            initiativePlayer: null,
            actionPhaseActivePlayer: null,
            roundNumber: 0,
            isInitiativeClaimed: false,
            allCards: [],
            actionNumber: -1,
        };

        this.tokenFactories = null;
        this.stateWatcherRegistrar = new StateWatcherRegistrar(this);
        this.movedCards = [];
        // STATE TODO: Move the generator logic into the state object.
        this.randomGenerator = seedrandom();
        this.cardDataGetter = details.cardDataGetter;
        this.playableCardTitles = this.cardDataGetter.playableCardTitles;

        /** @type {AbilityResolver | null} */
        this.currentAbilityResolver = null;

        this.initialiseTokens(this.cardDataGetter.tokenData);

        /** @type {import('../Interfaces').IClientUIProperties} */
        this.clientUIProperties = {};

        this.registerGlobalRulesListeners();

        // TODO TWIN SUNS
        Contract.assertArraySize(
            details.players, 2, `Game must have exactly 2 players, received ${details.players.length}: ${details.players.map((player) => player.id).join(', ')}`
        );

        details.players.forEach((player) => {
            this.playersAndSpectators[player.id] = new Player(
                player.id,
                player,
                this,
                details.useActionTimer ?? false
            );
        });

        details.spectators?.forEach((spectator) => {
            this.playersAndSpectators[spectator.id] = new Spectator(spectator.id, spectator);
        });

        this.spaceArena = new SpaceArenaZone(this);
        this.groundArena = new GroundArenaZone(this);
        this.allArenas = new AllArenasZone(this, this.groundArena, this.spaceArena);

        this.setMaxListeners(0);

        this.router = options.router;
    }


    /**
     * Reports errors from the game engine back to the router
     * @param {Error} e
     */
    reportError(e, severeGameMessage = false) {
        this.router.handleError(this, e, severeGameMessage);
    }

    /**
     * Adds a message to the in-game chat e.g 'Jadiel draws 1 card'
     * @param {String} message to display (can include {i} references to args)
     * @param {Array} args to match the references in @string
     */
    addMessage() {
        // @ts-expect-error
        this.gameChat.addMessage(...arguments);
    }

    /**
     * Adds a message to in-game chat with a graphical icon
     * @param {AlertType} type
     * @param {String} message to display (can include {i} references to args)
     * @param {Array} args to match the references in @string
     */
    addAlert(type, message, ...args) {
        this.gameChat.addAlert(type, message, ...args);
    }

    /**
     * Build a timeout that will log an error on failure and not crash the server process
     * @param {() => void} callback function to call when timeout hits
     * @param {number} delayMs
     * @param {string} errorMessage message to log on error (error details will be added automatically)
     * @returns {NodeJS.Timeout} reference to timeout object
     */
    buildSafeTimeout(callback, delayMs, errorMessage) {
        return this.buildSafeTimeoutHandler(callback, delayMs, errorMessage);
    }

    get messages() {
        return this.gameChat.messages;
    }

    /**
     * returns last 30 gameChat log messages excluding player chat messages.
     */
    getLogMessages() {
        const filteredMessages = this.gameChat.messages.filter((messageEntry) => {
            const message = messageEntry.message;

            // Check if it's an alert message (these should be included)
            if (typeof message === 'object' && message !== null && 'alert' in message) {
                return true;
            }

            // We need this long check since the first element of message[0] can be String | String[] | object with type | []
            if (Array.isArray(message) && message.length > 0) {
                const firstElement = message[0];
                if (typeof firstElement === 'object' && firstElement && 'type' in firstElement && 'type' in firstElement && firstElement['type'] === 'playerChat') {
                    return false;
                }
            }
            return true;
        });
        return filteredMessages.slice(-30);
    }

    /**
     * Checks if a player is a spectator
     * @param {Player | Spectator} player
     * @returns {player is Spectator}
     */
    isSpectator(player) {
        return player.constructor === Spectator;
    }

    /**
     * Checks if a player is a player
     * @param {Player | Spectator} player
     * @returns {player is Player}
     */
    isPlayer(player) {
        return !this.isSpectator(player);
    }

    /**
     * Checks whether a player/spectator is still in the game
     * @param {String} playerName
     * @returns {Boolean}
     */
    hasPlayerNotInactive(playerName) {
        const player = this.playersAndSpectators[playerName];
        if (!player) {
            return false;
        }

        return !this.isPlayer(player) || !player.left;
    }

    /**
     * Get all players currently captured cards
     * @param {Player} player
     * @returns {Array}
     */
    getAllCapturedCards(player) {
        return this.findAnyCardsInPlay((card) => card.isUnit() && card.owner === player)
            .flatMap((card) => card.capturedUnits);
    }

    /**
     * Get all players (not spectators) in the game
     * @returns {Player[]}
     */
    getPlayers() {
        return Object.values(this.playersAndSpectators).filter((player) => this.isPlayer(player));
    }

    /**
     * Returns the Player object (not spectator) for a name
     * @param {String} playerName
     * @returns {Player}
     */
    getPlayerByName(playerName) {
        const player = this.getPlayers().find((player) => player.name === playerName);
        if (player) {
            return player;
        }

        throw new Error(`Player with name ${playerName} not found`);
    }

    /**
     * @param {string} playerId
     * @returns {Player}
     */
    getPlayerById(playerId) {
        Contract.assertHasProperty(this.playersAndSpectators, playerId);

        let player = this.playersAndSpectators[playerId];
        Contract.assertNotNullLike(player, `Player with id ${playerId} not found`);
        Contract.assertTrue(this.isPlayer(player), `Player ${player.name} is a spectator`);

        return player;
    }

    /**
     * Get all players (not spectators) with the first player at index 0
     * @returns {Player[]} Array of Player objects
     */
    getPlayersInInitiativeOrder() {
        return this.getPlayers().sort((a) => (a.hasInitiative() ? -1 : 1));
    }

    getActivePlayer() {
        return this.currentPhase === PhaseName.Action ? this.actionPhaseActivePlayer : this.initiativePlayer;
    }

    /**
     * Get all players and spectators in the game
     * @returns {{[key: string]: Player | Spectator}} {name1: Player, name2: Player, name3: Spectator}
     */
    getPlayersAndSpectators() {
        return this.playersAndSpectators;
    }

    /**
     * Get all spectators in the game
     * @returns {Spectator[]} {name1: Spectator, name2: Spectator}
     */
    getSpectators() {
        return Object.values(this.playersAndSpectators).filter((player) => this.isSpectator(player));
    }

    /**
     * Gets a player other than the one passed (usually their opponent)
     * @param {Player} player
     * @returns {Player}
     */
    getOtherPlayer(player) {
        var otherPlayer = this.getPlayers().find((p) => {
            return p.name !== player.name;
        });

        return otherPlayer;
    }


    registerGlobalRulesListeners() {
        UnitPropertiesCard.registerRulesListeners(this);
    }

    /**
     * Checks who the next legal active player for the action phase should be and updates @member {activePlayer}. If none available, sets it to null.
     */
    rotateActivePlayer() {
        Contract.assertTrue(this.currentPhase === PhaseName.Action, `rotateActivePlayer can only be called during the action phase, instead called during ${this.currentPhase}`);
        if (!this.actionPhaseActivePlayer.opponent.passedActionPhase) {
            this.createEventAndOpenWindow(
                EventName.OnPassActionPhasePriority,
                null,
                { player: this.actionPhaseActivePlayer, actionWindow: this },
                TriggerHandlingMode.ResolvesTriggers,
                () => {
                    this.actionPhaseActivePlayer = this.actionPhaseActivePlayer.opponent;
                }
            );
        } else if (this.actionPhaseActivePlayer.passedActionPhase) {
            this.actionPhaseActivePlayer = null;
        }

        // by default, if the opponent has passed and the active player has not, they remain the active player and play continues
    }

    setRandomSeed(seed) {
        this.randomGenerator = seedrandom(seed);
    }

    /**
     * Returns the card (i.e. character) with matching uuid from either players
     * 'in play' area.
     * @param {String} cardId
     * @returns DrawCard
     */
    findAnyCardInPlayByUuid(cardId) {
        return this.getPlayers().reduce(
            (card, player) => {
                if (card) {
                    return card;
                }
                return player.findCardInPlayByUuid(cardId);
            },
            null
        );
    }

    /**
     * Returns the card with matching uuid from anywhere in the game
     * @param {String} cardId
     * @returns BaseCard
     */
    findAnyCardInAnyList(cardId) {
        return this.allCards.find((card) => card.uuid === cardId);
    }

    /**
     * Returns all cards from anywhere in the game matching the passed predicate
     * @param {(value: any) => boolean} predicate - card => Boolean
     * @returns {Array} Array of DrawCard objects
     */
    findAnyCardsInAnyList(predicate) {
        return this.allCards.filter(predicate);
    }

    /**
     * Returns all cards which matching the passed predicated function from either players arenas
     * @param {(card: Card) => boolean} predicate - card => Boolean
     * @returns {Array} Array of DrawCard objects
     */
    findAnyCardsInPlay(predicate = () => true) {
        return this.allArenas.getCards({ condition: predicate });
    }

    /**
     * Returns if a card is in play (units, upgrades, base, leader) that has the passed trait
     * @param {Trait} trait
     * @returns {boolean} true/false if the trait is in pay
     */
    isTraitInPlay(trait) {
        return this.getPlayers().some((player) => player.isTraitInPlay(trait));
    }

    /**
     * @param {import('./zone/AllArenasZone').IAllArenasZoneCardFilterProperties} filter
     */
    getArenaCards(filter = {}) {
        return this.allArenas.getCards(filter);
    }

    /**
     * @param {import('./zone/AllArenasZone').IAllArenasSpecificTypeCardFilterProperties} filter
     */
    getArenaUnits(filter = {}) {
        return this.allArenas.getUnitCards(filter);
    }

    /**
     * @param {import('./zone/AllArenasZone').IAllArenasSpecificTypeCardFilterProperties} filter
     */
    getArenaUpgrades(filter = {}) {
        return this.allArenas.getUpgradeCards(filter);
    }

    /**
     * @param {import('./zone/AllArenasZone').IAllArenasZoneCardFilterProperties} filter
     */
    hasSomeArenaCard(filter) {
        return this.allArenas.hasSomeCard(filter);
    }

    /**
     * @param {import('./zone/AllArenasZone').IAllArenasSpecificTypeCardFilterProperties} filter
     */
    hasSomeArenaUnit(filter) {
        return this.allArenas.hasSomeCard({ ...filter, type: WildcardCardType.Unit });
    }

    // createToken(card, token = undefined) {
    //     if (!token) {
    //         token = new SpiritOfTheRiver(card);
    //     } else {
    //         token = new token(card);
    //     }
    //     this.allCards.push(token);
    //     return token;
    // }

    /**
     * Return the `Zone` object corresponding to the arena type
     * @param {ZoneName.SpaceArena | ZoneName.GroundArena | WildcardZoneName.AnyArena} arenaName
     */
    getArena(arenaName) {
        switch (arenaName) {
            case ZoneName.GroundArena:
                return this.groundArena;
            case ZoneName.SpaceArena:
                return this.spaceArena;
            case WildcardZoneName.AnyArena:
                return this.allArenas;
            default:
                Contract.fail(`Unknown arena enum value: ${arenaName}`);
        }
    }

    get actions() {
        return GameSystems;
    }

    // recordConflict(conflict) {
    //     this.conflictRecord.push({
    //         attackingPlayer: conflict.attackingPlayer,
    //         declaredType: conflict.declaredType,
    //         passed: conflict.conflictPassed,
    //         uuid: conflict.uuid
    //     });
    //     if (conflict.conflictPassed) {
    //         conflict.attackingPlayer.declaredConflictOpportunities[ConflictTypes.Passed]++;
    //     } else if (conflict.forcedDeclaredType) {
    //         conflict.attackingPlayer.declaredConflictOpportunities[ConflictTypes.Forced]++;
    //     } else {
    //         conflict.attackingPlayer.declaredConflictOpportunities[conflict.declaredType]++;
    //     }
    // }

    // getConflicts(player) {
    //     if (!player) {
    //         return [];
    //     }
    //     return this.conflictRecord.filter((record) => record.attackingPlayer === player);
    // }

    // recordConflictWinner(conflict) {
    //     let record = this.conflictRecord.find((record) => record.uuid === conflict.uuid);
    //     if (record) {
    //         record.completed = true;
    //         record.winner = conflict.winner;
    //         record.typeSwitched = conflict.conflictTypeSwitched;
    //     }
    // }

    restartAllActionTimers() {
        this.getPlayers().forEach((player) => player.actionTimer.restartIfRunning());
    }

    onPlayerAction(playerId) {
        const player = this.getPlayerById(playerId);

        player.incrementActionId();
        player.actionTimer.restartIfRunning();
    }

    /** @param {Player} player */
    onActionTimerExpired(player) {
        player.opponent.actionTimer.stop();

        this.userTimeoutDisconnect(player.id);
        this.addAlert(AlertType.Danger, '{0} has been removed due to inactivity.', player);
        return null;
    }

    // TODO: parameter contract checks for this flow
    /**
     * This function is called from the client whenever a card is clicked
     * @param {String} sourcePlayerId - id of the clicking player
     * @param {String} cardId - uuid of the card clicked
     */
    cardClicked(sourcePlayerId, cardId) {
        var player = this.getPlayerById(sourcePlayerId);

        if (!player) {
            return;
        }

        var card = this.findAnyCardInAnyList(cardId);

        if (!card) {
            return;
        }

        // Check to see if the current step in the pipeline is waiting for input
        this.pipeline.handleCardClicked(player, card);
    }

    // /**
    //  * This function is called by the client when a card menu item is clicked
    //  * @param {String} sourcePlayer - name of clicking player
    //  * @param {String} cardId - uuid of card whose menu was clicked
    //  * @param {Object} menuItem - { command: String, text: String, arg: String, method: String }
    //  */
    // menuItemClick(sourcePlayer, cardId, menuItem) {
    //     var player = this.getPlayerByName(sourcePlayer);
    //     var card = this.findAnyCardInAnyList(cardId);
    //     if (!player || !card) {
    //         return;
    //     }

    //     if (menuItem.command === 'click') {
    //         this.cardClicked(sourcePlayer, cardId);
    //         return;
    //     }

    //     MenuCommands.cardMenuClick(menuItem, this, player, card);
    //     this.resolveGameState(true);
    // }

    // /**
    //  * Sets a Player flag and displays a chat message to show that a popup with a
    //  * player's conflict deck is open
    //  * @param {String} playerName
    //  */
    // showDeck(playerName) {
    //     var player = this.getPlayerByName(playerName);

    //     if (!player) {
    //         return;
    //     }

    //     if (!player.showConflict) {
    //         player.showDeck();

    //         this.addMessage('{0} is looking at their conflict deck', player);
    //     } else {
    //         player.showConflict = false;

    //         this.addMessage('{0} stops looking at their conflict deck', player);
    //     }
    // }

    // /**
    //  * This function is called from the client whenever a card is dragged from
    //  * one place to another
    //  * @param {String} playerName
    //  * @param {String} cardId - uuid of card
    //  * @param {String} source - area where the card was dragged from
    //  * @param {String} target - area where the card was dropped
    //  */
    // drop(playerName, cardId, source, target) {
    //     var player = this.getPlayerByName(playerName);

    //     if (!player) {
    //         return;
    //     }

    //     player.drop(cardId, source, target);
    // }

    // /**
    //  * Check to see if a base(or both bases) has been destroyed
    //  */
    checkWinCondition() {
        const losingPlayers = this.getPlayers().filter((player) => player.base.damage >= player.base.getHp());
        if (losingPlayers.length === 1) {
            this.endGame(losingPlayers[0].opponent, 'base destroyed');
        } else if (losingPlayers.length === 2) { // draw game
            this.endGame(losingPlayers, 'both bases destroyed');
        }
    }

    /**
     * Display message declaring victory for one player, and record stats for
     * the game
     * @param {Player | Player[]} winner
     * @param {String} reason
     */
    endGame(winner, reason) {
        if (this.winner) {
            // A winner has already been determined. This means the players have chosen to continue playing after game end. Do not trigger the game end again.
            return;
        }

        for (const player of this.getPlayers()) {
            player.actionTimer.stop();
        }

        /**
         * TODO we currently set the winner here as to send the winner via gameState.
         * TODO this will likely change when we decide on how the popup will look like separately
         * TODO from the preference popup
         */
        if (Array.isArray(winner)) {
            this.winner = winner.map((w) => w.name);
            this.addMessage('The game ends in a draw');
        } else {
            this.winner = [winner.name];
            this.addMessage('{0} has won the game', winner);
        }
        this.finishedAt = new Date();
        this.gameEndReason = reason;
        // this.router.gameWon(this, reason, winner);
        // TODO Tests failed since this.router doesn't exist for them we use an if statement to unblock.
        // TODO maybe later on we could have a check here if the environment test?
        if (typeof this.router.sendGameState === 'function') {
            this.router.sendGameState(this); // call the function if it exists
        } else {
            this.queueStep(new GameOverPrompt(this, winner));
        }
    }

    /**
     * Changes a Player variable and displays a message in chat
     * @param {String} playerId
     * @param {String} stat
     * @param {Number} value
     */
    changeStat(playerId, stat, value) {
        var player = this.getPlayerById(playerId);
        if (!player) {
            return;
        }

        var target = player;

        target[stat] += value;

        if (target[stat] < 0) {
            target[stat] = 0;
        } else {
            this.addMessage('{0} sets {1} to {2} ({3})', player, stat, target[stat], (value > 0 ? '+' : '') + value);
        }
    }

    /**
     * This function is called by the client every time a player enters a chat message
     * @param {String} playerId
     * @param {String} message
     */
    chat(playerId, message) {
        var player = this.getPlayerById(playerId);
        var args = message.split(' ');

        if (!player) {
            return;
        }

        // if (!this.isSpectator(player)) {
        //     if (this.chatCommands.executeCommand(player, args[0], args)) {
        //         this.resolveGameState(true);
        //         return;
        //     }

        //     let card = _.find(this.shortCardData, (c) => {
        //         return c.name.toLowerCase() === message.toLowerCase() || c.id.toLowerCase() === message.toLowerCase();
        //     });

        //     if (card) {
        //         this.gameChat.addChatMessage(player, { message: this.gameChat.formatMessage('{0}', [card]) });

        //         return;
        //     }
        // }

        if (!this.isSpectator(player)) {
            this.gameChat.addChatMessage(player, message);
        }
    }

    /**
     * This is called by the client when a player clicks 'Concede'
     * @param {String} playerId
     */
    concede(playerId) {
        var player = this.getPlayerById(playerId);

        if (!player) {
            return;
        }

        this.addMessage('{0} concedes', player);

        var otherPlayer = this.getOtherPlayer(player);

        if (otherPlayer) {
            this.endGame(otherPlayer, 'concede');
        }
    }

    selectDeck(playerId, deck) {
        let player = this.getPlayerById(playerId);
        if (player) {
            player.selectDeck(deck);
        }
    }

    /**
     * Called when a player clicks Shuffle Deck on the conflict deck menu in
     * the client
     * @param {String} playerId
     * @param {AbilityContext} context
     */
    shuffleDeck(playerId, context = null) {
        let player = this.getPlayerById(playerId);
        if (player) {
            player.shuffleDeck(context);
        }
    }

    /**
     * Prompts a player with a multiple choice menu
     * @param {Player} player
     * @param {Object} contextObj - the object which contains the methods that are referenced by the menubuttons
     * @param {Object} properties - see menuprompt.js
     */
    promptWithMenu(player, contextObj, properties) {
        Contract.assertNotNullLike(player);

        this.queueStep(new MenuPrompt(this, player, contextObj, properties));
    }

    /**
     * Prompts a player with a multiple choice menu
     * @param {Player} player
     * @param {Object} properties - see handlermenuprompt.js
     */
    promptWithHandlerMenu(player, properties) {
        Contract.assertNotNullLike(player);

        if (properties.multiSelect) {
            this.queueStep(new HandlerMenuMultipleSelectionPrompt(this, player, properties));
        } else {
            this.queueStep(new HandlerMenuPrompt(this, player, properties));
        }
    }

    /**
     *  @param {Player} player
     *  @param {import('./gameSteps/PromptInterfaces.js').IDisplayCardsWithButtonsPromptProperties} properties
     */
    promptDisplayCardsWithButtons(player, properties) {
        Contract.assertNotNullLike(player);

        this.queueStep(new DisplayCardsWithButtonsPrompt(this, player, properties));
    }

    /**
     *  @param {Player} player
     *  @param {import('./gameSteps/PromptInterfaces.js').IDisplayCardsSelectProperties} properties
     */
    promptDisplayCardsForSelection(player, properties) {
        Contract.assertNotNullLike(player);

        this.queueStep(new DisplayCardsForSelectionPrompt(this, player, properties));
    }

    /**
     *  @param {Player} player
     *  @param {import('./gameSteps/PromptInterfaces.js').IDisplayCardsBasicPromptProperties} properties
     */
    promptDisplayCardsBasic(player, properties) {
        Contract.assertNotNullLike(player);

        this.queueStep(new DisplayCardsBasicPrompt(this, player, properties));
    }

    /**
     * Prompts a player with a menu for selecting a string from a list of options
     * @param {Player} player
     * @param {import('./gameSteps/prompts/DropdownListPrompt.js').IDropdownListPromptProperties} properties
     */
    promptWithDropdownListMenu(player, properties) {
        Contract.assertNotNullLike(player);

        this.queueStep(new DropdownListPrompt(this, player, properties));
    }

    /**
     * Prompts a player to click a card
     * @param {Player} player
     * @param {import('./gameSteps/PromptInterfaces.js').ISelectCardPromptProperties} properties - see selectcardprompt.js
     */
    promptForSelect(player, properties) {
        Contract.assertNotNullLike(player);

        this.queueStep(new SelectCardPrompt(this, player, properties));
    }

    /**
     * Prompt for distributing healing or damage among target cards.
     * Response data must be returned via {@link Game.statefulPromptResults}.
     *
     * @param {import('./gameSteps/PromptInterfaces.js').IDistributeAmongTargetsPromptProperties} properties
     */
    promptDistributeAmongTargets(player, properties) {
        Contract.assertNotNullLike(player);

        this.queueStep(new DistributeAmongTargetsPrompt(this, player, properties));
    }

    /**
     * This function is called by the client whenever a player clicks a button
     * in a prompt
     * @param {String} playerId
     * @param {String} arg - arg property of the button clicked
     * @param {String} uuid - unique identifier of the prompt clicked
     * @param {String} method - method property of the button clicked
     * @returns {Boolean} this indicates to the server whether the received input is legal or not
     */
    menuButton(playerId, arg, uuid, method) {
        var player = this.getPlayerById(playerId);

        // check to see if the current step in the pipeline is waiting for input
        return this.pipeline.handleMenuCommand(player, arg, uuid, method);
    }

    /**
     * This function is called by the client whenever a player clicks a "per card" button
     * in a prompt (e.g. Inferno Four prompt). See {@link DisplayCardsWithButtonsPrompt}.
     * @param {String} playerId
     * @param {String} arg - arg property of the button clicked
     * @param {String} uuid - unique identifier of the prompt clicked
     * @param {String} method - method property of the button clicked
     * @returns {Boolean} this indicates to the server whether the received input is legal or not
     */
    perCardMenuButton(playerId, arg, cardUuid, uuid, method) {
        var player = this.getPlayerById(playerId);

        // check to see if the current step in the pipeline is waiting for input
        return this.pipeline.handlePerCardMenuCommand(player, arg, cardUuid, uuid, method);
    }

    /**
     * Gets the results of a "stateful" prompt from the frontend. This is for more
     * involved prompts such as distributing damage / healing that require the frontend
     * to gather some state and send back, instead of just individual clicks.
     * @param {import('./gameSteps/PromptInterfaces.js').IStatefulPromptResults} result
     * @param {String} uuid - unique identifier of the prompt clicked
     */
    statefulPromptResults(playerId, result, uuid) {
        var player = this.getPlayerById(playerId);

        // check to see if the current step in the pipeline is waiting for input
        return this.pipeline.handleStatefulPromptResults(player, result, uuid);
    }

    /**
     * This function is called by the client when a player clicks an action window
     * toggle in the settings menu
     * @param {String} playerId
     * @param {String} windowName - the name of the action window being toggled
     * @param {Boolean} toggle - the new setting of the toggle
     */
    togglePromptedActionWindow(playerId, windowName, toggle) {
        var player = this.getPlayerById(playerId);
        if (!player) {
            return;
        }

        player.promptedActionWindows[windowName] = toggle;
    }

    /**
     * This function is called by the client when a player clicks an option setting
     * toggle in the settings menu
     * @param {String} playerId
     * @param {String} settingName - the name of the setting being toggled
     * @param {Boolean} toggle - the new setting of the toggle
     */
    toggleOptionSetting(playerId, settingName, toggle) {
        var player = this.getPlayerById(playerId);
        if (!player) {
            return;
        }

        player.optionSettings[settingName] = toggle;
    }

    toggleManualMode(playerName) {
        // this.chatCommands.manual(playerName);
    }

    /*
     * Sets up Player objects, creates allCards, starts the game pipeline
     */
    async initialiseAsync() {
        await Promise.all(this.getPlayers().map((player) => player.initialiseAsync()));

        this.state.allCards = this.getPlayers().reduce(
            (cards, player) => {
                return cards.concat(player.decklist.allCards);
            },
            []
        );

        this.resolveGameState(true);
        this.pipeline.initialise([new SetupPhase(this), new SimpleStep(this, () => this.beginRound(), 'beginRound')]);

        this.playStarted = true;
        this.startedAt = new Date();

        this.continue();
    }

    /*
     * Adds each of the game's main phases to the pipeline
     * @returns {undefined}
     */
    beginRound() {
        this.roundNumber++;
        this.actionPhaseActivePlayer = this.initiativePlayer;
        this.createEventAndOpenWindow(EventName.OnBeginRound, null, {}, TriggerHandlingMode.ResolvesTriggers);
        this.queueStep(new ActionPhase(this, () => this.getNextActionNumber(), this.snapshotManager));
        this.queueStep(new RegroupPhase(this));
        this.queueSimpleStep(() => this.roundEnded(), 'roundEnded');
        this.queueSimpleStep(() => this.beginRound(), 'beginRound');
    }

    roundEnded() {
        this.createEventAndOpenWindow(EventName.OnRoundEnded, null, {}, TriggerHandlingMode.ResolvesTriggers);

        // at end of round, any tokens (except the Force tokens) in outsideTheGameZone are removed completely
        for (const player of this.getPlayers()) {
            for (const token of player.outsideTheGameZone.cards.filter((card) => card.isToken() && !card.isForceToken())) {
                this.removeTokenFromPlay(token);
            }
        }
    }

    getNextActionNumber() {
        this.actionNumber++;
        return this.actionNumber;
    }

    /**
     * @param { Player } player
     */
    claimInitiative(player) {
        this.initiativePlayer = player;
        this.isInitiativeClaimed = true;
        player.passedActionPhase = true;
        this.createEventAndOpenWindow(EventName.OnClaimInitiative, null, { player }, TriggerHandlingMode.ResolvesTriggers);

        // update game state for the sake of constant abilities that check initiative
        this.resolveGameState();
    }

    /**
     * Adds a step to the pipeline queue
     * @template {import('./gameSteps/IStep.js').IStep} TStep
     * @param {TStep} step
     * @returns {TStep}
     */
    queueStep(step) {
        this.pipeline.queueStep(step);
        return step;
    }

    /**
     * Creates a step which calls a handler function
     * @param {() => void} handler - () => void
     * @param {string} stepName
     */
    queueSimpleStep(handler, stepName) {
        this.pipeline.queueStep(new SimpleStep(this, handler, stepName));
    }

    /**
     * Resolves a card ability
     * @param {AbilityContext} context - see AbilityContext.js
     * @param {string[]} [ignoredRequirements=[]]
     * @returns {AbilityResolver}
     */
    resolveAbility(context, ignoredRequirements = []) {
        let resolver = new AbilityResolver(this, context, false, null, null, ignoredRequirements);
        this.queueStep(resolver);
        return resolver;
    }

    /**
     * Creates a game GameEvent, and opens a window for it.
     * @param {String} eventName
     * @param {AbilityContext} context - context for this event. Uses getFrameworkContext() to populate if null
     * @param {Object} params - parameters for this event
     * @param {TriggerHandlingMode} triggerHandlingMode - whether the EventWindow should make its own TriggeredAbilityWindow to resolve
     * after its events and any nested events
     * @param {(event: GameEvent) => void} handler - (GameEvent + params) => undefined
     * returns {GameEvent} - this allows the caller to track GameEvent.resolved and
     * tell whether or not the handler resolved successfully
     */
    createEventAndOpenWindow(eventName, context = null, params = {}, triggerHandlingMode = TriggerHandlingMode.PassesTriggersToParentWindow, handler = () => undefined) {
        let event = new GameEvent(eventName, context ?? this.getFrameworkContext(), params, handler);
        this.openEventWindow([event], triggerHandlingMode);
        return event;
    }

    /**
     * Directly emits an event to all listeners (does NOT open an event window)
     * @param {String} eventName
     * @param {AbilityContext} context - Uses getFrameworkContext() to populate if null
     * @param {Object} params - parameters for this event
     */
    emitEvent(eventName, context = null, params = {}) {
        let event = new GameEvent(eventName, context ?? this.getFrameworkContext(), params);
        this.emit(event.name, event);
    }

    /**
     * Creates an EventWindow which will open windows for each kind of triggered
     * ability which can respond any passed events, and execute their handlers.
     * @param events
     * @param {TriggerHandlingMode} triggerHandlingMode
     * @returns {EventWindow}
     */
    openEventWindow(events, triggerHandlingMode = TriggerHandlingMode.PassesTriggersToParentWindow) {
        if (!Array.isArray(events)) {
            events = [events];
        }
        return this.queueStep(new EventWindow(this, events, triggerHandlingMode));
    }

    /**
     * Creates a "sub-window" for events which will have priority resolution and
     * be resolved immediately after the currently resolving set of events, preceding
     * the next steps of any ability being resolved.
     *
     * Typically used for defeat events.
     */
    addSubwindowEvents(events) {
        this.currentEventWindow.addSubwindowEvents(events);
    }

    // /**
    //  * Raises a custom event window for checking for any cancels to a card
    //  * ability
    //  * @param {Object} params
    //  * @param {Function} handler - this is an arrow function which is called if
    //  * nothing cancels the event
    //  */
    // raiseInitiateAbilityEvent(params, handler) {
    //     this.raiseMultipleInitiateAbilityEvents([{ params: params, handler: handler }]);
    // }

    // /**
    //  * Raises a custom event window for checking for any cancels to several card
    //  * abilities which initiate simultaneously
    //  * @param {Array} eventProps
    //  */
    // raiseMultipleInitiateAbilityEvents(eventProps) {
    //     let events = eventProps.map((event) => new InitiateCardAbilityEvent(event.params, event.handler));
    //     this.queueStep(new InitiateAbilityEventWindow(this, events));
    // }

    // /**
    //  * Checks whether a game action can be performed on a card or an array of
    //  * cards, and performs it on all legal targets.
    //  * @param {AbilityContext} context
    //  * @param {Object} actions - Object with { actionName: targets }
    //  * @returns {GameEvent[]}
    //  */
    // applyGameAction(context, actions) {
    //     if (!context) {
    //         context = this.getFrameworkContext();
    //     }
    //     let actionPairs = Object.entries(actions);
    //     let events = actionPairs.reduce((array, [action, cards]) => {
    //         action = action === 'break' ? 'breakProvince' : action;
    //         const gameActionFactory = GameSystems[action];
    //         if (typeof gameActionFactory === 'function') {
    //             const gameSystem = gameActionFactory({ target: cards });
    //             array.push(...gameSystem.queueGenerateEventGameSteps(context));
    //         }
    //         return array;
    //     }, []);
    //     if (events.length > 0) {
    //         this.openEventWindow(events);
    //     }
    //     return events;
    // }

    /**
     * @param {Player} player
     * @returns {AbilityContext}
     */
    getFrameworkContext(player = null) {
        return new AbilityContext({ game: this, player: player });
    }

    // initiateConflict(player, canPass, forcedDeclaredType, forceProvinceTarget) {
    //     const conflict = new Conflict(
    //         this,
    //         player,
    //         player.opponent,
    //         null,
    //         forceProvinceTarget ?? null,
    //         forcedDeclaredType
    //     );
    //     this.queueStep(new ConflictFlow(this, conflict, canPass));
    // }

    // updateCurrentConflict(conflict) {
    //     this.currentConflict = conflict;
    //     this.resolveGameState(true);
    // }

    // /**
    //  * Changes the controller of a card in play to the passed player, and cleans
    //  * all the related stuff up
    //  * @param {Player} player
    //  * @param card
    //  */
    // takeControl(player, card) {
    //     if (
    //         card.controller === player ||
    //         card.hasRestriction(EffectName.TakeControl, this.getFrameworkContext())
    //     ) {
    //         return;
    //     }
    //     if (!Contract.assertNotNullLike(player)) {
    //         return;
    //     }
    //     card.controller.removeCardFromPile(card);
    //     player.cardsInPlay.push(card);
    //     card.controller = player;
    //     if (card.isParticipating()) {
    //         this.currentConflict.removeFromConflict(card);
    //         if (player.isAttackingPlayer()) {
    //             this.currentConflict.addAttacker(card);
    //         } else {
    //             this.currentConflict.addDefender(card);
    //         }
    //     }
    //     card.updateEffectContexts();
    //     this.resolveGameState(true);
    // }

    watch(socketId, user) {
        if (!this.allowSpectators) {
            return false;
        }

        this.playersAndSpectators[user.username] = new Spectator(socketId, user);
        this.addMessage('{0} has joined the game as a spectator', user.username);

        return true;
    }

    join(socketId, user) {
        if (this.started || this.getPlayers().length === 2) {
            return false;
        }

        this.playersAndSpectators[user.username] = new Player(socketId, user, this);

        return true;
    }

    // isEmpty() {
    //     return _.all(this.playersAndSpectators, (player) => player.disconnected || player.left || player.id === 'TBA');
    // }

    leave(playerName) {
        var player = this.playersAndSpectators[playerName];

        if (!player) {
            return;
        }

        this.addMessage('{0} has left the game', playerName);

        if (this.isSpectator(player) || !this.started) {
            delete this.playersAndSpectators[playerName];
        } else {
            player.left = true;

            if (!this.finishedAt) {
                this.finishedAt = new Date();
            }
        }
    }

    disconnect(playerName) {
        var player = this.playersAndSpectators[playerName];

        if (!player) {
            return;
        }

        this.addMessage('{0} has disconnected', player);

        if (this.isSpectator(player)) {
            delete this.playersAndSpectators[playerName];
        } else {
            player.disconnected = true;
            player.socket = undefined;
        }
    }

    failedConnect(playerName) {
        var player = this.playersAndSpectators[playerName];

        if (!player) {
            return;
        }

        if (this.isSpectator(player) || !this.started) {
            delete this.playersAndSpectators[playerName];
        } else {
            this.addMessage('{0} has failed to connect to the game', player);

            player.disconnected = true;

            if (!this.finishedAt) {
                this.finishedAt = new Date();
            }
        }
    }

    reconnect(socket, playerName) {
        var player = this.getPlayerByName(playerName);
        if (!player) {
            return;
        }

        player.id = socket.id;
        player.socket = socket;
        player.disconnected = false;

        this.addMessage('{0} has reconnected', player);
    }

    /** @param {CostAdjuster} costAdjuster */
    removeCostAdjusterFromAll(costAdjuster) {
        for (const player of this.getPlayers()) {
            player.removeCostAdjuster(costAdjuster);
        }
    }

    /** Goes through the list of cards moved during event resolution and does a uniqueness rule check for each */
    checkUniqueRule() {
        const checkedCards = new Array();

        for (const movedCard of this.movedCards) {
            if (EnumHelpers.isArena(movedCard.zoneName) && movedCard.unique) {
                const existingCard = checkedCards.find((otherCard) =>
                    otherCard.title === movedCard.title &&
                    otherCard.subtitle === movedCard.subtitle &&
                    otherCard.controller === movedCard.controller
                );

                if (!existingCard) {
                    checkedCards.push(movedCard);
                    movedCard.checkUnique();
                }
            }
        }
    }

    resolveGameState(hasChanged = false, events = []) {
        // first go through and enable / disabled abilities for cards that have been moved in or out of the arena
        for (const movedCard of this.movedCards) {
            movedCard.resolveAbilitiesForNewZone();
        }
        this.movedCards = [];

        if (events.length > 0) {
            // check for any delayed effects which need to fire
            this.ongoingEffectEngine.checkDelayedEffects(events);
        }

        // check for a game state change (recalculating attack stats if necessary)
        if (
            // (!this.currentAttack && this.ongoingEffectEngine.resolveEffects(hasChanged)) ||
            this.ongoingEffectEngine.resolveEffects(hasChanged) || hasChanged
        ) {
            this.checkWinCondition();
            // if the state has changed, check for:

            // - any defeated units
            this.findAnyCardsInPlay((card) => card.isUnit()).forEach((card) => card.checkDefeatedByOngoingEffect());
        }
    }

    continue() {
        this.pipeline.continue(this);
    }

    /**
     * Receives data for the token cards and builds a factory method for each type
     * @param {*} tokenCardsData object in the form `{ tokenName: tokenCardData }`
     */
    initialiseTokens(tokenCardsData) {
        this.checkTokenDataProvided(TokenUpgradeName, tokenCardsData);
        this.checkTokenDataProvided(TokenUnitName, tokenCardsData);
        this.checkTokenDataProvided(TokenCardName, tokenCardsData);

        this.tokenFactories = {};

        for (const [tokenName, cardData] of Object.entries(tokenCardsData)) {
            const tokenConstructor = cards.get(cardData.id);

            Contract.assertNotNullLike(tokenConstructor, `Token card data for ${tokenName} contained unknown id '${cardData.id}'`);

            this.tokenFactories[tokenName] = (player, additionalProperties) => new tokenConstructor(player, cardData, additionalProperties);
        }
    }

    checkTokenDataProvided(tokenTypeNames, tokenCardsData) {
        for (const tokenName of Object.values(tokenTypeNames)) {
            if (!(tokenName in tokenCardsData)) {
                throw new Error(`Token type '${tokenName}' was not included in token data for game initialization`);
            }
        }
    }

    /**
     * Creates a new token in an out of play zone owned by the player and
     * adds it to all relevant card lists
     * @param {Player} player
     * @param {import('./Constants.js').TokenName} tokenName
     * @param {any} additionalProperties
     * @returns {Card}
     */
    generateToken(player, tokenName, additionalProperties = null) {
        /** @type {import('./card/propertyMixins/Token.js').ITokenCard} */
        const token = this.tokenFactories[tokenName](player, additionalProperties);

        // TODO: Rework allCards to be GO Refs
        this.state.allCards.push(token.getRef());
        player.decklist.tokens.push(token.getRef());
        player.decklist.allCards.push(token.getRef());
        player.outsideTheGameZone.addCard(token);
        token.initializeZone(player.outsideTheGameZone);

        return token;
    }

    /**
     * Removes a shield token from all relevant card lists, including its zone
     * @param {import('./card/propertyMixins/Token.js').ITokenCard} token
     */
    removeTokenFromPlay(token) {
        Contract.assertEqual(token.zoneName, ZoneName.OutsideTheGame,
            `Tokens must be moved to zone ${ZoneName.OutsideTheGame} before removing from play, instead found token at ${token.zoneName}`
        );

        const player = token.owner;
        // Functionality did nothing previously, now that it's fixed, disabling until we're ready to activate again.
        // this.filterCardFromList(token, this.state.allCards);
        // this.filterCardFromList(token, player.decklist.tokens);
        // this.filterCardFromList(token, player.decklist.allCards);
        token.removeFromGame();
    }

    /**
     * Registers that a card has been moved to a different zone and therefore requires updating in the
     * next call to resolveGameState
     * @param {Card} card
     */
    registerMovedCard(card) {
        this.movedCards.push(card);
    }

    /**
     *
     * @param {Card} removeCard
     * @param {import('./GameObjectBase.js').GameObjectRef[]} list
     */
    filterCardFromList(removeCard, list) {
        const indexes = [];

        for (let i = list.length - 1; i >= 0; i--) {
            const ref = list[i];
            if (ref.uuid === removeCard.uuid) {
                indexes.push(i);
            }
        }

        for (let index of indexes) {
            list.splice(index, 1);
        }
    }

    // formatDeckForSaving(deck) {
    //     var result = {
    //         faction: {},
    //         conflictCards: [],
    //         dynastyCards: [],
    //         stronghold: undefined,
    //         role: undefined
    //     };

    //     //faction
    //     result.faction = deck.faction;

    //     //conflict
    //     deck.conflictCards.forEach((cardData) => {
    //         if (cardData && cardData.card) {
    //             result.conflictCards.push(`${cardData.count}x ${cardData.card.id}`);
    //         }
    //     });

    //     //dynasty
    //     deck.dynastyCards.forEach((cardData) => {
    //         if (cardData && cardData.card) {
    //             result.dynastyCards.push(`${cardData.count}x ${cardData.card.id}`);
    //         }
    //     });

    //     //stronghold & role
    //     if (deck.stronghold) {
    //         deck.stronghold.forEach((cardData) => {
    //             if (cardData && cardData.card) {
    //                 result.stronghold = cardData.card.id;
    //             }
    //         });
    //     }
    //     if (deck.role) {
    //         deck.role.forEach((cardData) => {
    //             if (cardData && cardData.card) {
    //                 result.role = cardData.card.id;
    //             }
    //         });
    //     }

    //     return result;
    // }

    // /*
    //  * This information is all logged when a game is won
    //  */
    // getSaveState() {
    //     const players = this.getPlayers().map((player) => ({
    //         name: player.name,
    //         faction: player.faction.name || player.faction.value,
    //         honor: player.getTotalHonor(),
    //         lostProvinces: player
    //             .getProvinceCards()
    //             .reduce((count, card) => (card && card.isBroken ? count + 1 : count), 0),
    //         deck: this.formatDeckForSaving(player.deck)
    //     }));

    //     return {
    //         id: this.savedGameId,
    //         gameId: this.id,
    //         startedAt: this.startedAt,
    //         players: players,
    //         winner: this.winner ? this.winner.name : undefined,
    //         gameEndReason: this.gameEndReason,
    //         gameMode: this.gameMode,
    //         finishedAt: this.finishedAt,
    //         roundNumber: this.roundNumber,
    //         initialFirstPlayer: this.initialFirstPlayer
    //     };
    // }

    /**
     * @template {GameObjectBase} T
     * @param {import('./GameObjectBase.js').GameObjectRef<T>} gameRef
     * @returns {T | null}
     */
<<<<<<< HEAD
    getCard(gameRef) {
        return this.gameStateManager.get(gameRef);
=======
    getFromRef(gameRef) {
        return this.gameObjectManager.get(gameRef);
>>>>>>> 7eb273ab
    }

    // /*
    //  * This information is sent to the client
    //  */
    getState(notInactivePlayerId) {
        let activePlayer = this.playersAndSpectators[notInactivePlayerId] || new AnonymousSpectator();
        let playerState = {};
        if (this.started) {
            for (const player of this.getPlayers()) {
                playerState[player.id] = player.getStateSummary(activePlayer);
            }

            const gameState = {
                playerUpdate: activePlayer.name,
                id: this.id,
                manualMode: this.manualMode,
                owner: this.owner,
                players: playerState,
                phase: this.currentPhase,
                messages: this.gameChat.messages,
                initiativeClaimed: this.isInitiativeClaimed,
                clientUIProperties: this.clientUIProperties,
                spectators: this.getSpectators().map((spectator) => {
                    return {
                        id: spectator.id,
                        name: spectator.name
                    };
                }),
                started: this.started,
                gameMode: this.gameMode,
                winner: this.winner ? this.winner : undefined, // TODO comment once we clarify how to display endgame screen
            };

            // clean out any properies that are null or undefined to reduce the message size
            Helpers.deleteEmptyPropertiesRecursiveInPlace(gameState);

            return gameState;
        }
        return {};
    }

    /**
     * Takes a manual snapshot of the current game state for the given player
     *
     * @param {Player} player - The player for whom the snapshot is taken
     */
    takeManualSnapshot(player) {
        if (this.isUndoEnabled) {
            Contract.assertHasProperty(player, 'id', 'Player must have an id to take a manual snapshot');
            this.snapshotManager.takeSnapshot({ type: SnapshotType.Manual, playerId: player.id });
        }
    }

    /**
     * Restores the given player's most recent manual snapshot, if available
     *
     * @param {import('./snapshot/SnapshotInterfaces.js').IGetSnapshotSettings} settings - Settings for the snapshot restoration
     * @returns True if a snapshot was restored, false otherwise
     */
    rollbackToSnapshot(settings) {
        if (this.isUndoEnabled && 'postRollbackOperations' in this.pipeline.currentStep) {
            const result = this.snapshotManager.rollbackTo(settings);

            if (!result) {
                return false;
            }

            this.pipeline.currentStep.postRollbackOperations();
            return true;
        }

        return false;
    }

    // TODO: Make a debug object type.
    /**
     * Should only be used for manual testing inside of unit tests, *never* committing any usage into main.
     * @param {{ pipeline: boolean; }} settings
     * @param {() => void} fcn
     */
    debug(settings, fcn) {
        const currDebug = this.#debug;
        if (Helpers.isDevelopment) {
            this.#debug = settings;
        }
        try {
            fcn();
        } finally {
            this.#debug = currDebug;
        }
    }

    /**
     * Should only be used for manual testing inside of unit tests, *never* committing any usage into main.
     * @param {() => void} fcn
     */
    debugPipeline(fcn) {
        this.#debug.pipeline = Helpers.isDevelopment();
        try {
            fcn();
        } finally {
            this.#debug.pipeline = false;
        }
    }

    /**
     * Captures the current game state for a bug report
     * @param reportingPlayer
     * @returns A simplified game state representation
     */
    captureGameState(reportingPlayer) {
        if (!this) {
            return {
                phase: 'unknown',
                player1: {},
                player2: {}
            };
        }
        const players = this.getPlayers();
        if (players.length !== 2) {
            return {
                phase: this.currentPhase,
                player1: {},
                player2: {}
            };
        }
        let player1, player2;

        switch (reportingPlayer) {
            case players[0].id:
                player1 = players[0];
                player2 = players[1];
                break;
            case players[1].id:
                player1 = players[1];
                player2 = players[0];
                break;
            case 'testrun':
                player1 = players[0];
                player2 = players[1];
                break;
            default:
                Contract.fail(`Reporting player ${reportingPlayer} is not a player in this game`);
        }
        return {
            phase: this.currentPhase,
            player1: player1.capturePlayerState('player1'),
            player2: player2.capturePlayerState('player2'),
        };
    }

    // return this.getSummary(notInactivePlayerName);
    // }

    // /*
    //  * This is used for debugging?
    //  */
    // getSummary(notInactivePlayerName) {
    //     var playerSummaries = {};

    //     for (const player of this.getPlayers()) {
    //         var deck = undefined;
    //         if (player.left) {
    //             return;
    //         }

    //         if (notInactivePlayerName === player.name && player.deck) {
    //             deck = { name: player.deck.name, selected: player.deck.selected };
    //         } else if (player.deck) {
    //             deck = { selected: player.deck.selected };
    //         } else {
    //             deck = {};
    //         }

    //         playerSummaries[player.name] = {
    //             deck: deck,
    //             emailHash: player.emailHash,
    //             faction: player.faction.value,
    //             id: player.id,
    //             lobbyId: player.lobbyId,
    //             left: player.left,
    //             name: player.name,
    //             owner: player.owner
    //         };
    //     }

    //     return {
    //         allowSpectators: this.allowSpectators,
    //         createdAt: this.createdAt,
    //         gameType: this.gameType,
    //         id: this.id,
    //         manualMode: this.manualMode,
    //         messages: this.gameChat.messages,
    //         name: this.name,
    //         owner: _.omit(this.owner, ['blocklist', 'email', 'emailHash', 'promptedActionWindows', 'settings']),
    //         players: playerSummaries,
    //         started: this.started,
    //         startedAt: this.startedAt,
    //         gameMode: this.gameMode,
    //         spectators: this.getSpectators().map((spectator) => {
    //             return {
    //                 id: spectator.id,
    //                 lobbyId: spectator.lobbyId,
    //                 name: spectator.name
    //             };
    //         })
    //     };
    // }
}

module.exports = Game;<|MERGE_RESOLUTION|>--- conflicted
+++ resolved
@@ -46,13 +46,10 @@
 const Helpers = require('./utils/Helpers.js');
 const { CostAdjuster } = require('./cost/CostAdjuster.js');
 const { logger } = require('../../logger.js');
-<<<<<<< HEAD
 const { SnapshotManager } = require('./snapshot/SnapshotManager.js');
-=======
 const AbilityHelper = require('../AbilityHelper.js');
 const { AbilityLimitInstance } = require('./ability/AbilityLimit.js');
 const { getAbilityHelper } = require('../AbilityHelper.js');
->>>>>>> 7eb273ab
 
 class Game extends EventEmitter {
     #debug;
@@ -1625,13 +1622,8 @@
      * @param {import('./GameObjectBase.js').GameObjectRef<T>} gameRef
      * @returns {T | null}
      */
-<<<<<<< HEAD
-    getCard(gameRef) {
-        return this.gameStateManager.get(gameRef);
-=======
     getFromRef(gameRef) {
         return this.gameObjectManager.get(gameRef);
->>>>>>> 7eb273ab
     }
 
     // /*
