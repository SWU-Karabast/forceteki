--- conflicted
+++ resolved
@@ -41,12 +41,8 @@
 const { validateGameConfiguration, validateGameOptions } = require('./GameInterfaces.js');
 const { GameObject } = require('./GameObject.js');
 const { GameObjectBase } = require('./GameObjectBase.js');
-<<<<<<< HEAD
-const { GameObjectManager } = require('./GameObjectManager.js');
+const { GameStateManager } = require('./GameStateManager.js');
 const { User } = require('../../utils/user/User');
-=======
-const { GameStateManager } = require('./GameStateManager.js');
->>>>>>> 6142bb67
 
 class Game extends EventEmitter {
     #debug;
