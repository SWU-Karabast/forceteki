--- conflicted
+++ resolved
@@ -1964,18 +1964,53 @@
             return;
         }
 
-<<<<<<< HEAD
         const performRollback = () => {
             const result = this.rollbackToSnapshotInternal(settings);
 
-            if (result) {
-                this.addAlert(AlertType.Notification, '{0} has rolled back to a previous action', this.getPlayerById(playerId));
+            if (!result) {
+                return;
             }
+
+            let message;
+            switch (settings.type) {
+                case SnapshotType.Manual:
+                    message = 'a previous bookmark';
+                    break;
+                case SnapshotType.Phase:
+                    message = `the start of the ${settings.phaseName} phase (round ${this.roundNumber})`;
+                    break;
+                case SnapshotType.Quick:
+                case SnapshotType.Action:
+                    message = 'their previous action';
+                    break;
+                default:
+                    // @ts-expect-error this is here in case we add a new value for SnapshotType
+                    Contract.fail(`Unknown snapshot type: ${settings.type}`);
+            }
+
+            this.addAlert(AlertType.Notification, '{0} has rolled back to {1}', this.getPlayerById(playerId), message);
         };
 
         if (this.enableConfirmationToUndo && this.snapshotManager.requiresConfirmationToRollbackTo(settings)) {
+            let message;
+            switch (settings.type) {
+                case SnapshotType.Manual:
+                    message = 'a previous bookmark';
+                    break;
+                case SnapshotType.Phase:
+                    message = `the start of the ${settings.phaseName} phase (round ${this.roundNumber})`;
+                    break;
+                case SnapshotType.Quick:
+                case SnapshotType.Action:
+                    message = 'their previous action';
+                    break;
+                default:
+                    // @ts-expect-error this is here in case we add a new value for SnapshotType
+                    Contract.fail(`Unknown snapshot type: ${settings.type}`);
+            }
+
             this.promptWithHandlerMenu(this.getPlayerById(playerId).opponent, {
-                activePromptTitle: 'You opponent would like to rollback to a previous action. Are you sure you want to allow this?',
+                activePromptTitle: `You opponent would like to rollback to ${message}. Are you sure you want to allow this?`,
                 waitingPromptTitle: 'Waiting for opponent to decide whether to allow rollback',
                 choices: ['Allow', 'Deny'],
                 handlers: [
@@ -1989,30 +2024,7 @@
             });
         } else {
             performRollback();
-=======
-        if (!result) {
-            return;
-        }
-
-        let message;
-        switch (settings.type) {
-            case SnapshotType.Manual:
-                message = 'a previous bookmark';
-                break;
-            case SnapshotType.Phase:
-                message = `the start of the ${settings.phaseName} phase (round ${this.roundNumber})`;
-                break;
-            case SnapshotType.Quick:
-            case SnapshotType.Action:
-                message = 'their previous action';
-                break;
-            default:
-                // @ts-expect-error this is here in case we add a new value for SnapshotType
-                Contract.fail(`Unknown snapshot type: ${settings.type}`);
->>>>>>> ffae4417
-        }
-
-        this.addAlert(AlertType.Notification, '{0} has rolled back to {1}', this.getPlayerById(playerId), message);
+        }
     }
 
     /**
