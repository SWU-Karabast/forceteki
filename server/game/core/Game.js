const EventEmitter = require('events');
const seedrandom = require('seedrandom');

const { GameChat } = require('./chat/GameChat.js');
const { OngoingEffectEngine } = require('./ongoingEffect/OngoingEffectEngine.js');
const { Player } = require('./Player.js');
const { Spectator } = require('../../Spectator.js');
const { AnonymousSpectator } = require('../../AnonymousSpectator.js');
const { GamePipeline } = require('./GamePipeline.js');
const { SetupPhase } = require('./gameSteps/phases/SetupPhase.js');
const { ActionPhase } = require('./gameSteps/phases/ActionPhase.js');
const { RegroupPhase } = require('./gameSteps/phases/RegroupPhase.js');
const { SimpleStep } = require('./gameSteps/SimpleStep.js');
const MenuPrompt = require('./gameSteps/prompts/MenuPrompt.js');
const HandlerMenuPrompt = require('./gameSteps/prompts/HandlerMenuPrompt.js');
const GameOverPrompt = require('./gameSteps/prompts/GameOverPrompt.js');
const GameSystems = require('../gameSystems/GameSystemLibrary.js');
const { GameEvent } = require('./event/GameEvent.js');
const { EventWindow, TriggerHandlingMode } = require('./event/EventWindow');
const AbilityResolver = require('./gameSteps/AbilityResolver.js');
const { AbilityContext } = require('./ability/AbilityContext.js');
const Contract = require('./utils/Contract.js');
const { cards } = require('../cards/Index.js');

const { EventName, ZoneName, Trait, WildcardZoneName, TokenUpgradeName, TokenUnitName, PhaseName } = require('./Constants.js');
const { StateWatcherRegistrar } = require('./stateWatcher/StateWatcherRegistrar.js');
const { DistributeAmongTargetsPrompt } = require('./gameSteps/prompts/DistributeAmongTargetsPrompt.js');
const HandlerMenuMultipleSelectionPrompt = require('./gameSteps/prompts/HandlerMenuMultipleSelectionPrompt.js');
const { DropdownListPrompt } = require('./gameSteps/prompts/DropdownListPrompt.js');
const { UnitPropertiesCard } = require('./card/propertyMixins/UnitProperties.js');
const { Card } = require('./card/Card.js');
const { GroundArenaZone } = require('./zone/GroundArenaZone.js');
const { SpaceArenaZone } = require('./zone/SpaceArenaZone.js');
const { AllArenasZone } = require('./zone/AllArenasZone.js');
const EnumHelpers = require('./utils/EnumHelpers.js');
const { SelectCardPrompt } = require('./gameSteps/prompts/SelectCardPrompt.js');
const { DisplayCardsWithButtonsPrompt } = require('./gameSteps/prompts/DisplayCardsWithButtonsPrompt.js');
const { DisplayCardsForSelectionPrompt } = require('./gameSteps/prompts/DisplayCardsForSelectionPrompt.js');
const { DisplayCardsBasicPrompt } = require('./gameSteps/prompts/DisplayCardsBasicPrompt.js');
const { WildcardCardType } = require('./Constants');
const { validateGameConfiguration, validateGameOptions } = require('./GameInterfaces.js');
const { GameStateManager } = require('./GameStateManager.js');
<<<<<<< HEAD
const { User } = require('../../utils/user/User');
=======
const { ActionWindow } = require('./gameSteps/ActionWindow.js');
>>>>>>> dcab2baf

class Game extends EventEmitter {
    #debug;

    /**
     * @param {import('./GameInterfaces.js').GameConfiguration} details
     * @param {import('./GameInterfaces.js').GameOptions} options
     */
    constructor(details, options) {
        super();

        Contract.assertNotNullLike(details);
        validateGameConfiguration(details);
        Contract.assertNotNullLike(options);
        validateGameOptions(options);

        this.ongoingEffectEngine = new OngoingEffectEngine(this);

        /** @type { {[key: string]: Player | Spectator} } */
        this.playersAndSpectators = {};
        this.gameChat = new GameChat();
        this.pipeline = new GamePipeline();
        this.id = details.id;
        this.name = details.name;
        this.allowSpectators = details.allowSpectators;
        this.owner = details.owner;
        this.started = false;
        this.statsUpdated = false;
        this.playStarted = false;
        this.gameObjectManager = new GameStateManager(this);
        this.createdAt = new Date();

        /** @type { ActionWindow | null } */
        this.currentActionWindow = null;

        // Debug flags, intended only for manual testing, and should always be false. Use the debug methods to temporarily flag these on.
        this.#debug = { pipeline: false };

        /** @type { EventWindow } */
        this.currentEventWindow = null;

        this.currentAttack = null;
        this.manualMode = false;
        this.gameMode = details.gameMode;
        this.currentPhase = null;
        this.roundNumber = 0;
        this.initialFirstPlayer = null;
        this.initiativePlayer = null;
        this.isInitiativeClaimed = false;
        this.actionPhaseActivePlayer = null;
        this.tokenFactories = null;
        this.stateWatcherRegistrar = new StateWatcherRegistrar(this);
        this.movedCards = [];
        this.randomGenerator = seedrandom();
        this.currentOpenPrompt = null;
        this.cardDataGetter = details.cardDataGetter;
        this.playableCardTitles = this.cardDataGetter.playableCardTitles;

        /** @type {AbilityResolver | null} */
        this.currentAbilityResolver = null;

        this.initialiseTokens(this.cardDataGetter.tokenData);

        /** @type {import('../Interfaces').IClientUIProperties} */
        this.clientUIProperties = {};

        this.registerGlobalRulesListeners();

        // TODO TWIN SUNS
        Contract.assertArraySize(
            details.players, 2, `
            Game must have exactly 2 players, received ${details.players.length}: ${details.players.map((player) => player.id).join(', ')}`
        );

        details.players.forEach((player) => {
            this.playersAndSpectators[player.id] = new Player(
                player.id,
                player,
                this,
                details.clock
            );
        });

        // TODO: checks for required detail values (cardDataGetter, etc.) and an interface for the details object

        details.spectators?.forEach((spectator) => {
            this.playersAndSpectators[spectator.id] = new Spectator(spectator.id, spectator);
        });

        this.spaceArena = new SpaceArenaZone(this);
        this.groundArena = new GroundArenaZone(this);
        this.allArenas = new AllArenasZone(this, this.groundArena, this.spaceArena);

        this.setMaxListeners(0);

        this.router = options.router;
    }


    /**
     * Reports errors from the game engine back to the router
     * @param {Error} e
     */
    reportError(e, severeGameMessage = false) {
        this.router.handleError(this, e, severeGameMessage);
    }

    /**
     * Adds a message to the in-game chat e.g 'Jadiel draws 1 card'
     * @param {String} message to display (can include {i} references to args)
     * @param {Array} args to match the references in @string
     */
    addMessage() {
        // @ts-expect-error
        this.gameChat.addMessage(...arguments);
    }

    /**
     * Adds a message to in-game chat with a graphical icon
     * @param {String} one of: 'endofround', 'success', 'info', 'danger', 'warning'
     * @param {String} message to display (can include {i} references to args)
     * @param {Array} args to match the references in @string
     */
    addAlert() {
        // @ts-expect-error
        this.gameChat.addAlert(...arguments);
    }

    get messages() {
        return this.gameChat.messages;
    }

    /**
     * Checks if a player is a spectator
     * @param {Player | Spectator} player
     * @returns {player is Spectator}
     */
    isSpectator(player) {
        return player.constructor === Spectator;
    }

    /**
     * Checks if a player is a player
     * @param {Player | Spectator} player
     * @returns {player is Player}
     */
    isPlayer(player) {
        return !this.isSpectator(player);
    }

    /**
     * Checks whether a player/spectator is still in the game
     * @param {String} playerName
     * @returns {Boolean}
     */
    hasPlayerNotInactive(playerName) {
        const player = this.playersAndSpectators[playerName];
        if (!player) {
            return false;
        }

        return !this.isPlayer(player) || !player.left;
    }

    /**
     * Get all players currently captured cards
     * @param {Player} player
     * @returns {Array}
     */
    getAllCapturedCards(player) {
        return this.findAnyCardsInPlay((card) => card.isUnit() && card.owner === player)
            .flatMap((card) => card.capturedUnits);
    }

    /**
     * Get all players (not spectators) in the game
     * @returns {Player[]}
     */
    getPlayers() {
        return Object.values(this.playersAndSpectators).filter((player) => this.isPlayer(player));
    }

    /**
     * Returns the Player object (not spectator) for a name
     * @param {String} playerName
     * @returns {Player}
     */
    getPlayerByName(playerName) {
        const player = this.getPlayers().find((player) => player.name === playerName);
        if (player) {
            return player;
        }

        throw new Error(`Player with name ${playerName} not found`);
    }

    /**
     * @param {string} playerId
     * @returns {Player}
     */
    getPlayerById(playerId) {
        Contract.assertHasProperty(this.playersAndSpectators, playerId);

        let player = this.playersAndSpectators[playerId];
        Contract.assertNotNullLike(player, `Player with id ${playerId} not found`);
        Contract.assertTrue(this.isPlayer(player), `Player ${player.name} is a spectator`);

        return player;
    }

    /**
     * Get all players (not spectators) with the first player at index 0
     * @returns {Player[]} Array of Player objects
     */
    getPlayersInInitiativeOrder() {
        return this.getPlayers().sort((a) => (a.hasInitiative() ? -1 : 1));
    }

    getActivePlayer() {
        return this.currentPhase === PhaseName.Action ? this.actionPhaseActivePlayer : this.initiativePlayer;
    }

    /**
     * Get all players and spectators in the game
     * @returns {{[key: string]: Player | Spectator}} {name1: Player, name2: Player, name3: Spectator}
     */
    getPlayersAndSpectators() {
        return this.playersAndSpectators;
    }

    /**
     * Get all spectators in the game
     * @returns {Spectator[]} {name1: Spectator, name2: Spectator}
     */
    getSpectators() {
        return Object.values(this.playersAndSpectators).filter((player) => this.isSpectator(player));
    }

    /**
     * Gets a player other than the one passed (usually their opponent)
     * @param {Player} player
     * @returns {Player}
     */
    getOtherPlayer(player) {
        var otherPlayer = this.getPlayers().find((p) => {
            return p.name !== player.name;
        });

        return otherPlayer;
    }


    registerGlobalRulesListeners() {
        UnitPropertiesCard.registerRulesListeners(this);
    }

    /**
     * Checks who the next legal active player for the action phase should be and updates @member {activePlayer}. If none available, sets it to null.
     */
    rotateActivePlayer() {
        Contract.assertTrue(this.currentPhase === PhaseName.Action, `rotateActivePlayer can only be called during the action phase, instead called during ${this.currentPhase}`);
        if (!this.actionPhaseActivePlayer.opponent.passedActionPhase) {
            this.createEventAndOpenWindow(
                EventName.OnPassActionPhasePriority,
                null,
                { player: this.actionPhaseActivePlayer, actionWindow: this },
                TriggerHandlingMode.ResolvesTriggers,
                () => {
                    this.actionPhaseActivePlayer = this.actionPhaseActivePlayer.opponent;
                }
            );
        } else if (this.actionPhaseActivePlayer.passedActionPhase) {
            this.actionPhaseActivePlayer = null;
        }

        // by default, if the opponent has passed and the active player has not, they remain the active player and play continues
    }

    setRandomSeed(seed) {
        this.randomGenerator = seedrandom(seed);
    }

    /**
     * Returns the card (i.e. character) with matching uuid from either players
     * 'in play' area.
     * @param {String} cardId
     * @returns DrawCard
     */
    findAnyCardInPlayByUuid(cardId) {
        return this.getPlayers().reduce(
            (card, player) => {
                if (card) {
                    return card;
                }
                return player.findCardInPlayByUuid(cardId);
            },
            null
        );
    }

    /**
     * Returns the card with matching uuid from anywhere in the game
     * @param {String} cardId
     * @returns BaseCard
     */
    findAnyCardInAnyList(cardId) {
        return this.allCards.find((card) => card.uuid === cardId);
    }

    /**
     * Returns all cards from anywhere in the game matching the passed predicate
     * @param {(value: any) => boolean} predicate - card => Boolean
     * @returns {Array} Array of DrawCard objects
     */
    findAnyCardsInAnyList(predicate) {
        return this.allCards.filter(predicate);
    }

    /**
     * Returns all cards which matching the passed predicated function from either players arenas
     * @param {(card: Card) => boolean} predicate - card => Boolean
     * @returns {Array} Array of DrawCard objects
     */
    findAnyCardsInPlay(predicate = () => true) {
        return this.allArenas.getCards({ condition: predicate });
    }

    /**
     * Returns if a card is in play (units, upgrades, base, leader) that has the passed trait
     * @param {Trait} trait
     * @returns {boolean} true/false if the trait is in pay
     */
    isTraitInPlay(trait) {
        return this.getPlayers().some((player) => player.isTraitInPlay(trait));
    }

    /**
     * @param {import('./zone/AllArenasZone').IAllArenasZoneCardFilterProperties} filter
     */
    getArenaCards(filter = {}) {
        return this.allArenas.getCards(filter);
    }

    /**
     * @param {import('./zone/AllArenasZone').IAllArenasSpecificTypeCardFilterProperties} filter
     */
    getArenaUnits(filter = {}) {
        return this.allArenas.getUnitCards(filter);
    }

    /**
     * @param {import('./zone/AllArenasZone').IAllArenasSpecificTypeCardFilterProperties} filter
     */
    getArenaUpgrades(filter = {}) {
        return this.allArenas.getUpgradeCards(filter);
    }

    /**
     * @param {import('./zone/AllArenasZone').IAllArenasZoneCardFilterProperties} filter
     */
    hasSomeArenaCard(filter) {
        return this.allArenas.hasSomeCard(filter);
    }

    /**
     * @param {import('./zone/AllArenasZone').IAllArenasSpecificTypeCardFilterProperties} filter
     */
    hasSomeArenaUnit(filter) {
        return this.allArenas.hasSomeCard({ ...filter, type: WildcardCardType.Unit });
    }

    // createToken(card, token = undefined) {
    //     if (!token) {
    //         token = new SpiritOfTheRiver(card);
    //     } else {
    //         token = new token(card);
    //     }
    //     this.allCards.push(token);
    //     return token;
    // }

    /**
     * Return the `Zone` object corresponding to the arena type
     * @param {ZoneName.SpaceArena | ZoneName.GroundArena | WildcardZoneName.AnyArena} arenaName
     */
    getArena(arenaName) {
        switch (arenaName) {
            case ZoneName.GroundArena:
                return this.groundArena;
            case ZoneName.SpaceArena:
                return this.spaceArena;
            case WildcardZoneName.AnyArena:
                return this.allArenas;
            default:
                Contract.fail(`Unknown arena enum value: ${arenaName}`);
        }
    }

    get actions() {
        return GameSystems;
    }

    // recordConflict(conflict) {
    //     this.conflictRecord.push({
    //         attackingPlayer: conflict.attackingPlayer,
    //         declaredType: conflict.declaredType,
    //         passed: conflict.conflictPassed,
    //         uuid: conflict.uuid
    //     });
    //     if (conflict.conflictPassed) {
    //         conflict.attackingPlayer.declaredConflictOpportunities[ConflictTypes.Passed]++;
    //     } else if (conflict.forcedDeclaredType) {
    //         conflict.attackingPlayer.declaredConflictOpportunities[ConflictTypes.Forced]++;
    //     } else {
    //         conflict.attackingPlayer.declaredConflictOpportunities[conflict.declaredType]++;
    //     }
    // }

    // getConflicts(player) {
    //     if (!player) {
    //         return [];
    //     }
    //     return this.conflictRecord.filter((record) => record.attackingPlayer === player);
    // }

    // recordConflictWinner(conflict) {
    //     let record = this.conflictRecord.find((record) => record.uuid === conflict.uuid);
    //     if (record) {
    //         record.completed = true;
    //         record.winner = conflict.winner;
    //         record.typeSwitched = conflict.conflictTypeSwitched;
    //     }
    // }

    stopNonChessClocks() {
        this.getPlayers().forEach((player) => player.stopNonChessClocks());
    }

    stopClocks() {
        this.getPlayers().forEach((player) => player.stopClock());
    }

    resetClocks() {
        this.getPlayers().forEach((player) => player.resetClock());
    }

    // TODO: parameter contract checks for this flow
    /**
     * This function is called from the client whenever a card is clicked
     * @param {String} sourcePlayerId - id of the clicking player
     * @param {String} cardId - uuid of the card clicked
     */
    cardClicked(sourcePlayerId, cardId) {
        var player = this.getPlayerById(sourcePlayerId);

        if (!player) {
            return;
        }

        var card = this.findAnyCardInAnyList(cardId);

        if (!card) {
            return;
        }

        // Check to see if the current step in the pipeline is waiting for input
        this.pipeline.handleCardClicked(player, card);
    }

    // /**
    //  * This function is called by the client when a card menu item is clicked
    //  * @param {String} sourcePlayer - name of clicking player
    //  * @param {String} cardId - uuid of card whose menu was clicked
    //  * @param {Object} menuItem - { command: String, text: String, arg: String, method: String }
    //  */
    // menuItemClick(sourcePlayer, cardId, menuItem) {
    //     var player = this.getPlayerByName(sourcePlayer);
    //     var card = this.findAnyCardInAnyList(cardId);
    //     if (!player || !card) {
    //         return;
    //     }

    //     if (menuItem.command === 'click') {
    //         this.cardClicked(sourcePlayer, cardId);
    //         return;
    //     }

    //     MenuCommands.cardMenuClick(menuItem, this, player, card);
    //     this.resolveGameState(true);
    // }

    // /**
    //  * Sets a Player flag and displays a chat message to show that a popup with a
    //  * player's conflict deck is open
    //  * @param {String} playerName
    //  */
    // showDeck(playerName) {
    //     var player = this.getPlayerByName(playerName);

    //     if (!player) {
    //         return;
    //     }

    //     if (!player.showConflict) {
    //         player.showDeck();

    //         this.addMessage('{0} is looking at their conflict deck', player);
    //     } else {
    //         player.showConflict = false;

    //         this.addMessage('{0} stops looking at their conflict deck', player);
    //     }
    // }

    // /**
    //  * This function is called from the client whenever a card is dragged from
    //  * one place to another
    //  * @param {String} playerName
    //  * @param {String} cardId - uuid of card
    //  * @param {String} source - area where the card was dragged from
    //  * @param {String} target - area where the card was dropped
    //  */
    // drop(playerName, cardId, source, target) {
    //     var player = this.getPlayerByName(playerName);

    //     if (!player) {
    //         return;
    //     }

    //     player.drop(cardId, source, target);
    // }

    // /**
    //  * Check to see if a base(or both bases) has been destroyed
    //  */
    checkWinCondition() {
        const losingPlayers = this.getPlayers().filter((player) => player.base.damage >= player.base.getHp());
        if (losingPlayers.length === 1) {
            this.endGame(losingPlayers[0].opponent, 'base destroyed');
        } else if (losingPlayers.length === 2) { // draw game
            this.endGame(losingPlayers, 'both bases destroyed');
        }
    }

    /**
     * Display message declaring victory for one player, and record stats for
     * the game
     * @param {Player | Player[]} winner
     * @param {String} reason
     */
    endGame(winner, reason) {
        if (this.winner) {
            // A winner has already been determined. This means the players have chosen to continue playing after game end. Do not trigger the game end again.
            return;
        }

        /**
         * TODO we currently set the winner here as to send the winner via gameState.
         * TODO this will likely change when we decide on how the popup will look like separately
         * TODO from the preference popup
         */
        if (Array.isArray(winner)) {
            this.winner = winner.map((w) => w.name);
            this.addMessage('The game ends in a draw');
        } else {
            this.winner = [winner.name];
            this.addMessage('{0} has won the game', winner);
        }
        this.finishedAt = new Date();
        this.gameEndReason = reason;
        // this.router.gameWon(this, reason, winner);
        // TODO Tests failed since this.router doesn't exist for them we use an if statement to unblock.
        // TODO maybe later on we could have a check here if the environment test?
        if (typeof this.router.sendGameState === 'function') {
            this.router.sendGameState(this); // call the function if it exists
        } else {
            this.queueStep(new GameOverPrompt(this, winner));
        }
    }

    /**
     * Changes a Player variable and displays a message in chat
     * @param {String} playerId
     * @param {String} stat
     * @param {Number} value
     */
    changeStat(playerId, stat, value) {
        var player = this.getPlayerById(playerId);
        if (!player) {
            return;
        }

        var target = player;

        target[stat] += value;

        if (target[stat] < 0) {
            target[stat] = 0;
        } else {
            this.addMessage('{0} sets {1} to {2} ({3})', player, stat, target[stat], (value > 0 ? '+' : '') + value);
        }
    }

    /**
     * This function is called by the client every time a player enters a chat message
     * @param {String} playerId
     * @param {String} message
     */
    chat(playerId, message) {
        var player = this.getPlayerById(playerId);
        var args = message.split(' ');

        if (!player) {
            return;
        }

        // if (!this.isSpectator(player)) {
        //     if (this.chatCommands.executeCommand(player, args[0], args)) {
        //         this.resolveGameState(true);
        //         return;
        //     }

        //     let card = _.find(this.shortCardData, (c) => {
        //         return c.name.toLowerCase() === message.toLowerCase() || c.id.toLowerCase() === message.toLowerCase();
        //     });

        //     if (card) {
        //         this.gameChat.addChatMessage(player, { message: this.gameChat.formatMessage('{0}', [card]) });

        //         return;
        //     }
        // }

        if (!this.isSpectator(player)) {
            this.gameChat.addChatMessage(player, message);
        }
    }

    /**
     * This is called by the client when a player clicks 'Concede'
     * @param {String} playerId
     */
    concede(playerId) {
        var player = this.getPlayerById(playerId);

        if (!player) {
            return;
        }

        this.addMessage('{0} concedes', player);

        var otherPlayer = this.getOtherPlayer(player);

        if (otherPlayer) {
            this.endGame(otherPlayer, 'concede');
        }
    }

    selectDeck(playerId, deck) {
        let player = this.getPlayerById(playerId);
        if (player) {
            player.selectDeck(deck);
        }
    }

    /**
     * Called when a player clicks Shuffle Deck on the conflict deck menu in
     * the client
     * @param {String} playerId
     * @param {AbilityContext} context
     */
    shuffleDeck(playerId, context = null) {
        let player = this.getPlayerById(playerId);
        if (player) {
            player.shuffleDeck(context);
        }
    }

    /**
     * Prompts a player with a multiple choice menu
     * @param {Player} player
     * @param {Object} contextObj - the object which contains the methods that are referenced by the menubuttons
     * @param {Object} properties - see menuprompt.js
     */
    promptWithMenu(player, contextObj, properties) {
        Contract.assertNotNullLike(player);

        this.queueStep(new MenuPrompt(this, player, contextObj, properties));
    }

    /**
     * Prompts a player with a multiple choice menu
     * @param {Player} player
     * @param {Object} properties - see handlermenuprompt.js
     */
    promptWithHandlerMenu(player, properties) {
        Contract.assertNotNullLike(player);

        if (properties.multiSelect) {
            this.queueStep(new HandlerMenuMultipleSelectionPrompt(this, player, properties));
        } else {
            this.queueStep(new HandlerMenuPrompt(this, player, properties));
        }
    }

    /**
     *  @param {Player} player
     *  @param {import('./gameSteps/PromptInterfaces.js').IDisplayCardsWithButtonsPromptProperties} properties
     */
    promptDisplayCardsWithButtons(player, properties) {
        Contract.assertNotNullLike(player);

        this.queueStep(new DisplayCardsWithButtonsPrompt(this, player, properties));
    }

    /**
     *  @param {Player} player
     *  @param {import('./gameSteps/PromptInterfaces.js').IDisplayCardsSelectProperties} properties
     */
    promptDisplayCardsForSelection(player, properties) {
        Contract.assertNotNullLike(player);

        this.queueStep(new DisplayCardsForSelectionPrompt(this, player, properties));
    }

    /**
     *  @param {Player} player
     *  @param {import('./gameSteps/PromptInterfaces.js').IDisplayCardsBasicPromptProperties} properties
     */
    promptDisplayCardsBasic(player, properties) {
        Contract.assertNotNullLike(player);

        this.queueStep(new DisplayCardsBasicPrompt(this, player, properties));
    }

    /**
     * Prompts a player with a menu for selecting a string from a list of options
     * @param {Player} player
     * @param {import('./gameSteps/prompts/DropdownListPrompt.js').IDropdownListPromptProperties} properties
     */
    promptWithDropdownListMenu(player, properties) {
        Contract.assertNotNullLike(player);

        this.queueStep(new DropdownListPrompt(this, player, properties));
    }

    /**
     * Prompts a player to click a card
     * @param {Player} player
     * @param {import('./gameSteps/PromptInterfaces.js').ISelectCardPromptProperties} properties - see selectcardprompt.js
     */
    promptForSelect(player, properties) {
        Contract.assertNotNullLike(player);

        this.queueStep(new SelectCardPrompt(this, player, properties));
    }

    /**
     * Prompt for distributing healing or damage among target cards.
     * Response data must be returned via {@link Game.statefulPromptResults}.
     *
     * @param {import('./gameSteps/PromptInterfaces.js').IDistributeAmongTargetsPromptProperties} properties
     */
    promptDistributeAmongTargets(player, properties) {
        Contract.assertNotNullLike(player);

        this.queueStep(new DistributeAmongTargetsPrompt(this, player, properties));
    }

    /**
     * This function is called by the client whenever a player clicks a button
     * in a prompt
     * @param {String} playerId
     * @param {String} arg - arg property of the button clicked
     * @param {String} uuid - unique identifier of the prompt clicked
     * @param {String} method - method property of the button clicked
     * @returns {Boolean} this indicates to the server whether the received input is legal or not
     */
    menuButton(playerId, arg, uuid, method) {
        var player = this.getPlayerById(playerId);

        // check to see if the current step in the pipeline is waiting for input
        return this.pipeline.handleMenuCommand(player, arg, uuid, method);
    }

    /**
     * This function is called by the client whenever a player clicks a "per card" button
     * in a prompt (e.g. Inferno Four prompt). See {@link DisplayCardsWithButtonsPrompt}.
     * @param {String} playerId
     * @param {String} arg - arg property of the button clicked
     * @param {String} uuid - unique identifier of the prompt clicked
     * @param {String} method - method property of the button clicked
     * @returns {Boolean} this indicates to the server whether the received input is legal or not
     */
    perCardMenuButton(playerId, arg, cardUuid, uuid, method) {
        var player = this.getPlayerById(playerId);

        // check to see if the current step in the pipeline is waiting for input
        return this.pipeline.handlePerCardMenuCommand(player, arg, cardUuid, uuid, method);
    }

    /**
     * Gets the results of a "stateful" prompt from the frontend. This is for more
     * involved prompts such as distributing damage / healing that require the frontend
     * to gather some state and send back, instead of just individual clicks.
     * @param {import('./gameSteps/PromptInterfaces.js').IStatefulPromptResults} result
     * @param {String} uuid - unique identifier of the prompt clicked
     */
    statefulPromptResults(playerId, result, uuid) {
        var player = this.getPlayerById(playerId);

        // check to see if the current step in the pipeline is waiting for input
        return this.pipeline.handleStatefulPromptResults(player, result, uuid);
    }

    /**
     * This function is called by the client when a player clicks an action window
     * toggle in the settings menu
     * @param {String} playerId
     * @param {String} windowName - the name of the action window being toggled
     * @param {Boolean} toggle - the new setting of the toggle
     */
    togglePromptedActionWindow(playerId, windowName, toggle) {
        var player = this.getPlayerById(playerId);
        if (!player) {
            return;
        }

        player.promptedActionWindows[windowName] = toggle;
    }

    /**
     * This function is called by the client when a player clicks an option setting
     * toggle in the settings menu
     * @param {String} playerId
     * @param {String} settingName - the name of the setting being toggled
     * @param {Boolean} toggle - the new setting of the toggle
     */
    toggleOptionSetting(playerId, settingName, toggle) {
        var player = this.getPlayerById(playerId);
        if (!player) {
            return;
        }

        player.optionSettings[settingName] = toggle;
    }

    toggleManualMode(playerName) {
        // this.chatCommands.manual(playerName);
    }

    /*
     * Sets up Player objects, creates allCards, starts the game pipeline
     */
    async initialiseAsync() {
        await Promise.all(this.getPlayers().map((player) => player.initialiseAsync()));

        this.allCards = this.getPlayers().reduce(
            (cards, player) => {
                return cards.concat(player.decklist.allCards);
            },
            []
        );

        this.resolveGameState(true);
        this.pipeline.initialise([new SetupPhase(this), new SimpleStep(this, () => this.beginRound(), 'beginRound')]);

        this.playStarted = true;
        this.startedAt = new Date();

        this.continue();
    }

    /*
     * Adds each of the game's main phases to the pipeline
     * @returns {undefined}
     */
    beginRound() {
        this.roundNumber++;
        this.actionPhaseActivePlayer = this.initiativePlayer;
        this.createEventAndOpenWindow(EventName.OnBeginRound, null, {}, TriggerHandlingMode.ResolvesTriggers);
        this.queueStep(new ActionPhase(this));
        this.queueStep(new RegroupPhase(this));
        this.queueSimpleStep(() => this.roundEnded(), 'roundEnded');
        this.queueSimpleStep(() => this.beginRound(), 'beginRound');
    }

    roundEnded() {
        this.createEventAndOpenWindow(EventName.OnRoundEnded, null, {}, TriggerHandlingMode.ResolvesTriggers);

        // at end of round, any tokens in outsideTheGameZone are removed completely
        for (const player of this.getPlayers()) {
            for (const token of player.outsideTheGameZone.cards.filter((card) => card.isToken())) {
                this.removeTokenFromPlay(token);
            }
        }
    }

    /**
     * @param { Player } player
     */
    claimInitiative(player) {
        this.initiativePlayer = player;
        this.isInitiativeClaimed = true;
        player.passedActionPhase = true;
        this.createEventAndOpenWindow(EventName.OnClaimInitiative, null, { player }, TriggerHandlingMode.ResolvesTriggers);

        // update game state for the sake of constant abilities that check initiative
        this.resolveGameState();
    }

    /**
     * Adds a step to the pipeline queue
     * @param {import('./gameSteps/IStep.js').IStep} step
     * @returns {import('./gameSteps/IStep.js').IStep}
     */
    queueStep(step) {
        this.pipeline.queueStep(step);
        return step;
    }

    /**
     * Creates a step which calls a handler function
     * @param {() => void} handler - () => void
     * @param {string} stepName
     */
    queueSimpleStep(handler, stepName) {
        this.pipeline.queueStep(new SimpleStep(this, handler, stepName));
    }

    /**
     * Resolves a card ability
     * @param {AbilityContext} context - see AbilityContext.js
     * @returns {AbilityResolver}
     */
    resolveAbility(context) {
        let resolver = new AbilityResolver(this, context);
        this.queueStep(resolver);
        return resolver;
    }

    /**
     * Creates a game GameEvent, and opens a window for it.
     * @param {String} eventName
     * @param {AbilityContext} context - context for this event. Uses getFrameworkContext() to populate if null
     * @param {Object} params - parameters for this event
     * @param {TriggerHandlingMode} triggerHandlingMode - whether the EventWindow should make its own TriggeredAbilityWindow to resolve
     * after its events and any nested events
     * @param {(event: GameEvent) => void} handler - (GameEvent + params) => undefined
     * returns {GameEvent} - this allows the caller to track GameEvent.resolved and
     * tell whether or not the handler resolved successfully
     */
    createEventAndOpenWindow(eventName, context = null, params = {}, triggerHandlingMode = TriggerHandlingMode.PassesTriggersToParentWindow, handler = () => undefined) {
        let event = new GameEvent(eventName, context ?? this.getFrameworkContext(), params, handler);
        this.openEventWindow([event], triggerHandlingMode);
        return event;
    }

    /**
     * Directly emits an event to all listeners (does NOT open an event window)
     * @param {String} eventName
     * @param {AbilityContext} context - Uses getFrameworkContext() to populate if null
     * @param {Object} params - parameters for this event
     */
    emitEvent(eventName, context = null, params = {}) {
        let event = new GameEvent(eventName, context ?? this.getFrameworkContext(), params);
        this.emit(event.name, event);
    }

    /**
     * Creates an EventWindow which will open windows for each kind of triggered
     * ability which can respond any passed events, and execute their handlers.
     * @param events
     * @param {TriggerHandlingMode} triggerHandlingMode
     * @returns {import('./gameSteps/IStep.js').IStep}
     */
    openEventWindow(events, triggerHandlingMode = TriggerHandlingMode.PassesTriggersToParentWindow) {
        if (!Array.isArray(events)) {
            events = [events];
        }
        return this.queueStep(new EventWindow(this, events, triggerHandlingMode));
    }

    /**
     * Creates a "sub-window" for events which will have priority resolution and
     * be resolved immediately after the currently resolving set of events, preceding
     * the next steps of any ability being resolved.
     *
     * Typically used for defeat events.
     */
    addSubwindowEvents(events) {
        this.currentEventWindow.addSubwindowEvents(events);
    }

    // /**
    //  * Raises a custom event window for checking for any cancels to a card
    //  * ability
    //  * @param {Object} params
    //  * @param {Function} handler - this is an arrow function which is called if
    //  * nothing cancels the event
    //  */
    // raiseInitiateAbilityEvent(params, handler) {
    //     this.raiseMultipleInitiateAbilityEvents([{ params: params, handler: handler }]);
    // }

    // /**
    //  * Raises a custom event window for checking for any cancels to several card
    //  * abilities which initiate simultaneously
    //  * @param {Array} eventProps
    //  */
    // raiseMultipleInitiateAbilityEvents(eventProps) {
    //     let events = eventProps.map((event) => new InitiateCardAbilityEvent(event.params, event.handler));
    //     this.queueStep(new InitiateAbilityEventWindow(this, events));
    // }

    // /**
    //  * Checks whether a game action can be performed on a card or an array of
    //  * cards, and performs it on all legal targets.
    //  * @param {AbilityContext} context
    //  * @param {Object} actions - Object with { actionName: targets }
    //  * @returns {GameEvent[]}
    //  */
    // applyGameAction(context, actions) {
    //     if (!context) {
    //         context = this.getFrameworkContext();
    //     }
    //     let actionPairs = Object.entries(actions);
    //     let events = actionPairs.reduce((array, [action, cards]) => {
    //         action = action === 'break' ? 'breakProvince' : action;
    //         const gameActionFactory = GameSystems[action];
    //         if (typeof gameActionFactory === 'function') {
    //             const gameSystem = gameActionFactory({ target: cards });
    //             array.push(...gameSystem.queueGenerateEventGameSteps(context));
    //         }
    //         return array;
    //     }, []);
    //     if (events.length > 0) {
    //         this.openEventWindow(events);
    //     }
    //     return events;
    // }

    /**
     * @param {Player} player
     * @returns {AbilityContext}
     */
    getFrameworkContext(player = null) {
        return new AbilityContext({ game: this, player: player });
    }

    // initiateConflict(player, canPass, forcedDeclaredType, forceProvinceTarget) {
    //     const conflict = new Conflict(
    //         this,
    //         player,
    //         player.opponent,
    //         null,
    //         forceProvinceTarget ?? null,
    //         forcedDeclaredType
    //     );
    //     this.queueStep(new ConflictFlow(this, conflict, canPass));
    // }

    // updateCurrentConflict(conflict) {
    //     this.currentConflict = conflict;
    //     this.resolveGameState(true);
    // }

    // /**
    //  * Changes the controller of a card in play to the passed player, and cleans
    //  * all the related stuff up
    //  * @param {Player} player
    //  * @param card
    //  */
    // takeControl(player, card) {
    //     if (
    //         card.controller === player ||
    //         card.hasRestriction(EffectName.TakeControl, this.getFrameworkContext())
    //     ) {
    //         return;
    //     }
    //     if (!Contract.assertNotNullLike(player)) {
    //         return;
    //     }
    //     card.controller.removeCardFromPile(card);
    //     player.cardsInPlay.push(card);
    //     card.controller = player;
    //     if (card.isParticipating()) {
    //         this.currentConflict.removeFromConflict(card);
    //         if (player.isAttackingPlayer()) {
    //             this.currentConflict.addAttacker(card);
    //         } else {
    //             this.currentConflict.addDefender(card);
    //         }
    //     }
    //     card.updateEffectContexts();
    //     this.resolveGameState(true);
    // }

    watch(socketId, user) {
        if (!this.allowSpectators) {
            return false;
        }

        this.playersAndSpectators[user.username] = new Spectator(socketId, user);
        this.addMessage('{0} has joined the game as a spectator', user.username);

        return true;
    }

    join(socketId, user) {
        if (this.started || this.getPlayers().length === 2) {
            return false;
        }

        this.playersAndSpectators[user.username] = new Player(socketId, user, this);

        return true;
    }

    // isEmpty() {
    //     return _.all(this.playersAndSpectators, (player) => player.disconnected || player.left || player.id === 'TBA');
    // }

    leave(playerName) {
        var player = this.playersAndSpectators[playerName];

        if (!player) {
            return;
        }

        this.addMessage('{0} has left the game', playerName);

        if (this.isSpectator(player) || !this.started) {
            delete this.playersAndSpectators[playerName];
        } else {
            player.left = true;

            if (!this.finishedAt) {
                this.finishedAt = new Date();
            }
        }
    }

    disconnect(playerName) {
        var player = this.playersAndSpectators[playerName];

        if (!player) {
            return;
        }

        this.addMessage('{0} has disconnected', player);

        if (this.isSpectator(player)) {
            delete this.playersAndSpectators[playerName];
        } else {
            player.disconnected = true;
            player.socket = undefined;
        }
    }

    failedConnect(playerName) {
        var player = this.playersAndSpectators[playerName];

        if (!player) {
            return;
        }

        if (this.isSpectator(player) || !this.started) {
            delete this.playersAndSpectators[playerName];
        } else {
            this.addMessage('{0} has failed to connect to the game', player);

            player.disconnected = true;

            if (!this.finishedAt) {
                this.finishedAt = new Date();
            }
        }
    }

    reconnect(socket, playerName) {
        var player = this.getPlayerByName(playerName);
        if (!player) {
            return;
        }

        player.id = socket.id;
        player.socket = socket;
        player.disconnected = false;

        this.addMessage('{0} has reconnected', player);
    }

    /** Goes through the list of cards moved during event resolution and does a uniqueness rule check for each */
    checkUniqueRule() {
        for (const movedCard of this.movedCards) {
            if (EnumHelpers.isArena(movedCard.zoneName) && movedCard.unique) {
                movedCard.checkUnique();
            }
        }
    }

    resolveGameState(hasChanged = false, events = []) {
        // first go through and enable / disabled abilities for cards that have been moved in or out of the arena
        for (const movedCard of this.movedCards) {
            movedCard.resolveAbilitiesForNewZone();
        }
        this.movedCards = [];

        if (events.length > 0) {
            // check for any delayed effects which need to fire
            this.ongoingEffectEngine.checkDelayedEffects(events);
        }

        // check for a game state change (recalculating attack stats if necessary)
        if (
            // (!this.currentAttack && this.ongoingEffectEngine.resolveEffects(hasChanged)) ||
            this.ongoingEffectEngine.resolveEffects(hasChanged) || hasChanged
        ) {
            this.checkWinCondition();
            // if the state has changed, check for:

            // - any defeated units
            this.findAnyCardsInPlay((card) => card.isUnit()).forEach((card) => card.checkDefeatedByOngoingEffect());
        }
    }

    continue() {
        this.pipeline.continue(this);
    }

    /**
     * Receives data for the token cards and builds a factory method for each type
     * @param {*} tokenCardsData object in the form `{ tokenName: tokenCardData }`
     */
    initialiseTokens(tokenCardsData) {
        this.checkTokenDataProvided(TokenUpgradeName, tokenCardsData);
        this.checkTokenDataProvided(TokenUnitName, tokenCardsData);

        this.tokenFactories = {};

        for (const [tokenName, cardData] of Object.entries(tokenCardsData)) {
            const tokenConstructor = cards.get(cardData.id);

            Contract.assertNotNullLike(tokenConstructor, `Token card data for ${tokenName} contained unknown id '${cardData.id}'`);

            this.tokenFactories[tokenName] = (player, additionalProperties) => new tokenConstructor(player, cardData, additionalProperties);
        }
    }

    checkTokenDataProvided(tokenTypeNames, tokenCardsData) {
        for (const tokenName of Object.values(tokenTypeNames)) {
            if (!(tokenName in tokenCardsData)) {
                throw new Error(`Token type '${tokenName}' was not included in token data for game initialization`);
            }
        }
    }

    /**
     * Creates a new token in an out of play zone owned by the player and
     * adds it to all relevant card lists
     * @param {Player} player
     * @param {import('./Constants.js').TokenName} tokenName
     * @param {any} additionalProperties
     * @returns {Card}
     */
    generateToken(player, tokenName, additionalProperties = null) {
        const token = this.tokenFactories[tokenName](player, additionalProperties);

        this.allCards.push(token);
        player.decklist.tokens.push(token);
        player.decklist.allCards.push(token);
        player.outsideTheGameZone.addCard(token);
        token.initializeZone(player.outsideTheGameZone);

        return token;
    }

    /**
     * Removes a shield token from all relevant card lists, including its zone
     * @param {import('./card/propertyMixins/Token.js').ITokenCard} token
     */
    removeTokenFromPlay(token) {
        Contract.assertEqual(token.zoneName, ZoneName.OutsideTheGame,
            `Tokens must be moved to zone ${ZoneName.OutsideTheGame} before removing from play, instead found token at ${token.zoneName}`
        );

        const player = token.owner;
        this.filterCardFromList(token, this.allCards);
        this.filterCardFromList(token, player.decklist.tokens);
        this.filterCardFromList(token, player.decklist.allCards);
        token.removeFromGame();
    }

    /**
     * Registers that a card has been moved to a different zone and therefore requires updating in the
     * next call to resolveGameState
     * @param {Card} card
     */
    registerMovedCard(card) {
        this.movedCards.push(card);
    }

    filterCardFromList(removeCard, list) {
        list = list.filter((card) => card !== removeCard);
    }

    // formatDeckForSaving(deck) {
    //     var result = {
    //         faction: {},
    //         conflictCards: [],
    //         dynastyCards: [],
    //         stronghold: undefined,
    //         role: undefined
    //     };

    //     //faction
    //     result.faction = deck.faction;

    //     //conflict
    //     deck.conflictCards.forEach((cardData) => {
    //         if (cardData && cardData.card) {
    //             result.conflictCards.push(`${cardData.count}x ${cardData.card.id}`);
    //         }
    //     });

    //     //dynasty
    //     deck.dynastyCards.forEach((cardData) => {
    //         if (cardData && cardData.card) {
    //             result.dynastyCards.push(`${cardData.count}x ${cardData.card.id}`);
    //         }
    //     });

    //     //stronghold & role
    //     if (deck.stronghold) {
    //         deck.stronghold.forEach((cardData) => {
    //             if (cardData && cardData.card) {
    //                 result.stronghold = cardData.card.id;
    //             }
    //         });
    //     }
    //     if (deck.role) {
    //         deck.role.forEach((cardData) => {
    //             if (cardData && cardData.card) {
    //                 result.role = cardData.card.id;
    //             }
    //         });
    //     }

    //     return result;
    // }

    // /*
    //  * This information is all logged when a game is won
    //  */
    // getSaveState() {
    //     const players = this.getPlayers().map((player) => ({
    //         name: player.name,
    //         faction: player.faction.name || player.faction.value,
    //         honor: player.getTotalHonor(),
    //         lostProvinces: player
    //             .getProvinceCards()
    //             .reduce((count, card) => (card && card.isBroken ? count + 1 : count), 0),
    //         deck: this.formatDeckForSaving(player.deck)
    //     }));

    //     return {
    //         id: this.savedGameId,
    //         gameId: this.id,
    //         startedAt: this.startedAt,
    //         players: players,
    //         winner: this.winner ? this.winner.name : undefined,
    //         gameEndReason: this.gameEndReason,
    //         gameMode: this.gameMode,
    //         finishedAt: this.finishedAt,
    //         roundNumber: this.roundNumber,
    //         initialFirstPlayer: this.initialFirstPlayer
    //     };
    // }

    // /*
    //  * This information is sent to the client
    //  */
    getState(notInactivePlayerId) {
        let activePlayer = this.playersAndSpectators[notInactivePlayerId] || new AnonymousSpectator();
        let playerState = {};
        if (this.started) {
            for (const player of this.getPlayers()) {
                playerState[player.id] = player.getStateSummary(activePlayer);
            }

            return {
                playerUpdate: activePlayer.name,
                id: this.id,
                manualMode: this.manualMode,
                name: this.name,
                owner: this.owner,
                players: playerState,
                phase: this.currentPhase,
                messages: this.gameChat.messages,
                initiativeClaimed: this.isInitiativeClaimed,
                clientUIProperties: this.clientUIProperties,
                spectators: this.getSpectators().map((spectator) => {
                    return {
                        id: spectator.id,
                        name: spectator.name
                    };
                }),
                started: this.started,
                gameMode: this.gameMode,
                winner: this.winner ? this.winner : undefined, // TODO comment once we clarify how to display endgame screen
            };
        }
        return {};
    }

    // takeSnapshot() {
    //     const snapshot = this.gameObjectManager.takeSnapshot();
    //     this.gameObjectManager.pushSnapshot(snapshot);
    //     return snapshot.id;
    // }

    // rollbackToSnapshot(snapshotId) {
    //     this.gameObjectManager.rollbackToSnapshot(snapshotId);
    // }

    // TODO: Make a debug object type.
    /**
     * Should only be used for manual testing inside of unit tests, *never* committing any usage into main.
     * @param {{ pipeline: boolean; }} settings
     * @param {() => void} fcn
     */
    debug(settings, fcn) {
        const currDebug = this.#debug;
        this.#debug = settings;
        try {
            fcn();
        } finally {
            this.#debug = currDebug;
        }
    }

    /**
     * Should only be used for manual testing inside of unit tests, *never* committing any usage into main.
     * @param {() => void} fcn
     */
    debugPipeline(fcn) {
        this.#debug.pipeline = true;
        try {
            fcn();
        } finally {
            this.#debug.pipeline = false;
        }
    }

    get isDebugPipeline() {
        return this.#debug.pipeline;
    }

    // return this.getSummary(notInactivePlayerName);
    // }

    // /*
    //  * This is used for debugging?
    //  */
    // getSummary(notInactivePlayerName) {
    //     var playerSummaries = {};

    //     for (const player of this.getPlayers()) {
    //         var deck = undefined;
    //         if (player.left) {
    //             return;
    //         }

    //         if (notInactivePlayerName === player.name && player.deck) {
    //             deck = { name: player.deck.name, selected: player.deck.selected };
    //         } else if (player.deck) {
    //             deck = { selected: player.deck.selected };
    //         } else {
    //             deck = {};
    //         }

    //         playerSummaries[player.name] = {
    //             deck: deck,
    //             emailHash: player.emailHash,
    //             faction: player.faction.value,
    //             id: player.id,
    //             lobbyId: player.lobbyId,
    //             left: player.left,
    //             name: player.name,
    //             owner: player.owner
    //         };
    //     }

    //     return {
    //         allowSpectators: this.allowSpectators,
    //         createdAt: this.createdAt,
    //         gameType: this.gameType,
    //         id: this.id,
    //         manualMode: this.manualMode,
    //         messages: this.gameChat.messages,
    //         name: this.name,
    //         owner: _.omit(this.owner, ['blocklist', 'email', 'emailHash', 'promptedActionWindows', 'settings']),
    //         players: playerSummaries,
    //         started: this.started,
    //         startedAt: this.startedAt,
    //         gameMode: this.gameMode,
    //         spectators: this.getSpectators().map((spectator) => {
    //             return {
    //                 id: spectator.id,
    //                 lobbyId: spectator.lobbyId,
    //                 name: spectator.name
    //             };
    //         })
    //     };
    // }
}

module.exports = Game;<|MERGE_RESOLUTION|>--- conflicted
+++ resolved
@@ -40,11 +40,8 @@
 const { WildcardCardType } = require('./Constants');
 const { validateGameConfiguration, validateGameOptions } = require('./GameInterfaces.js');
 const { GameStateManager } = require('./GameStateManager.js');
-<<<<<<< HEAD
+const { ActionWindow } = require('./gameSteps/ActionWindow.js');
 const { User } = require('../../utils/user/User');
-=======
-const { ActionWindow } = require('./gameSteps/ActionWindow.js');
->>>>>>> dcab2baf
 
 class Game extends EventEmitter {
     #debug;
