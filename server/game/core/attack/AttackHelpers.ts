import { InitiateAttackSystem, type IInitiateAttackProperties } from '../../gameSystems/InitiateAttackSystem';
import type { UnitsDefeatedThisPhaseWatcher } from '../../stateWatchers/UnitsDefeatedThisPhaseWatcher';
import type { Attack } from './Attack';

export function defenderWasDefeated(attack: Attack, watcher: UnitsDefeatedThisPhaseWatcher): boolean {
<<<<<<< HEAD
    const targets = attack.getAllTargets();
    const unitTargets = targets.filter((target) => target.isUnit());
    return unitTargets.length > 0 && unitTargets.some((target) => watcher.wasDefeatedThisPhase(target, target.inPlayId));
=======
    const target = attack.target;
    return (target.isUnit() || target.isDeployableLeader()) && watcher.wasDefeatedThisPhase(target, attack.targetInPlayId);
>>>>>>> 6142bb67
}

export function addInitiateAttackProperties(properties): void {
    if (!properties.initiateAttack) {
        return;
    }

    properties.targetResolver = {
        immediateEffect: new InitiateAttackSystem((context) => getProperties(properties, context))
    };
}

function getProperties(properties, context): IInitiateAttackProperties {
    if (typeof properties.initiateAttack === 'function') {
        return properties.initiateAttack(context);
    }
    return properties.initiateAttack;
}<|MERGE_RESOLUTION|>--- conflicted
+++ resolved
@@ -3,14 +3,9 @@
 import type { Attack } from './Attack';
 
 export function defenderWasDefeated(attack: Attack, watcher: UnitsDefeatedThisPhaseWatcher): boolean {
-<<<<<<< HEAD
     const targets = attack.getAllTargets();
-    const unitTargets = targets.filter((target) => target.isUnit());
+    const unitTargets = targets.filter((target) => target.isUnit() || target.isDeployableLeader());
     return unitTargets.length > 0 && unitTargets.some((target) => watcher.wasDefeatedThisPhase(target, target.inPlayId));
-=======
-    const target = attack.target;
-    return (target.isUnit() || target.isDeployableLeader()) && watcher.wasDefeatedThisPhase(target, attack.targetInPlayId);
->>>>>>> 6142bb67
 }
 
 export function addInitiateAttackProperties(properties): void {
