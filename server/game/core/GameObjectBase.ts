import type Game from './Game';
import * as Contract from './utils/Contract';
import * as Helpers from './utils/Helpers';

export interface IGameObjectBaseState {
    uuid: string;
}

export interface IGameObjectBase<T extends IGameObjectBaseState = IGameObjectBaseState> {
    getRef<TRef extends GameObjectBase<T>>(): GameObjectRef<TRef>;
}

/**
 * A wrapper object that contains a UUID. This should be used when saving any object reference to the state object.
 * Never create an object with this interface manually, instead always use {@link GameObjectBase.getRef} to create an instance.
 * @template T The template itself is unused, but it can provide some type safety, or at least awareness,
 * of what type the GameObjectRef was created from. See the Card.controller set property for an example.
 * @example this.state.controllerRef = player.getRef();
 * // ... elsewhere
 * const player = this.game.gameObjectManager.get(this.state.controllerRef);
 */
// eslint-disable-next-line @typescript-eslint/no-unused-vars, unused-imports/no-unused-vars
export interface GameObjectRef<T extends GameObjectBase = GameObjectBase> {
    isRef: true;
    uuid: string;
}

/** GameObjectBase simply defines this as an object with state, and with a unique identifier. */
export abstract class GameObjectBase<T extends IGameObjectBaseState = IGameObjectBaseState> implements IGameObjectBase<T> {
    protected state: T;

    /** ID given by the game engine. */
    public get uuid() {
        return this.state.uuid;
    }

    public set uuid(value) {
        Contract.assertIsNullLike(this.state.uuid, `Tried to set the engine ID of a object that already contains an ID: ${this.state.uuid}`);
        this.state.uuid = value;
    }

    public constructor(
        public game: Game
    ) {
        // @ts-expect-error state is a generic object that is defined by the deriving classes, it's essentially w/e the children want it to be.
        this.state = {};
        // All state defaults *must* happen before registration, so we can't rely on the derived constructor to set the defaults as register will already be called.
        this.setupDefaultState();
        this.game.gameStateManager.register(this);
    }

    /** A overridable method so a child can set defaults for it's state. Always ensure to call super.onSetupGameState() as the first line if you do override this.  */
    // eslint-disable-next-line @typescript-eslint/no-empty-function
    protected setupDefaultState() { }

    /** Sets the state.  */
    public setState(state: T) {
        const oldState = this.state;
        this.state = structuredClone(state);
        this.afterSetState(oldState);
    }

    public getState() {
        // This *must* return a copy, without any references, hence the use of structuredClone.
        return structuredClone(this.state);
    }

    /** A function for game to call on all objects after all state has been rolled back. Intended to be used when a class has state changes that have external changes, for example, updating OngoingEffectEngine. */
    // eslint-disable-next-line @typescript-eslint/no-empty-function
    public afterSetAllState(oldState: T) { }

    /** A function for game to call after the state for this object has been rolled back. Intended to be used when a class has state changes that have internal changes, such as caching state. */
    // eslint-disable-next-line @typescript-eslint/no-empty-function
    protected afterSetState(oldState: T) { }

    /** Creates a Ref to this GO that can be used to do a lookup to the object. This should be the *only* way a Ref is ever created. */
    public getRef<T extends GameObjectBase = this>(): GameObjectRef<T> {
        const ref = { isRef: true, uuid: this.state.uuid };

        if (Helpers.isDevelopment()) {
            // This property is for debugging purposes only and should never be referenced within the code. It will be wiped in a rollback, but for non-Undo debugging this works.
            Object.defineProperty(ref, 'gameObject', {
                value: this,
                writable: false,
                enumerable: false,
                configurable: false,
            });
        }

        return ref as GameObjectRef<T>;
    }

<<<<<<< HEAD
    /** Shortcut to get the Game Object from a Ref */
    public getObject<T extends GameObjectBase>(ref: GameObjectRef<T>): T {
        return this.game.gameStateManager.get(ref);
=======
    /** Shortcut to get the Game Object from a Ref. This is intentionally an arrow function to cause structured clone to break if called on this class. */
    public getObject = <T extends GameObjectBase>(ref: GameObjectRef<T>): T => {
        return this.game.gameObjectManager.get(ref);
    };

    public getGameObjectName(): string {
        return 'GameObject';
>>>>>>> 7eb273ab
    }
}<|MERGE_RESOLUTION|>--- conflicted
+++ resolved
@@ -90,11 +90,6 @@
         return ref as GameObjectRef<T>;
     }
 
-<<<<<<< HEAD
-    /** Shortcut to get the Game Object from a Ref */
-    public getObject<T extends GameObjectBase>(ref: GameObjectRef<T>): T {
-        return this.game.gameStateManager.get(ref);
-=======
     /** Shortcut to get the Game Object from a Ref. This is intentionally an arrow function to cause structured clone to break if called on this class. */
     public getObject = <T extends GameObjectBase>(ref: GameObjectRef<T>): T => {
         return this.game.gameObjectManager.get(ref);
@@ -102,6 +97,5 @@
 
     public getGameObjectName(): string {
         return 'GameObject';
->>>>>>> 7eb273ab
     }
 }