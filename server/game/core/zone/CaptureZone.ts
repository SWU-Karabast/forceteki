--- conflicted
+++ resolved
@@ -8,11 +8,7 @@
 import * as Contract from '../utils/Contract';
 import { SimpleZone } from './SimpleZone';
 
-<<<<<<< HEAD
-export type ICaptor = IUnitCard | IBaseCard;
-=======
 export type ICaptorCard = IUnitCard | IBaseCard;
->>>>>>> 96b20a69
 
 export interface ICardWithCaptureZone extends Card {
     get captureZone(): CaptureZone;
@@ -22,20 +18,12 @@
 // STATE TODO: Because these spawn during the Game's life span, do we need to make the captor a Ref? Hm, in-place no, but for file saves yes.
 @registerState()
 export class CaptureZone extends SimpleZone<IUnitCard> {
-<<<<<<< HEAD
-    public readonly captor: ICaptor;
-=======
     public readonly captor: ICaptorCard;
->>>>>>> 96b20a69
     public override readonly hiddenForPlayers: null;
     public override readonly name: ZoneName.Capture;
     public declare owner: Player;
 
-<<<<<<< HEAD
-    public constructor(game: Game, owner: Player, captor: ICaptor) {
-=======
     public constructor(game: Game, owner: Player, captor: ICaptorCard) {
->>>>>>> 96b20a69
         Contract.assertTrue(captor.isUnit() || captor.isBase(), `Attempting to create a capture zone with card ${captor.internalName} but it is not a unit or base card`);
 
         super(game, owner);
