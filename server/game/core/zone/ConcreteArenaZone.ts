--- conflicted
+++ resolved
@@ -1,22 +1,10 @@
 import type { IInPlayCard } from '../card/baseClasses/InPlayCard';
 import type { ZoneName } from '../Constants';
 import type Game from '../Game';
-<<<<<<< HEAD
-=======
-import type { GameObjectRef, IGameObjectBaseState } from '../GameObjectBase';
-import type Player from '../Player';
-import * as Contract from '../utils/Contract';
->>>>>>> ff8cd388
 import type { IArenaZoneCardFilterProperties } from './ConcreteOrMetaArenaZone';
 import { ConcreteOrMetaArenaZone } from './ConcreteOrMetaArenaZone';
 import type { IAddRemoveZone } from './ZoneAbstract';
 
-<<<<<<< HEAD
-=======
-export interface IConcreteArenaZoneState extends IGameObjectBaseState {
-    cards: GameObjectRef<IInPlayCard>[];
-}
->>>>>>> ff8cd388
 
 /**
  * Base class for the "concrete" arena zones - ground and space - which are not the meta-zone AllArenasZone
@@ -24,32 +12,11 @@
 export abstract class ConcreteArenaZone extends ConcreteOrMetaArenaZone<IConcreteArenaZoneState> implements IAddRemoveZone {
     public override readonly hiddenForPlayers: null;
     public abstract override readonly name: ZoneName;
-<<<<<<< HEAD
 
     public constructor(owner: Game) {
         super(owner);
 
         this.hiddenForPlayers = null;
-=======
-    public override readonly owner: Game;
-
-    public override get cards(): IInPlayCard[] {
-        return this.state.cards.map((x) => this.game.gameObjectManager.get(x));
-    }
-
-    public override get count() {
-        return this.state.cards.length;
-    }
-
-    public constructor(owner: Game, player1: Player, player2: Player) {
-        super(owner);
-
-        this.hiddenForPlayers = null;
-    }
-
-    protected override setupDefaultState() {
-        this.state.cards = [];
->>>>>>> ff8cd388
     }
 
     public override getCards(filter?: IArenaZoneCardFilterProperties): IInPlayCard[] {
@@ -61,26 +28,5 @@
         }
 
         return cards.filter(filterFn);
-<<<<<<< HEAD
-=======
-    }
-
-    public addCard(card: IInPlayCard) {
-        const cardIdx = this.state.cards.findIndex((x) => x.uuid === card.uuid);
-
-        Contract.assertTrue(cardIdx === -1, `Attempting to add card ${card.internalName} to ${this} twice`);
-
-        this.state.cards.push(card.getRef());
-    }
-
-    public removeCard(card: Card) {
-        Contract.assertTrue(card.canBeInPlay());
-
-        const cardIdx = this.state.cards.findIndex((x) => x.uuid === card.uuid);
-
-        Contract.assertFalse(cardIdx === -1, `Attempting to remove card ${card.internalName} from ${this} but it does not exist`);
-
-        this.state.cards.splice(cardIdx, 1);
->>>>>>> ff8cd388
     }
 }