import type { Card } from '../card/Card';
<<<<<<< HEAD
=======
import type { ZoneName } from '../Constants';
import type Game from '../Game';
import type { GameObjectRef, IGameObjectBaseState } from '../GameObjectBase';
import type Player from '../Player';
>>>>>>> ff8cd388
import * as Contract from '../utils/Contract';
import type { Aspect, CardTypeFilter, KeywordName, MoveZoneDestination, Trait } from '../Constants';
import type { GameObjectRef, IGameObjectBaseState } from '../GameObjectBase';
import { ZoneAbstract } from './ZoneAbstract';

export interface ISimpleZoneState<TCard extends Card> extends IGameObjectBaseState {
    cards: GameObjectRef<TCard>[];
}

/**
 * Collection of filters for searching cards in a zone.
 * If a list of values is provided, cards are matched with OR logic (just have to match one).
 * If multiple filter properties are provided, cards are matched with AND logic (must match each filter).
 *
 * For example, `{ aspect: Aspect.Cunning, trait: [Trait.Rebel, Trait.Jedi] }` will match all Cunning cards
 * that are Rebel and / or Jedi.
 */
<<<<<<< HEAD
export interface IZoneCardFilterProperties {
    aspect?: Aspect | Aspect[];
    condition?: (card: Card) => boolean;
    keyword?: KeywordName | KeywordName[];
    trait?: Trait | Trait[];
    type?: CardTypeFilter | CardTypeFilter[];
    otherThan?: Card;
}

/** Interface for zones that use a basic add card / remove card API */
export interface IAddRemoveZone {
    addCard(card: Card, zone?: MoveZoneDestination): void;
    removeCard(card: Card): void;
}

export interface IZoneState<TCard extends Card> extends IGameObjectBaseState {
    cards: GameObjectRef<TCard>[];
}

/**
 * Base class for all Zones that contain a list of Cards. Defines some common properties and methods.
 */
export abstract class SimpleZone<TCard extends Card, TState extends IZoneState<TCard> = IZoneState<TCard>> extends ZoneAbstract<TCard, TState> {
    /** Number of cards in the zone */
    public override get count(): number {
        return this.state.cards.length;
    }

    public override get cards(): TCard[] {
        return this.state.cards.map((x) => this.game.gameObjectManager.get(x));
    }

    protected override setupDefaultState() {
        super.setupDefaultState();
        this.state.cards = [];
    }

    /** Get the cards from this zone with an optional filter */
    public getCards(filter?: IZoneCardFilterProperties): TCard[] {
=======
export abstract class SimpleZone<TCard extends Card> extends ZoneAbstract<TCard, ISimpleZoneState<TCard>> implements IAddRemoveZone {
    public abstract override readonly name: ZoneName;
    public override readonly owner: Player;

    public override get cards(): TCard[] {
        return this.state.cards.map((x) => this.game.gameObjectManager.get(x));
    }

    public override get count() {
        return this.state.cards.length;
    }

    public constructor(game: Game, owner: Player) {
        super(game, owner);
    }

    protected override setupDefaultState() {
        this.state.cards = [];
    }

    public override getCards(filter?: IZoneCardFilterProperties): TCard[] {
>>>>>>> ff8cd388
        return this.cards.filter(this.buildFilterFn(filter));
    }

    public addCard(card: TCard) {
        Contract.assertFalse(this.cards.includes(card), `Attempting to add card ${card.internalName} to ${this} twice`);
<<<<<<< HEAD
=======
        Contract.assertEqual(card.controller, this.owner, `Attempting to add card ${card.internalName} to ${this} but its controller is ${card.controller}`);
>>>>>>> ff8cd388

        this.state.cards.push(card.getRef());
    }

    public removeCard(card: Card) {
        const cardIdx = this.cards.indexOf(card as TCard);

        Contract.assertFalse(cardIdx === -1, `Attempting to remove card ${card.internalName} from ${this} but it is not there. Its current zone is ${card.zone}.`);

        this.state.cards.splice(cardIdx, 1);
<<<<<<< HEAD
    }

    public override toString() {
        return ('game' in this.owner ? `${this.owner.name}:` : '') + this.name;
=======
>>>>>>> ff8cd388
    }
}<|MERGE_RESOLUTION|>--- conflicted
+++ resolved
@@ -1,11 +1,4 @@
 import type { Card } from '../card/Card';
-<<<<<<< HEAD
-=======
-import type { ZoneName } from '../Constants';
-import type Game from '../Game';
-import type { GameObjectRef, IGameObjectBaseState } from '../GameObjectBase';
-import type Player from '../Player';
->>>>>>> ff8cd388
 import * as Contract from '../utils/Contract';
 import type { Aspect, CardTypeFilter, KeywordName, MoveZoneDestination, Trait } from '../Constants';
 import type { GameObjectRef, IGameObjectBaseState } from '../GameObjectBase';
@@ -23,7 +16,6 @@
  * For example, `{ aspect: Aspect.Cunning, trait: [Trait.Rebel, Trait.Jedi] }` will match all Cunning cards
  * that are Rebel and / or Jedi.
  */
-<<<<<<< HEAD
 export interface IZoneCardFilterProperties {
     aspect?: Aspect | Aspect[];
     condition?: (card: Card) => boolean;
@@ -54,6 +46,7 @@
 
     public override get cards(): TCard[] {
         return this.state.cards.map((x) => this.game.gameObjectManager.get(x));
+        return this.state.cards.map((x) => this.game.gameObjectManager.get(x));
     }
 
     protected override setupDefaultState() {
@@ -63,39 +56,13 @@
 
     /** Get the cards from this zone with an optional filter */
     public getCards(filter?: IZoneCardFilterProperties): TCard[] {
-=======
-export abstract class SimpleZone<TCard extends Card> extends ZoneAbstract<TCard, ISimpleZoneState<TCard>> implements IAddRemoveZone {
-    public abstract override readonly name: ZoneName;
-    public override readonly owner: Player;
-
-    public override get cards(): TCard[] {
-        return this.state.cards.map((x) => this.game.gameObjectManager.get(x));
-    }
-
-    public override get count() {
-        return this.state.cards.length;
-    }
-
-    public constructor(game: Game, owner: Player) {
-        super(game, owner);
-    }
-
-    protected override setupDefaultState() {
-        this.state.cards = [];
-    }
-
-    public override getCards(filter?: IZoneCardFilterProperties): TCard[] {
->>>>>>> ff8cd388
         return this.cards.filter(this.buildFilterFn(filter));
     }
 
     public addCard(card: TCard) {
         Contract.assertFalse(this.cards.includes(card), `Attempting to add card ${card.internalName} to ${this} twice`);
-<<<<<<< HEAD
-=======
-        Contract.assertEqual(card.controller, this.owner, `Attempting to add card ${card.internalName} to ${this} but its controller is ${card.controller}`);
->>>>>>> ff8cd388
 
+        this.state.cards.push(card.getRef());
         this.state.cards.push(card.getRef());
     }
 
@@ -105,12 +72,9 @@
         Contract.assertFalse(cardIdx === -1, `Attempting to remove card ${card.internalName} from ${this} but it is not there. Its current zone is ${card.zone}.`);
 
         this.state.cards.splice(cardIdx, 1);
-<<<<<<< HEAD
     }
 
     public override toString() {
         return ('game' in this.owner ? `${this.owner.name}:` : '') + this.name;
-=======
->>>>>>> ff8cd388
     }
 }