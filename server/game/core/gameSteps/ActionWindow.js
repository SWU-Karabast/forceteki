--- conflicted
+++ resolved
@@ -200,7 +200,6 @@
             this.activePlayer.handZone.cards,
             this.activePlayer.baseZone.cards
         );
-<<<<<<< HEAD
 
         const cardsWithLegalActions = [];
         for (const card of allPossibleCards) {
@@ -210,10 +209,7 @@
         }
 
         this.activePlayer.setSelectableCards(cardsWithLegalActions);
-=======
-        this.activePlayer.setSelectableCards(allPossibleCards.filter((card) => this.getCardLegalActions(card, this.activePlayer).length > 0));
         this.activePlayer.opponent.setSelectableCards([]);
->>>>>>> a87d6764
     }
 
     // IMPORTANT: the below code is referenced in the debugging guide (docs/debugging-guide.md). If you make changes here, make sure to update that document as well.
