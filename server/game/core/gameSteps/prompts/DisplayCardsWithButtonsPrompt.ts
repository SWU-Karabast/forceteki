--- conflicted
+++ resolved
@@ -43,11 +43,7 @@
             cardUuid: card.uuid,
             setId: card.setId,
             internalName: card.internalName,
-<<<<<<< HEAD
-            selectionState: DisplayCardSelectionState.Selectable
-=======
             selectionState: DisplayCardSelectionState.Selectable,
->>>>>>> 1584a9da
         }));
     }
 
