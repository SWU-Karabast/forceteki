import { AlertType, PhaseName } from '../../Constants';
import { EventName } from '../../Constants';
import type Game from '../../Game';
import { BaseStepWithPipeline } from '../BaseStepWithPipeline';
import { SimpleStep } from '../SimpleStep';
import type { IStep } from '../IStep';
import { TriggerHandlingMode } from '../../event/EventWindow';
import * as Helpers from '../../utils/Helpers';

export abstract class Phase extends BaseStepWithPipeline {
    private steps: IStep[] = [];

    public constructor(
        game: Game,
        protected name: PhaseName
    ) {
        super(game);
    }

    public initialise(steps: IStep[]): void {
        this.pipeline.initialise([new SimpleStep(this.game, () => this.createPhase(), 'createPhase')]);
        const startStep = new SimpleStep(this.game, () => this.startPhase(), 'startPhase');
        const endStep = new SimpleStep(this.game, () => this.endPhase(), 'endPhase');
        this.steps = [startStep, ...steps, endStep];
    }

    protected createPhase(): void {
        this.game.createEventAndOpenWindow(EventName.OnPhaseCreated, null, { phase: this.name }, TriggerHandlingMode.CannotHaveTriggers, () => {
            for (const step of this.steps) {
                this.game.queueStep(step);
            }
        });
    }

    protected startPhase(): void {
        this.game.createEventAndOpenWindow(EventName.OnPhaseStarted, null, { phase: this.name }, TriggerHandlingMode.ResolvesTriggers, () => {
            this.game.currentPhase = this.name;
            if (this.name !== PhaseName.Setup) {
                this.game.addAlert(AlertType.Notification, 'Turn: {0} - {1} Phase', this.game.roundNumber, Helpers.upperCaseFirstLetter(this.name));
            }
<<<<<<< HEAD
=======
            // this.game.gameObjectManager.clearSnapshots();
>>>>>>> 7eb273ab
        });
    }

    protected endPhase(skipEventWindow = false): void {
        if (!skipEventWindow) {
            this.game.createEventAndOpenWindow(EventName.OnPhaseEnded, null, { phase: this.name }, TriggerHandlingMode.ResolvesTriggers, () => this.game.currentPhase = null);

            // for post-phase state cleanup. emit directly, don't need a window.
            this.game.emit(EventName.OnPhaseEndedCleanup, { phase: this.name });
        }
    }

    // eslint-disable-next-line @typescript-eslint/no-empty-function
    public resetPhase(): void { }
}<|MERGE_RESOLUTION|>--- conflicted
+++ resolved
@@ -38,10 +38,7 @@
             if (this.name !== PhaseName.Setup) {
                 this.game.addAlert(AlertType.Notification, 'Turn: {0} - {1} Phase', this.game.roundNumber, Helpers.upperCaseFirstLetter(this.name));
             }
-<<<<<<< HEAD
-=======
-            // this.game.gameObjectManager.clearSnapshots();
->>>>>>> 7eb273ab
+            // this.game.gameStateManager.clearSnapshots();
         });
     }
 
