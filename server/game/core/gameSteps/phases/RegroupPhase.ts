import { EventName, PhaseName } from '../../Constants';
import { Location } from '../../Constants';
import { randomItem } from '../../utils/Helpers';
import type { Card } from '../../card/Card';
import type Game from '../../Game';
import { Phase } from './Phase';
import { SimpleStep } from '../SimpleStep';
import { VariableResourcePrompt } from '../prompts/VariableResourcePrompt';
import { CardWithExhaustProperty } from '../../card/CardTypes';
import { GameEvent } from '../../event/GameEvent';
import * as GameSystemLibrary from '../../../gameSystems/GameSystemLibrary';
<<<<<<< HEAD
import { DrawSystem } from '../../../gameSystems/DrawSystem';
=======
import { TriggerHandlingMode } from '../../event/EventWindow';
>>>>>>> c1ad3b66

export class RegroupPhase extends Phase {
    public constructor(game: Game) {
        super(game, PhaseName.Regroup);
        this.initialise([
            new SimpleStep(game, () => this.drawTwo(), 'drawTwo'),
            new VariableResourcePrompt(game, 0, 1),
            new SimpleStep(game, () => this.readyAllCards(), 'readyAllCards'),
            new SimpleStep(game, () => this.endPhase(), 'endPhase')
        ]);
    }

    private drawTwo() {
        for (const player of this.game.getPlayers()) {
            // create a single event for drawing cards step
            new DrawSystem({ amount: 2 }).resolve(player, this.game.getFrameworkContext());
        }
    }

    private readyAllCards() {
        const cardsToReady: CardWithExhaustProperty[] = [];

        for (const player of this.game.getPlayers()) {
            cardsToReady.push(...player.getUnitsInPlay());
            cardsToReady.push(...player.getResourceCards());

            if (!(player.leader.deployed)) {
                cardsToReady.push(player.leader);
            }
        }

        // create a single event for the ready cards step as well as individual events for readying each card
        const events = [new GameEvent(EventName.OnRegroupPhaseReadyCards, {})];
        GameSystemLibrary.ready({ isRegroupPhaseReadyStep: true, target: cardsToReady })
            .queueGenerateEventGameSteps(events, this.game.getFrameworkContext());

        this.game.queueSimpleStep(() => this.game.openEventWindow(events, TriggerHandlingMode.ResolvesTriggers), 'open event window for card readying effects');
    }
}<|MERGE_RESOLUTION|>--- conflicted
+++ resolved
@@ -9,11 +9,8 @@
 import { CardWithExhaustProperty } from '../../card/CardTypes';
 import { GameEvent } from '../../event/GameEvent';
 import * as GameSystemLibrary from '../../../gameSystems/GameSystemLibrary';
-<<<<<<< HEAD
 import { DrawSystem } from '../../../gameSystems/DrawSystem';
-=======
 import { TriggerHandlingMode } from '../../event/EventWindow';
->>>>>>> c1ad3b66
 
 export class RegroupPhase extends Phase {
     public constructor(game: Game) {
