import { BaseStepWithPipeline } from './BaseStepWithPipeline.js';
import { SimpleStep } from './SimpleStep.js';
import { ZoneName, Stage, EventName, RelativePlayer, GameErrorSeverity } from '../Constants.js';
import { GameEvent } from '../event/GameEvent.js';
import type Game from '../Game.js';
import type { AbilityContext } from '../ability/AbilityContext.js';
import type { ITargetResult } from '../ability/abilityTargets/TargetResolver.js';
import type { ICostResult } from '../cost/ICost.js';
import type { Player } from '../Player.js';

export interface IPassAbilityHandler {
    buttonText: string;
    arg: string;
    hasBeenShown: boolean;
    playerChoosing: Player;
    handler: () => void;
}

export class AbilityResolver extends BaseStepWithPipeline {
    public context: AbilityContext;
    public resolutionComplete: boolean;
    public canCancel: boolean;
    public cancelled: boolean;

    private events: GameEvent[];
    private targetResults: ITargetResult;
    private costResults: ICostResult;
    private earlyTargetingOverride?: ITargetResult;
    private ignoredRequirements: string[];
    private currentAbilityResolver: AbilityResolver | null;
    private passButtonText: string;
    private passAbilityHandler?: IPassAbilityHandler;

    public constructor(game: Game, context: AbilityContext, optional = false, canCancel?: boolean, earlyTargetingOverride?: ITargetResult, ignoredRequirements: string[] = []) {
        super(game);

        this.context = context;
        this.events = [];
        this.targetResults = {};
        this.costResults = this.getCostResults();
        this.earlyTargetingOverride = earlyTargetingOverride;
        this.ignoredRequirements = ignoredRequirements;
        this.initialise();

        /** Indicates that we should skip all remaining ability resolution steps */
        this.cancelled = false;

        /**
         * Indicates to the calling pipeline that this ability is done resolving.
         * Otherwise, repeat ability resolution (e.g. if the user clicked "cancel" halfway through)
         */
        this.resolutionComplete = false;

        // if canCancel is not provided, we default to true if there is no previous ability resolver
        // this prevents us from trying to cancel an "inner" ability while the outer one still resolves
        // TODO: fix this flow so cancelling is more flexible
        this.canCancel = canCancel ?? game.currentAbilityResolver == null;

        this.currentAbilityResolver = game.currentAbilityResolver;
        game.currentAbilityResolver = this;

        // this is used when a triggered ability is marked optional to ensure that a "Pass" button
        // appears at the appropriate times during the prompt flow for that ability
        // TODO: add interface for this in Interfaces.ts when we convert to TS
        if (this.context.ability.optionalButtonTextOverride) {
            this.passButtonText = this.context.ability.optionalButtonTextOverride;
        } else {
            this.passButtonText = this.context.ability.isAttackAction() ? 'Pass attack' : 'Pass';
        }

        this.passAbilityHandler = (!!this.context.ability.optional || optional) ? {
            buttonText: this.passButtonText,
            arg: 'passAbility',
            hasBeenShown: false,
            playerChoosing: (this.context.ability.playerChoosingOptional ?? RelativePlayer.Self) === RelativePlayer.Self
                ? this.context.player
                : this.context.player.opponent,
            handler: () => {
                this.cancelled = true;
                this.resolutionComplete = true;
            }
        } : null;
    }

    private initialise() {
        this.pipeline.initialise([
            // new SimpleStep(this.game, () => this.createSnapshot()),
            new SimpleStep(this.game, () => this.checkAbility(), 'checkAbility'),
            new SimpleStep(this.game, () => this.resolveEarlyTargets(), 'resolveEarlyTargets'),
            new SimpleStep(this.game, () => this.checkForCancelOrPass(), 'checkForCancelOrPass'),
            new SimpleStep(this.game, () => this.openInitiateAbilityEventWindow(), 'openInitiateAbilityEventWindow'),
            new SimpleStep(this.game, () => this.resetGameAbilityResolver(), 'resetGameAbilityResolver')
        ]);
    }

    private checkAbility() {
        if (this.cancelled) {
            return;
        }

        this.context.stage = Stage.PreTarget;

        if (this.context.ability.meetsRequirements(this.context, this.ignoredRequirements, true) !== '') {
            this.cancelled = true;
            this.resolutionComplete = true;
            return;
        }

        // if the opponent is choosing whether or not to pass, show that prompt at this stage before any targeting / costs happen
        if (this.passAbilityHandler?.playerChoosing !== this.context.player) {
            this.checkForPass();
        }
    }

    private resolveEarlyTargets() {
        if (this.cancelled) {
            return;
        }

        if (this.earlyTargetingOverride) {
            this.targetResults = this.earlyTargetingOverride;
            return;
        }

        if (
            !this.context.ability.cannotTargetFirst &&
            !this.context.ability.hasTargetsChosenByPlayer(this.context, this.context.player.opponent)
        ) {
            // if the opponent is the one choosing whether to pass or not, we don't include the pass handler in the target resolver
            const passAbilityHandler = this.passAbilityHandler?.playerChoosing === this.context.player ? this.passAbilityHandler : null;

            this.targetResults = this.context.ability.resolveEarlyTargets(this.context, passAbilityHandler, this.canCancel);
        }
    }

    private checkForCancelOrPass() {
        if (this.cancelled) {
            return;
        }

        this.checkTargetResultCancelState();

        if (!this.cancelled && this.passAbilityHandler && !this.passAbilityHandler.hasBeenShown) {
            this.checkForPass();
        }
    }

    // TODO: figure out our story for snapshots
    // createSnapshot() {
    //     if([CardType.Unit, CardType.Base, CardType.Leader, CardType.Upgrade].includes(this.context.source.getType())) {
    //         this.context.cardStateWhenInitiated = this.context.source.createSnapshot();
    //     }
    // }

    private openInitiateAbilityEventWindow() {
        if (this.cancelled) {
            this.checkResolveIfYouDoNot();
            return;
        }
        let eventName = EventName.OnAbilityResolverInitiated;
        let eventProps = {};
        if (this.context.ability.isCardAbility()) {
            eventName = EventName.OnCardAbilityInitiated;
            eventProps = {
                card: this.context.source,
                ability: this.context.ability
            };
            if (this.context.ability.isActivatedAbility()) {
                this.events.push(new GameEvent(EventName.OnCardAbilityTriggered, this.context, {
                    player: this.context.player,
                    card: this.context.source
                }));
            }
        }
        this.events.push(new GameEvent(eventName, this.context, eventProps, () => this.queueInitiateAbilitySteps()));
        this.game.openEventWindow(this.events, this.context.ability.triggerHandlingMode);
    }

    // if there is an "if you do not" part of this ability, we need to resolve it if the main ability doesn't resolve
    private checkResolveIfYouDoNot() {
        if (!this.cancelled || !this.resolutionComplete) {
            return;
        }

        if (this.context.ability.isCardAbilityStep() && this.context.ability.properties?.ifYouDoNot) {
            const ifYouDoNotAbilityContext = this.context.ability.getSubAbilityStepContext(this.context);
            if (ifYouDoNotAbilityContext) {
                this.game.resolveAbility(ifYouDoNotAbilityContext);
            }
        }
    }

    private queueInitiateAbilitySteps() {
        this.game.queueSimpleStep(() => this.resolveCosts(), 'resolveCosts');
        this.game.queueSimpleStep(() => this.payCosts(), 'payCosts');
        this.game.queueSimpleStep(() => this.checkCostsWerePaid(), 'checkCostsWerePaid');
        this.game.queueSimpleStep(() => this.resolveTargets(), 'resolveTargets');
        this.game.queueSimpleStep(() => this.checkForCancel(), 'checkForCancel');
        this.game.queueSimpleStep(() => this.executeHandler(), 'executeHandler');
    }

    private checkForCancel() {
        if (this.cancelled) {
            return;
        }

        this.checkTargetResultCancelState();
    }

    private checkTargetResultCancelState() {
        this.cancelled = this.targetResults.cancelled;

        if (
            !this.cancelled &&
            this.targetResults.hasEffectiveTargets === false &&
            this.context.ability.getCosts(this.context).length === 0
        ) {
            this.cancelled = true;
            this.resolutionComplete = true;
        }
    }

    // TODO: add passHandler support here
    private resolveCosts() {
        if (this.cancelled) {
            return;
        }
        this.costResults.canCancel = this.canCancel;
        this.context.stage = Stage.Cost;
        this.context.ability.resolveCosts(this.context, this.costResults);
    }

    private getCostResults(): ICostResult {
        return {
            cancelled: false,
            canCancel: this.canCancel,
            determineCostEvents: [],
            payCostEvents: [],
            playCosts: true,
            triggerCosts: true
        };
    }

    private checkForPass() {
        if (this.cancelled) {
            return;
        } else if (this.costResults.cancelled) {
            this.cancelled = true;
            return;
        }

        if (this.passAbilityHandler && !this.passAbilityHandler.hasBeenShown) {
            this.passAbilityHandler.hasBeenShown = true;
            this.game.promptWithHandlerMenu(this.passAbilityHandler.playerChoosing, {
                activePromptTitle: `Trigger the ability '${this.getAbilityPromptTitle(this.context)}' or pass`,
                choices: ['Trigger', this.passAbilityHandler.buttonText],
                handlers: [
                    () => undefined,
                    () => {
                        this.passAbilityHandler.handler();
                    }
                ]
            });
        }
    }

    private getAbilityPromptTitle(context) {
        if (context.overrideTitle) {
            return context.overrideTitle;
        }
        return context.ability.title;
    }

    private payCosts() {
        if (this.cancelled) {
            return;
        } else if (this.costResults.cancelled) {
            this.cancelled = true;
            return;
        }

        this.resolutionComplete = true;
<<<<<<< HEAD
        if (this.costResults.determineCostEvents.length > 0) {
            this.game.openEventWindow(this.costResults.determineCostEvents);
        }
        if (this.costResults.payCostEvents.length > 0) {
            this.game.openEventWindow(this.costResults.payCostEvents);
=======
        if (this.costResults.events.length > 0) {
            this.context.player.hasResolvedAbilityThisTimepoint = true;

            this.game.openEventWindow(this.costResults.events);
>>>>>>> ccbd64fd
        }
    }

    private checkCostsWerePaid() {
        if (this.cancelled) {
            return;
        }
        this.cancelled = this.costResults.payCostEvents.some((event) => event.isCancelled);
        if (this.cancelled) {
            this.game.addMessage('{0} attempted to use {1}, but did not successfully pay the required costs', this.context.player, this.context.source);
        }
    }

    private resolveTargets() {
        if (this.cancelled) {
            return;
        }
        this.context.stage = Stage.Target;

        const ability = this.context.ability;

        if (ability.hasTargetsChosenByPlayer(this.context, this.context.player.opponent)) {
            this.context.player.hasResolvedAbilityThisTimepoint = true;
        }

        if (this.context.ability.hasTargets() && !ability.hasSomeLegalTarget(this.context) && !ability.canResolveWithoutLegalTargets) {
            // Ability cannot resolve, so display a message and cancel it
            this.game.addMessage('{0} attempted to use {1}, but there are insufficient legal targets', this.context.player, this.context.source);
            this.cancelled = true;
        } else if (this.targetResults.delayTargeting) {
            // Targeting was delayed due to an opponent needing to choose targets (which shouldn't happen until costs have been paid), so continue
            this.targetResults = ability.resolveRemainingTargets(this.context, this.targetResults.delayTargeting, null);
        } else if (this.targetResults.payCostsFirst || !ability.checkAllTargets(this.context)) {
            // Targeting was stopped by the player choosing to pay costs first, or one of the chosen targets is no longer legal. Retarget from scratch
            this.targetResults = ability.resolveTargets(this.context, null);
        }
    }

    private executeHandler() {
        if (this.cancelled) {
            this.checkResolveIfYouDoNot();
            for (const event of this.events) {
                event.cancel();
            }
            return;
        }

        this.context.player.hasResolvedAbilityThisTimepoint = true;

        // Increment limits (limits aren't used up on cards in hand)
        if (this.context.ability.limit && this.context.source.zoneName !== ZoneName.Hand &&
          (!this.context.cardStateWhenInitiated || this.context.cardStateWhenInitiated.zoneName === this.context.source.zoneName)) {
            this.context.ability.limit.increment(this.context.player);
        }

        this.context.ability.displayMessage(this.context);
        this.context.stage = Stage.Effect;

        this.context.ability.executeHandler(this.context);
    }

    private resetGameAbilityResolver() {
        this.game.currentAbilityResolver = this.currentAbilityResolver;
    }

    public override continue() {
        try {
            return this.pipeline.continue(this.game);
        } catch (err) {
            this.game.reportError(err, GameErrorSeverity.SevereGameMessageOnly);

            // if we hit an error resolving an ability, try to close out the ability gracefully and move on
            // to see if we can preserve a playable game state
            this.cancelled = true;
            this.resolutionComplete = true;

            return true;
        }
    }

    public override toString() {
        return `'AbilityResolver: ${this.context.ability}'`;
    }
}<|MERGE_RESOLUTION|>--- conflicted
+++ resolved
@@ -280,18 +280,13 @@
         }
 
         this.resolutionComplete = true;
-<<<<<<< HEAD
         if (this.costResults.determineCostEvents.length > 0) {
+            this.context.player.hasResolvedAbilityThisTimepoint = true;
             this.game.openEventWindow(this.costResults.determineCostEvents);
         }
         if (this.costResults.payCostEvents.length > 0) {
+            this.context.player.hasResolvedAbilityThisTimepoint = true;
             this.game.openEventWindow(this.costResults.payCostEvents);
-=======
-        if (this.costResults.events.length > 0) {
-            this.context.player.hasResolvedAbilityThisTimepoint = true;
-
-            this.game.openEventWindow(this.costResults.events);
->>>>>>> ccbd64fd
         }
     }
 
