<<<<<<< HEAD
import { CardType, CardTypeFilter, Location, LocationFilter, MoveLocation, MoveToDeckLocation, RelativePlayer, WildcardCardType, WildcardLocation } from '../Constants';
=======
import { CardType, CardTypeFilter, ZoneName, ZoneFilter, RelativePlayer, WildcardCardType, WildcardZoneName } from '../Constants';
>>>>>>> 44535345

// convert a set of strings to map to an enum type, throw if any of them is not a legal value
export function checkConvertToEnum<T>(values: string[], enumObj: T): T[keyof T][] {
    const result: T[keyof T][] = [];

    for (const value of values) {
        if (Object.values(enumObj).indexOf(value.toLowerCase()) >= 0) {
            result.push(value as T[keyof T]);
        } else {
            throw new Error(`Invalid value for enum: ${value}`);
        }
    }

    return result;
}

// return true if the passed value is a member of the given enum type (case-sensitive)
export function isEnumValue<T>(value: string, enumObj: T): boolean {
    return Object.values(enumObj).indexOf(value) >= 0;
}

export const isArena = (zone: ZoneFilter) => {
    switch (zone) {
        case ZoneName.GroundArena:
        case ZoneName.SpaceArena:
        case WildcardZoneName.AnyArena:
            return true;
        default:
            return false;
    }
};

export const isAttackableZone = (zone: ZoneFilter) => {
    switch (zone) {
        case ZoneName.GroundArena:
        case ZoneName.SpaceArena:
        case WildcardZoneName.AnyArena:
        case ZoneName.Base:
            return true;
        default:
            return false;
    }
};

export const isHidden = (zone: ZoneFilter, controller: RelativePlayer) => {
    switch (zone) {
        case ZoneName.Hand:
        case ZoneName.Resource:
            return controller !== RelativePlayer.Opponent;
        case ZoneName.Deck:
            return true;
        default:
            return false;
    }
};

// return true if the card zone matches one of the allowed zone filters
export const cardZoneMatches = (cardZone: ZoneName, zoneFilter: ZoneFilter | ZoneFilter[]) => {
    if (!Array.isArray(zoneFilter)) {
        zoneFilter = [zoneFilter];
    }

    return zoneFilter.some((allowedZone) => {
        switch (allowedZone) {
            case WildcardZoneName.Any:
                return true;
            case WildcardZoneName.AnyArena:
                return isArena(cardZone);
            case WildcardZoneName.AnyAttackable:
                return isAttackableZone(cardZone);
            default:
                return cardZone === allowedZone;
        }
    });
};

/** Converts a MoveLocation to a Location by converting deck move locations to Location.Deck */
export const asConcreteLocation = (location: Location | MoveLocation): Location => {
    return location === MoveToDeckLocation.DeckBottom || location === MoveToDeckLocation.DeckTop
        ? Location.Deck
        : location;
};

export const isDeckMoveLocation = (location: MoveLocation): boolean => {
    return location === MoveToDeckLocation.DeckBottom || location === MoveToDeckLocation.DeckTop;
};

export const isUnit = (cardType: CardTypeFilter) => {
    switch (cardType) {
        case WildcardCardType.Unit:
        case WildcardCardType.NonLeaderUnit:
        case CardType.BasicUnit:
        case CardType.LeaderUnit:
        case CardType.TokenUnit:
            return true;
        default:
            return false;
    }
};

export const isNonLeaderUnit = (cardType: CardTypeFilter) => {
    switch (cardType) {
        case WildcardCardType.NonLeaderUnit:
        case CardType.BasicUnit:
        case CardType.TokenUnit:
            return true;
        default:
            return false;
    }
};

export const isUpgrade = (cardType: CardTypeFilter) => {
    switch (cardType) {
        case WildcardCardType.Upgrade:
        case CardType.BasicUpgrade:
        case CardType.TokenUpgrade:
            return true;
        default:
            return false;
    }
};

export const isToken = (cardType: CardTypeFilter) => {
    switch (cardType) {
        case WildcardCardType.Token:
        case CardType.TokenUpgrade:
        case CardType.TokenUnit:
            return true;
        default:
            return false;
    }
};

export const isTokenOrPlayable = (cardType: CardTypeFilter) => {
    switch (cardType) {
        case WildcardCardType.Playable:
        case CardType.Event:
        case CardType.BasicUnit:
        case CardType.BasicUpgrade:
            return true;
        default:
            return false;
    }
};

// return true if the card zone matches one of the allowed zone filters
export const cardTypeMatches = (cardType: CardType, cardTypeFilter: CardTypeFilter | CardTypeFilter[]) => {
    if (!Array.isArray(cardTypeFilter)) {
        cardTypeFilter = [cardTypeFilter];
    }

    return cardTypeFilter.some((allowedCardType) => {
        switch (allowedCardType) {
            case WildcardCardType.Any:
                return true;
            case WildcardCardType.NonLeaderUnit:
                return isNonLeaderUnit(cardType);
            case WildcardCardType.Unit:
                return isUnit(cardType);
            case WildcardCardType.Upgrade:
                return isUpgrade(cardType);
            case WildcardCardType.Token:
                return isToken(cardType);
            case WildcardCardType.Playable:
                return isTokenOrPlayable(cardType);
            default:
                return cardType === allowedCardType;
        }
    });
};

export const getCardTypesForFilter = (cardTypeFilter: CardTypeFilter): CardType[] => {
    switch (cardTypeFilter) {
        case WildcardCardType.Any:
            return [CardType.Base, CardType.Event, CardType.Leader, CardType.BasicUnit, CardType.BasicUpgrade, CardType.TokenUnit, CardType.TokenUpgrade, CardType.LeaderUnit];
        case WildcardCardType.NonLeaderUnit:
            return [CardType.BasicUnit, CardType.TokenUnit];
        case WildcardCardType.Unit:
            return [CardType.BasicUnit, CardType.LeaderUnit, CardType.TokenUnit];
        case WildcardCardType.Upgrade:
            return [CardType.BasicUpgrade, CardType.TokenUpgrade];
        case WildcardCardType.Token:
            return [CardType.TokenUnit, CardType.TokenUpgrade];
        case WildcardCardType.Playable:
            return [CardType.Event, CardType.BasicUnit, CardType.BasicUpgrade];
        default:
            return [cardTypeFilter];
    }
};<|MERGE_RESOLUTION|>--- conflicted
+++ resolved
@@ -1,8 +1,4 @@
-<<<<<<< HEAD
-import { CardType, CardTypeFilter, Location, LocationFilter, MoveLocation, MoveToDeckLocation, RelativePlayer, WildcardCardType, WildcardLocation } from '../Constants';
-=======
-import { CardType, CardTypeFilter, ZoneName, ZoneFilter, RelativePlayer, WildcardCardType, WildcardZoneName } from '../Constants';
->>>>>>> 44535345
+import { CardType, CardTypeFilter, ZoneName, ZoneFilter, MoveZoneName, MoveToDeckZoneName, RelativePlayer, WildcardCardType, WildcardZoneName } from '../Constants';
 
 // convert a set of strings to map to an enum type, throw if any of them is not a legal value
 export function checkConvertToEnum<T>(values: string[], enumObj: T): T[keyof T][] {
@@ -79,15 +75,15 @@
     });
 };
 
-/** Converts a MoveLocation to a Location by converting deck move locations to Location.Deck */
-export const asConcreteLocation = (location: Location | MoveLocation): Location => {
-    return location === MoveToDeckLocation.DeckBottom || location === MoveToDeckLocation.DeckTop
-        ? Location.Deck
-        : location;
+/** Converts a MoveZoneName to a ZoneName by converting deck move zones to ZoneName.Deck */
+export const asConcreteZone = (zoneName: ZoneName | MoveZoneName): ZoneName => {
+    return zoneName === MoveToDeckZoneName.DeckBottom || zoneName === MoveToDeckZoneName.DeckTop
+        ? ZoneName.Deck
+        : zoneName;
 };
 
-export const isDeckMoveLocation = (location: MoveLocation): boolean => {
-    return location === MoveToDeckLocation.DeckBottom || location === MoveToDeckLocation.DeckTop;
+export const isDeckMoveZone = (zoneName: MoveZoneName): boolean => {
+    return zoneName === MoveToDeckZoneName.DeckBottom || zoneName === MoveToDeckZoneName.DeckTop;
 };
 
 export const isUnit = (cardType: CardTypeFilter) => {
