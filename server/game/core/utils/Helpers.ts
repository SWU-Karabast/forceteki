import type { Card } from '../card/Card';
import type { CardTypeFilter } from '../Constants';
import type { Aspect } from '../Constants';
import type { IRandomness } from '../Randomness';
import { CardType, ZoneName } from '../Constants';
import * as Contract from './Contract';
import * as EnumHelpers from './EnumHelpers';
import type Game from '../Game';
import type { ISerializationError } from '../../Interfaces';

/* Randomize array in-place using Durstenfeld shuffle algorithm */
export function shuffleArray<T>(array: T[], randomGenerator: IRandomness): void {
    for (let i = array.length - 1; i > 0; i--) {
        const j = Math.floor(randomGenerator.next() * (i + 1));
        const temp = array[i];
        array[i] = array[j];
        array[j] = temp;
    }
}

/* Randomize array copy using Durstenfeld shuffle algorithm */
export function shuffle<T>(array: readonly T[], randomGenerator: IRandomness): T[] {
    const arrayCopy = [...array];
    shuffleArray<T>(arrayCopy, randomGenerator);
    return arrayCopy;
}

export function randomItem<T>(array: readonly T[], randomGenerator: IRandomness): undefined | T {
    const j = Math.floor(randomGenerator.next() * array.length);
    return array[j];
}

export type Derivable<T extends boolean | string | number | any[], C> = T | ((context: C) => T);

export function derive<T extends boolean | string | number | any[], C>(input: Derivable<T, C>, context: C): T {
    return typeof input === 'function' ? input(context) : input;
}

export function countUniqueAspects(cards: Card | Card[]): number {
    const aspects = new Set<Aspect>();
    const cardsArray = Array.isArray(cards) ? cards : [cards];
    cardsArray.forEach((card) => {
        card.aspects.forEach((aspect) => aspects.add(aspect));
    });
    return aspects.size;
}

/**
 * Counts the occurrences of each distinct item in an array.
 *
 * @param array Array of items to count occurrences of items within
 * @returns A map where the keys are the items from the array and the values are the counts of those items
 */
export function countOccurrences<T>(array: T[]): Map<T, number> {
    const occurrences = new Map<T, number>();
    array.forEach((item) => {
        occurrences.set(item, (occurrences.get(item) || 0) + 1);
    });
    return occurrences;
}

export function defaultLegalZonesForCardTypeFilter(cardTypeFilter: CardTypeFilter) {
    const cardTypes = EnumHelpers.getCardTypesForFilter(cardTypeFilter);

    const zones = new Set<ZoneName>();

    cardTypes.forEach((cardType) => {
        const legalZones = defaultLegalZonesForCardType(cardType);
        legalZones.forEach((zone) => zones.add(zone));
    });

    return Array.from(zones);
}

export function defaultLegalZonesForCardType(cardType: CardType) {
    const drawCardZones = [
        ZoneName.Hand,
        ZoneName.Deck,
        ZoneName.Discard,
        ZoneName.OutsideTheGame,
        ZoneName.SpaceArena,
        ZoneName.GroundArena,
        ZoneName.Resource
    ];

    switch (cardType) {
        case CardType.TokenUnit:
        case CardType.TokenUpgrade:
            return [ZoneName.SpaceArena, ZoneName.GroundArena, ZoneName.OutsideTheGame];
        case CardType.LeaderUnit:
            return [ZoneName.SpaceArena, ZoneName.GroundArena];
        case CardType.Base:
        case CardType.Leader:
            return [ZoneName.Base];
        case CardType.BasicUnit:
        case CardType.BasicUpgrade:
        case CardType.Event:
        case CardType.NonLeaderUnitUpgrade:
        case CardType.LeaderUpgrade:
            return drawCardZones;
        default:
            Contract.fail(`Unknown card type: ${cardType}`);
            return null;
    }
}

export function asArray<T>(val: T | T[]): T[] {
    if (val == null) {
        return [];
    }

    return Array.isArray(val) ? val : [val];
}

export const isDevelopment = () => process.env.ENVIRONMENT === 'development';

export function getSingleOrThrow<T>(val: T | T[]): T {
    Contract.assertNotNullLike(val);

    if (!Array.isArray(val)) {
        return val;
    }

    Contract.assertArraySize(val, 1);
    return val[0];
}

export function getRandomArrayElements(array: any[], nValues: number, randomGenerator: IRandomness) {
    Contract.assertTrue(nValues <= array.length, `Attempting to retrieve ${nValues} random elements from an array of length ${array.length}`);

    const chosenItems = [];
    for (let i = 0; i < nValues; i++) {
        const index = Math.floor(randomGenerator.next() * array.length);
        const choice = array.splice(index, 1)[0];

        chosenItems.push(choice);
    }

    return chosenItems;
}

export class IntersectingSet<T> extends Set<T> {
    public intersect(inputSet: Set<T>): void {
        for (const item of this) {
            if (!inputSet.has(item)) {
                this.delete(item);
            }
        }
    }
}

/**
 * Splits an array into two based on a condition applied to each element.
 */
export function splitArray<T>(ara: T[], condition: (item: T) => boolean) {
    const results = {
        trueAra: [] as T[],
        falseAra: [] as T[]
    };

    for (const item of ara) {
        if (condition(item)) {
            results.trueAra.push(item);
        } else {
            results.falseAra.push(item);
        }
    }

    return results;
}

/**
 * Splits an array into two based on a condition applied to each element.
 */
export function partitionArray<T>(ara: T[], condition: (item: T) => boolean) {
    const trueCases: T[] = [];
    const falseCases: T[] = [];

    for (const item of ara) {
        if (condition(item)) {
            trueCases.push(item);
        } else {
            falseCases.push(item);
        }
    }

    return [trueCases, falseCases];
}

const defaultFilterCallback = (item) => item != null;

/** Combined array map then filter function. If filterCallback is not provided, it will default to "mapValue => mapValue != null" */
export function mapFilter<T extends Record<any, any>, U = any>(obj: T, mapCallback: (item: keyof T) => U, filterCallback?: (mapValue: U) => boolean) {
    const results: U[] = [];
    filterCallback ??= defaultFilterCallback;

    for (const prop in obj) {
        if (Object.prototype.hasOwnProperty.call(obj, prop)) {
            const value = mapCallback(prop);
            if (filterCallback(value)) {
                results.push(value);
            }
        }
    }

    return results;
}

/** Combined array filter then map function. If filterCallback is not provided, it will default to "mapValue => mapValue != null" */
export function filterMap<T extends Record<any, any>, U = any>(obj: T, mapCallback: (item: keyof T) => U, filterCallback?: (mapValue: keyof T) => boolean) {
    const results: U[] = [];
    filterCallback ??= defaultFilterCallback;

    for (const prop in obj) {
        if (Object.prototype.hasOwnProperty.call(obj, prop)) {
            if (filterCallback(prop)) {
                const value = mapCallback(prop);
                results.push(value);
            }
        }
    }

    return results;
}

export function mergeNumericProperty<TPropertySet extends { [key in TPropName]?: number }, TPropName extends string>(
    propertySet: TPropertySet,
    newPropName: TPropName,
    newPropValue: number
): TPropertySet {
    return mergeProperty(propertySet, newPropName, newPropValue, (oldValue, newValue) => oldValue + newValue);
}

export function mergeArrayProperty<TPropertySet extends { [key in TPropName]?: any[] }, TPropName extends string>(
    propertySet: TPropertySet,
    newPropName: TPropName,
    newPropValue: any[]
): TPropertySet {
    return mergeProperty(propertySet, newPropName, newPropValue, (oldValue, newValue) => oldValue.concat(newValue));
}

export function hasSomeMatch(text: string, regex: RegExp) {
    const matchIter = text.matchAll(regex);
    const match = matchIter.next();
    return !match.done;
}

function mergeProperty<TPropertySet extends { [key in TPropName]?: TMergeProperty }, TMergeProperty, TPropName extends string>(
    propertySet: TPropertySet,
    newPropName: TPropName,
    newPropValue: TMergeProperty,
    mergeFn: (oldValue: TMergeProperty, newValue: TMergeProperty) => TMergeProperty
): TPropertySet {
    if (propertySet == null) {
        return Object.assign({}, { [newPropName]: newPropValue }) as TPropertySet;
    }

    if (newPropValue == null) {
        return propertySet;
    }

    if (!propertySet.hasOwnProperty(newPropName) || propertySet[newPropName] == null) {
        return { ...propertySet, [newPropName]: newPropValue };
    }

    const oldPropValue = propertySet[newPropName] as TMergeProperty;
    return { ...propertySet, [newPropName]: mergeFn(oldPropValue, newPropValue) };
}

export function objectForEach<T extends Record<any, any>, TK extends Extract<keyof T, string> = Extract<keyof T, string>>(obj: T, fcn: (prop: TK, value?: T[TK]) => void) {
    for (const prop in obj) {
        if (Object.prototype.hasOwnProperty.call(obj, prop)) {
            fcn(prop as TK, obj[prop] as T[TK]);
        }
    }
}

export type DistributiveOmit<T, K extends keyof T> = T extends any ? Omit<T, K> : never;

export function equalArrays<T>(first: T[], second: T[]): boolean {
    if (first === second) {
        return true;
    }

    if (first.length !== second.length) {
        return false;
    }

    for (let i = 0; i < first.length; i++) {
        if (first[i] !== second[i]) {
            return false;
        }
    }

    return true;
}

export function upperCaseFirstLetter(str: string): string {
    return str.charAt(0).toUpperCase() + str.slice(1);
}

export function capitalize(value: string): string {
    return value.charAt(0).toUpperCase() + value.slice(1);
}

export function setIntersection<T>(setA: Set<T>, setB: Set<T>): Set<T> {
    const intersection = new Set<T>();
    for (const item of setA) {
        if (setB.has(item)) {
            intersection.add(item);
        }
    }
    return intersection;
}

export function setUnion<T>(setA: Set<T>, setB: Set<T>): Set<T> {
    const union = new Set<T>(setA);
    for (const item of setB) {
        union.add(item);
    }
    return union;
}

/**
 * Recurses through an object's properties and converts any null values to undefined.
 * This is an _in-place_ operation, meaning it modifies the original object.
 * When serialized to JSON, undefined properties are omitted, reducing message size.
 */
<<<<<<< HEAD
export function convertNullToUndefinedRecursiveInPlace(obj) {
    convertNullToUndefinedRecursiveInPlaceInternal(obj, new Set());
}

function convertNullToUndefinedRecursiveInPlaceInternal(obj, visited) {
=======
export function deleteEmptyPropertiesRecursiveInPlace(obj) {
    deleteEmptyPropertiesRecursiveInPlaceInternal(obj, new Set());
}

function deleteEmptyPropertiesRecursiveInPlaceInternal(obj, visited) {
>>>>>>> 3b994e14
    if (obj == null || visited.has(obj)) {
        return;
    }

    visited.add(obj);

    for (const key in obj) {
        if (obj[key] === null) { // explicit null check here (== matches both undefined and null)
            obj[key] = undefined;
        } else if (obj[key] instanceof Object) {
            convertNullToUndefinedRecursiveInPlaceInternal(obj[key], visited);
        }
    }
}

export function safeSerialize<T>(game: Game, serialize: () => T, entityName?: string): T | ISerializationError {
    try {
        return serialize();
    } catch (e) {
        if (game.serializationFailure) {
            return { [entityName ?? 'error']: `${(e as Error).message}\n${(e as Error).stack}` };
        }

        game.reportSerializationFailure(e);
    }
}<|MERGE_RESOLUTION|>--- conflicted
+++ resolved
@@ -326,23 +326,16 @@
  * This is an _in-place_ operation, meaning it modifies the original object.
  * When serialized to JSON, undefined properties are omitted, reducing message size.
  */
-<<<<<<< HEAD
 export function convertNullToUndefinedRecursiveInPlace(obj) {
     convertNullToUndefinedRecursiveInPlaceInternal(obj, new Set());
 }
 
 function convertNullToUndefinedRecursiveInPlaceInternal(obj, visited) {
-=======
-export function deleteEmptyPropertiesRecursiveInPlace(obj) {
-    deleteEmptyPropertiesRecursiveInPlaceInternal(obj, new Set());
-}
-
-function deleteEmptyPropertiesRecursiveInPlaceInternal(obj, visited) {
->>>>>>> 3b994e14
     if (obj == null || visited.has(obj)) {
         return;
     }
 
+    visited.add(obj);
     visited.add(obj);
 
     for (const key in obj) {
