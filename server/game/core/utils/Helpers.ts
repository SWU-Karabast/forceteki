import type { Card } from '../card/Card';
import type { CardTypeFilter } from '../Constants';
import type { Aspect } from '../Constants';
import type { IRandomness } from '../Randomness';
import { CardType, ZoneName } from '../Constants';
import * as Contract from './Contract';
import * as EnumHelpers from './EnumHelpers';
import type Game from '../Game';
import type { ISerializationError } from '../../Interfaces';

/* Randomize array in-place using Durstenfeld shuffle algorithm */
export function shuffleArray<T>(array: T[], randomGenerator: IRandomness): void {
    for (let i = array.length - 1; i > 0; i--) {
        const j = Math.floor(randomGenerator.next() * (i + 1));
        const temp = array[i];
        array[i] = array[j];
        array[j] = temp;
    }
}

/* Randomize array copy using Durstenfeld shuffle algorithm */
export function shuffle<T>(array: readonly T[], randomGenerator: IRandomness): T[] {
    const arrayCopy = [...array];
    shuffleArray<T>(arrayCopy, randomGenerator);
    return arrayCopy;
}

export function randomItem<T>(array: readonly T[], randomGenerator: IRandomness): undefined | T {
    const j = Math.floor(randomGenerator.next() * array.length);
    return array[j];
}

export type Derivable<T extends boolean | string | number | any[], C> = T | ((context: C) => T);

export function derive<T extends boolean | string | number | any[], C>(input: Derivable<T, C>, context: C): T {
    return typeof input === 'function' ? input(context) : input;
}

export function countUniqueAspects(cards: Card | Card[]): number {
    const aspects = new Set<Aspect>();
    const cardsArray = Array.isArray(cards) ? cards : [cards];
    cardsArray.forEach((card) => {
        card.aspects.forEach((aspect) => aspects.add(aspect));
    });
    return aspects.size;
}

/**
 * Counts the occurrences of each distinct item in an array.
 *
 * @param array Array of items to count occurrences of items within
 * @returns A map where the keys are the items from the array and the values are the counts of those items
 */
export function countOccurrences<T>(array: T[]): Map<T, number> {
    const occurrences = new Map<T, number>();
    array.forEach((item) => {
        occurrences.set(item, (occurrences.get(item) || 0) + 1);
    });
    return occurrences;
}

export function defaultLegalZonesForCardTypeFilter(cardTypeFilter: CardTypeFilter) {
    const cardTypes = EnumHelpers.getCardTypesForFilter(cardTypeFilter);

    const zones = new Set<ZoneName>();

    cardTypes.forEach((cardType) => {
        const legalZones = defaultLegalZonesForCardType(cardType);
        legalZones.forEach((zone) => zones.add(zone));
    });

    return Array.from(zones);
}

export function defaultLegalZonesForCardType(cardType: CardType) {
    const drawCardZones = [
        ZoneName.Hand,
        ZoneName.Deck,
        ZoneName.Discard,
        ZoneName.OutsideTheGame,
        ZoneName.SpaceArena,
        ZoneName.GroundArena,
        ZoneName.Resource
    ];

    switch (cardType) {
        case CardType.TokenUnit:
        case CardType.TokenUpgrade:
            return [ZoneName.SpaceArena, ZoneName.GroundArena, ZoneName.OutsideTheGame];
        case CardType.LeaderUnit:
            return [ZoneName.SpaceArena, ZoneName.GroundArena];
        case CardType.Base:
        case CardType.Leader:
            return [ZoneName.Base];
        case CardType.BasicUnit:
        case CardType.BasicUpgrade:
        case CardType.Event:
        case CardType.NonLeaderUnitUpgrade:
        case CardType.LeaderUpgrade:
            return drawCardZones;
        default:
            Contract.fail(`Unknown card type: ${cardType}`);
            return null;
    }
}

export function asArray<T>(val: T | T[]): T[] {
    if (val == null) {
        return [];
    }

    return Array.isArray(val) ? val : [val];
}

export const isDevelopment = () => process.env.ENVIRONMENT === 'development';

export function getSingleOrThrow<T>(val: T | T[]): T {
    Contract.assertNotNullLike(val);

    if (!Array.isArray(val)) {
        return val;
    }

    Contract.assertArraySize(val, 1);
    return val[0];
}

export function getRandomArrayElements(array: any[], nValues: number, randomGenerator: IRandomness) {
    Contract.assertTrue(nValues <= array.length, `Attempting to retrieve ${nValues} random elements from an array of length ${array.length}`);

    const chosenItems = [];
    for (let i = 0; i < nValues; i++) {
        const index = Math.floor(randomGenerator.next() * array.length);
        const choice = array.splice(index, 1)[0];

        chosenItems.push(choice);
    }

    return chosenItems;
}

export class IntersectingSet<T> extends Set<T> {
    public intersect(inputSet: Set<T>): void {
        for (const item of this) {
            if (!inputSet.has(item)) {
                this.delete(item);
            }
        }
    }
}

/**
 * Splits an array into two based on a condition applied to each element.
 */
export function splitArray<T>(ara: T[], condition: (item: T) => boolean) {
    const results = {
        trueAra: [] as T[],
        falseAra: [] as T[]
    };

    for (const item of ara) {
        if (condition(item)) {
            results.trueAra.push(item);
        } else {
            results.falseAra.push(item);
        }
    }

    return results;
}

/**
 * Splits an array into two based on a condition applied to each element.
 */
export function partitionArray<T>(ara: T[], condition: (item: T) => boolean) {
    const trueCases: T[] = [];
    const falseCases: T[] = [];

    for (const item of ara) {
        if (condition(item)) {
            trueCases.push(item);
        } else {
            falseCases.push(item);
        }
    }

    return [trueCases, falseCases];
}

const defaultFilterCallback = (item) => item != null;

/** Combined array map then filter function. If filterCallback is not provided, it will default to "mapValue => mapValue != null" */
export function mapFilter<T extends Record<any, any>, U = any>(obj: T, mapCallback: (item: keyof T) => U, filterCallback?: (mapValue: U) => boolean) {
    const results: U[] = [];
    filterCallback ??= defaultFilterCallback;

    for (const prop in obj) {
        if (Object.prototype.hasOwnProperty.call(obj, prop)) {
            const value = mapCallback(prop);
            if (filterCallback(value)) {
                results.push(value);
            }
        }
    }

    return results;
}

/** Combined array filter then map function. If filterCallback is not provided, it will default to "mapValue => mapValue != null" */
export function filterMap<T extends Record<any, any>, U = any>(obj: T, mapCallback: (item: keyof T) => U, filterCallback?: (mapValue: keyof T) => boolean) {
    const results: U[] = [];
    filterCallback ??= defaultFilterCallback;

    for (const prop in obj) {
        if (Object.prototype.hasOwnProperty.call(obj, prop)) {
            if (filterCallback(prop)) {
                const value = mapCallback(prop);
                results.push(value);
            }
        }
    }

    return results;
}

export function mergeNumericProperty<TPropertySet extends { [key in TPropName]?: number }, TPropName extends string>(
    propertySet: TPropertySet,
    newPropName: TPropName,
    newPropValue: number
): TPropertySet {
    return mergeProperty(propertySet, newPropName, newPropValue, (oldValue, newValue) => oldValue + newValue);
}

export function mergeArrayProperty<TPropertySet extends { [key in TPropName]?: any[] }, TPropName extends string>(
    propertySet: TPropertySet,
    newPropName: TPropName,
    newPropValue: any[]
): TPropertySet {
    return mergeProperty(propertySet, newPropName, newPropValue, (oldValue, newValue) => oldValue.concat(newValue));
}

export function hasSomeMatch(text: string, regex: RegExp) {
    const matchIter = text.matchAll(regex);
    const match = matchIter.next();
    return !match.done;
}

function mergeProperty<TPropertySet extends { [key in TPropName]?: TMergeProperty }, TMergeProperty, TPropName extends string>(
    propertySet: TPropertySet,
    newPropName: TPropName,
    newPropValue: TMergeProperty,
    mergeFn: (oldValue: TMergeProperty, newValue: TMergeProperty) => TMergeProperty
): TPropertySet {
    if (propertySet == null) {
        return Object.assign({}, { [newPropName]: newPropValue }) as TPropertySet;
    }

    if (newPropValue == null) {
        return propertySet;
    }

    if (!propertySet.hasOwnProperty(newPropName) || propertySet[newPropName] == null) {
        return { ...propertySet, [newPropName]: newPropValue };
    }

    const oldPropValue = propertySet[newPropName] as TMergeProperty;
    return { ...propertySet, [newPropName]: mergeFn(oldPropValue, newPropValue) };
}

export function objectForEach<T extends Record<any, any>, TK extends Extract<keyof T, string> = Extract<keyof T, string>>(obj: T, fcn: (prop: TK, value?: T[TK]) => void) {
    for (const prop in obj) {
        if (Object.prototype.hasOwnProperty.call(obj, prop)) {
            fcn(prop as TK, obj[prop] as T[TK]);
        }
    }
}

export type DistributiveOmit<T, K extends keyof T> = T extends any ? Omit<T, K> : never;

export function equalArrays<T>(first: T[], second: T[]): boolean {
    if (first === second) {
        return true;
    }

    if (first.length !== second.length) {
        return false;
    }

    for (let i = 0; i < first.length; i++) {
        if (first[i] !== second[i]) {
            return false;
        }
    }

    return true;
}

export function upperCaseFirstLetter(str: string): string {
    return str.charAt(0).toUpperCase() + str.slice(1);
}

export function capitalize(value: string): string {
    return value.charAt(0).toUpperCase() + value.slice(1);
}

export function setIntersection<T>(setA: Set<T>, setB: Set<T>): Set<T> {
    const intersection = new Set<T>();
    for (const item of setA) {
        if (setB.has(item)) {
            intersection.add(item);
        }
    }
    return intersection;
}

export function setUnion<T>(setA: Set<T>, setB: Set<T>): Set<T> {
    const union = new Set<T>(setA);
    for (const item of setB) {
        union.add(item);
    }
    return union;
}

/**
<<<<<<< HEAD
 * Recurses through an object's properties and converts null to undefined.
 * JSON.stringify will then strip these undefined values.
=======
 * Recurses through an object's properties and converts any null values to undefined.
>>>>>>> ce450dc3
 * This is an _in-place_ operation, meaning it modifies the original object.
 * When serialized to JSON, undefined properties are omitted, reducing message size.
 */
export function convertNullToUndefinedRecursiveInPlace(obj) {
<<<<<<< HEAD
    if (obj == null) {
        return;
    }
=======
>>>>>>> ce450dc3
    convertNullToUndefinedRecursiveInPlaceInternal(obj, new Set());
}

function convertNullToUndefinedRecursiveInPlaceInternal(obj, visited) {
<<<<<<< HEAD
    if (visited.has(obj)) {
=======
    if (obj == null || visited.has(obj)) {
>>>>>>> ce450dc3
        return;
    }

    visited.add(obj);

<<<<<<< HEAD
    const keys = Object.keys(obj);
    // eslint-disable-next-line @typescript-eslint/prefer-for-of -- for loop is ~15% faster than for...of in hot paths
    for (let i = 0; i < keys.length; i++) {
        const key = keys[i];
        const value = obj[key];

        if (value === null) {
            obj[key] = undefined;
        } else if (typeof value === 'object') {
            // value is guaranteed non-null here due to the if above
            convertNullToUndefinedRecursiveInPlaceInternal(value, visited);
=======
    for (const key in obj) {
        if (obj[key] === null) { // explicit null check here (== matches both undefined and null)
            obj[key] = undefined;
        } else if (obj[key] instanceof Object) {
            convertNullToUndefinedRecursiveInPlaceInternal(obj[key], visited);
>>>>>>> ce450dc3
        }
    }
}

export function safeSerialize<T>(game: Game, serialize: () => T, entityName?: string): T | ISerializationError {
    try {
        return serialize();
    } catch (e) {
        if (game.serializationFailure) {
            return { [entityName ?? 'error']: `${(e as Error).message}\n${(e as Error).stack}` };
        }

        game.reportSerializationFailure(e);
    }
}<|MERGE_RESOLUTION|>--- conflicted
+++ resolved
@@ -322,37 +322,24 @@
 }
 
 /**
-<<<<<<< HEAD
- * Recurses through an object's properties and converts null to undefined.
- * JSON.stringify will then strip these undefined values.
-=======
  * Recurses through an object's properties and converts any null values to undefined.
->>>>>>> ce450dc3
  * This is an _in-place_ operation, meaning it modifies the original object.
  * When serialized to JSON, undefined properties are omitted, reducing message size.
  */
 export function convertNullToUndefinedRecursiveInPlace(obj) {
-<<<<<<< HEAD
     if (obj == null) {
         return;
     }
-=======
->>>>>>> ce450dc3
     convertNullToUndefinedRecursiveInPlaceInternal(obj, new Set());
 }
 
 function convertNullToUndefinedRecursiveInPlaceInternal(obj, visited) {
-<<<<<<< HEAD
     if (visited.has(obj)) {
-=======
-    if (obj == null || visited.has(obj)) {
->>>>>>> ce450dc3
         return;
     }
 
     visited.add(obj);
 
-<<<<<<< HEAD
     const keys = Object.keys(obj);
     // eslint-disable-next-line @typescript-eslint/prefer-for-of -- for loop is ~15% faster than for...of in hot paths
     for (let i = 0; i < keys.length; i++) {
@@ -364,13 +351,6 @@
         } else if (typeof value === 'object') {
             // value is guaranteed non-null here due to the if above
             convertNullToUndefinedRecursiveInPlaceInternal(value, visited);
-=======
-    for (const key in obj) {
-        if (obj[key] === null) { // explicit null check here (== matches both undefined and null)
-            obj[key] = undefined;
-        } else if (obj[key] instanceof Object) {
-            convertNullToUndefinedRecursiveInPlaceInternal(obj[key], visited);
->>>>>>> ce450dc3
         }
     }
 }
