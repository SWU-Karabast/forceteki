--- conflicted
+++ resolved
@@ -99,9 +99,8 @@
     return Array.isArray(val) ? val : [val];
 }
 
-<<<<<<< HEAD
 export const isDevelopment = () => process.env.ENVIRONMENT === 'development';
-=======
+
 export function getSingleOrThrow<T>(val: T | T[]): T {
     Contract.assertNotNullLike(val);
 
@@ -112,7 +111,6 @@
     Contract.assertArraySize(val, 1);
     return val[0];
 }
->>>>>>> 305df406
 
 export function getRandomArrayElements(array: any[], nValues: number, randomGenerator: seedrandom) {
     Contract.assertTrue(nValues <= array.length, `Attempting to retrieve ${nValues} random elements from an array of length ${array.length}`);
