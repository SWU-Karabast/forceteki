--- conflicted
+++ resolved
@@ -7,11 +7,8 @@
 import { SnapshotMap } from './container/SnapshotMap';
 import { SnapshotHistoryMap } from './container/SnapshotHistoryMap';
 import type { PhaseName } from '../Constants';
-<<<<<<< HEAD
 import { MetaSnapshotArray } from './container/MetaSnapshotArray';
-=======
 import v8 from 'node:v8';
->>>>>>> fa4b7f5c
 
 export type IGetCurrentSnapshotHandler = () => IGameSnapshot;
 export type IUpdateCurrentSnapshotHandler = (snapshot: IGameSnapshot) => void;
