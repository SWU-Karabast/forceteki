--- conflicted
+++ resolved
@@ -92,10 +92,7 @@
     roundNumber: number;
     actionNumber: number;
     currentPhase: PhaseName;
-<<<<<<< HEAD
     snapshotId: number;
-=======
->>>>>>> fa4b7f5c
 }
 
 export enum SnapshotTimepoint {
