import type { Card } from '../card/Card';
import type { PhaseName, RollbackRoundEntryPoint, SnapshotType } from '../Constants';
import type { GameObjectRef, IGameObjectBaseState } from '../GameObjectBase';
import type { Player } from '../Player';
import type { IRandomness } from '../Randomness';

export interface ISnapshotSettingsBase {
    type: SnapshotType;
}

export interface IActionSnapshotSettings extends ISnapshotSettingsBase {
    type: SnapshotType.Action;
    playerId: string;
}

export interface IManualSnapshotSettings extends ISnapshotSettingsBase {
    type: SnapshotType.Manual;
    playerId: string;
}

export interface IPhaseSnapshotSettings extends ISnapshotSettingsBase {
    type: SnapshotType.Phase;
    phaseName: PhaseName;
}

export type ISnapshotSettings = IActionSnapshotSettings | IPhaseSnapshotSettings | IManualSnapshotSettings;

export interface IGetActionSnapshotSettings extends IActionSnapshotSettings {

    /**
     * Optional offset to indicate how far back in the action history to go.
     * 0 is beginning of player's current / most recent action, -1 is the most recent snapshot before that, etc.
     *
     * Defaults to 0 (most recent / current snapshot).
     */
    actionOffset?: number;
}

export interface IGetManualSnapshotSettings extends IManualSnapshotSettings {
    snapshotId: number;
}

export interface IGetPhaseSnapshotSettings extends IPhaseSnapshotSettings {

    /**
     * Optional offset to indicate how far back in the phase history to go.
     * 0 is beginning of current / most recent phase, -1 is the most recent snapshot before that, etc.
     *
     * Defaults to 0 (most recent / current snapshot).
     */
    phaseOffset?: number;
}

export type IGetSnapshotSettings = IGetActionSnapshotSettings | IGetManualSnapshotSettings | IGetPhaseSnapshotSettings;

interface IRollbackResultBase {
    success: boolean;
}

interface IRollbackResultSuccess extends IRollbackResultBase {
    success: true;
    roundEntryPoint: RollbackRoundEntryPoint;
}

interface IRollbackResultFailure extends IRollbackResultBase {
    success: false;
}

export type IRollbackResult = IRollbackResultSuccess | IRollbackResultFailure;

export enum SnapshotTimepoint {
    StartOfPhase = 'startOfPhase',
    Action = 'action',
}

export interface IGameSnapshot {
    id: number;
    lastGameObjectId: number;
    actionNumber: number;
    roundNumber: number;
    phase: PhaseName;
<<<<<<< HEAD
    timepoint: SnapshotTimepoint;

=======
>>>>>>> f062df85
    gameState: IGameState;
    states: IGameObjectBaseState[];
    rngState: IRandomness['rngState'];
}

export interface IGameState {
    roundNumber: number;
    initialFirstPlayer: GameObjectRef<Player> | null;
    initiativePlayer: GameObjectRef<Player> | null;
    actionPhaseActivePlayer: GameObjectRef<Player> | null;
    isInitiativeClaimed: boolean;
    allCards: GameObjectRef<Card>[];
    actionNumber: number;
    readonly winnerNames: string[];
}<|MERGE_RESOLUTION|>--- conflicted
+++ resolved
@@ -79,11 +79,8 @@
     actionNumber: number;
     roundNumber: number;
     phase: PhaseName;
-<<<<<<< HEAD
     timepoint: SnapshotTimepoint;
 
-=======
->>>>>>> f062df85
     gameState: IGameState;
     states: IGameObjectBaseState[];
     rngState: IRandomness['rngState'];
