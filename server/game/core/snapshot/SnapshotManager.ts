--- conflicted
+++ resolved
@@ -4,25 +4,16 @@
 import type Game from '../Game';
 import type { IGameObjectRegistrar } from './GameStateManager';
 import { GameStateManager } from './GameStateManager';
-<<<<<<< HEAD
 import type { IRollbackRoundEntryPoint, IRollbackSetupEntryPoint } from './SnapshotInterfaces';
-=======
-import type { IRollbackRoundEntryPoint, IRollbackSetupEntryPoint, ISnapshotProperties } from './SnapshotInterfaces';
->>>>>>> fa4b7f5c
 import { SnapshotTimepoint } from './SnapshotInterfaces';
 import { RollbackEntryPointType, type IGetManualSnapshotSettings, type IGetSnapshotSettings, type IManualSnapshotSettings, type IRollbackResult, type ISnapshotSettings } from './SnapshotInterfaces';
 import * as Contract from '../utils/Contract.js';
 import { SnapshotFactory } from './SnapshotFactory';
 import type { SnapshotHistoryMap } from './container/SnapshotHistoryMap';
 import type { SnapshotMap } from './container/SnapshotMap';
-<<<<<<< HEAD
 import type { MetaSnapshotArray } from './container/MetaSnapshotArray';
 import { QuickRollbackPoint } from './container/MetaSnapshotArray';
 import { PromptType } from '../gameSteps/PromptInterfaces';
-=======
-import { ActionWindow } from '../gameSteps/ActionWindow';
-import { VariableResourcePrompt } from '../gameSteps/prompts/VariableResourcePrompt';
->>>>>>> fa4b7f5c
 
 export enum UndoMode {
     Disabled = 'disabled',
@@ -30,20 +21,9 @@
     CurrentSnapshotOnly = 'currentSnapshotOnly',
 }
 
-<<<<<<< HEAD
 export enum QuickSnapshotType {
     Action = 'action',
     Regroup = 'regroup',
-=======
-interface IQuickRollbackResult {
-    snapshotId: number;
-    roundEntryPoint: IRollbackRoundEntryPoint;
-}
-
-enum QuickRollbackPoint {
-    Regroup = 'regroup',
-    Action = 'action',
->>>>>>> fa4b7f5c
 }
 
 /**
@@ -60,13 +40,8 @@
     ]);
 
     private static readonly TestSnapshotLimits = new Map<SnapshotType, number>([
-<<<<<<< HEAD
-        [SnapshotType.Action, 3],
-        [SnapshotType.Phase, 2],
-=======
         [SnapshotType.Action, 2],
         [SnapshotType.Phase, 1],
->>>>>>> fa4b7f5c
     ]);
 
     public readonly undoMode: UndoMode;
@@ -157,7 +132,6 @@
                 return phaseSnapshotNumber;
             default:
                 throw new Error(`Unimplemented snapshot type in takeSnapshot: ${JSON.stringify(settings)}`);
-<<<<<<< HEAD
         }
     }
 
@@ -190,8 +164,6 @@
             }
 
             quickSnapshots.addSnapshotFromMap(this.phaseSnapshots, PhaseName.Regroup);
-=======
->>>>>>> fa4b7f5c
         }
     }
 
@@ -245,7 +217,6 @@
     }
 
     private quickRollback(playerId: string): IRollbackResult {
-<<<<<<< HEAD
         const rollbackPoint = this.getQuickRollbackPoint(playerId);
 
         const snapshotId = this.quickSnapshots.get(playerId).rollbackToSnapshot(rollbackPoint);
@@ -268,34 +239,12 @@
 
         this.snapshotFactory.clearNewerSnapshots(snapshotId);
         return { success: true, entryPoint };
-=======
-        const quickResult = this.getQuickRollbackPoint(playerId);
-
-        let result: IQuickRollbackResult;
-        switch (quickResult) {
-            case QuickRollbackPoint.Regroup:
-                result = this.quickRollbackToLastRegroupSnapshot();
-                break;
-            case QuickRollbackPoint.Action:
-                result = this.quickRollbackToLastActionSnapshot(playerId);
-                break;
-            case null:
-            case undefined:
-                return { success: false };
-            default:
-                Contract.fail(`Unrecognized quick rollback point: ${quickResult}`);
-        }
-
-        this.snapshotFactory.clearNewerSnapshots(result.snapshotId);
-        return { success: true, entryPoint: result.roundEntryPoint };
->>>>>>> fa4b7f5c
     }
 
     /**
      * Returns the snapshot type to do a quick rollback to, if available
      */
     private getQuickRollbackPoint(playerId: string): QuickRollbackPoint | null {
-<<<<<<< HEAD
         const player = this.game.getPlayerById(playerId);
         const playerPromptType = player.promptState.promptType;
 
@@ -317,82 +266,6 @@
         }
 
         return QuickRollbackPoint.Previous;
-=======
-        const playerPrompt = this.game.getPlayerById(playerId).promptState;
-        const playerPromptTitle = playerPrompt.promptTitle;
-
-        // If we're currently in regroup phase and the player has at least selected cards, we'll roll back to start of regroup phase
-        if (
-            this.game.currentPhase === PhaseName.Regroup &&
-            (playerPromptTitle !== VariableResourcePrompt.title || playerPrompt.selectedCards.length > 0)
-        ) {
-            return QuickRollbackPoint.Regroup;
-        }
-
-        // if we're at the beginning of the action window (nothing clicked), we'll revert back to the action before this one
-        const actionOffset = playerPromptTitle === ActionWindow.title ? -1 : 0;
-
-        // Otherwise, see if we can roll back to the most recent action phase snapshot
-        const actionProps = this.actionSnapshots.getSnapshotProperties(playerId, actionOffset);
-        if (!actionProps) {
-            // If there are no remaining action snapshots, check if there were any actions between us and the most recent regroup phase snapshot.
-            // If not, we can roll back to the regroup phase snapshot since it was the most recent timepoint anyway
-            if (this.phaseSnapshots.getSnapshotProperties(PhaseName.Regroup, 0)?.actionNumber === this.currentSnapshottedAction) {
-                return QuickRollbackPoint.Regroup;
-            }
-
-            return null;
-        }
-
-        if (actionProps.roundNumber < this.game.roundNumber) {
-            return this.getQuickRollbackPreviousRound(actionProps, playerId);
-        }
-
-        return QuickRollbackPoint.Action;
-    }
-
-    private getQuickRollbackPreviousRound(actionSnapshotProps: ISnapshotProperties, playerId: string): QuickRollbackPoint {
-        // Validate action is not from too far back
-        Contract.assertFalse(
-            actionSnapshotProps.roundNumber < this.game.roundNumber - 1,
-            `Attempting to do quick undo and found that most recent available action is from ${this.game.roundNumber - actionSnapshotProps.roundNumber} rounds ago, which is too far back.`
-        );
-
-        // Try to find the regroup snapshot from the previous round
-        const regroupProps = this.phaseSnapshots.getSnapshotProperties(PhaseName.Regroup, 0);
-        if (regroupProps) {
-            Contract.assertFalse(
-                regroupProps.roundNumber < actionSnapshotProps.roundNumber,
-                `Attempting to do quick undo and found that most recent available regroup snapshot is from ${this.game.roundNumber - regroupProps.roundNumber} rounds ago, which is too far back.`
-            );
-
-            // Roll back to regroup snapshot
-            return QuickRollbackPoint.Regroup;
-        }
-
-        // No regroup snapshot available, fall back to action snapshot
-        // Note: This uses the action snapshot even though it's from previous round
-        return QuickRollbackPoint.Action;
-    }
-
-    private quickRollbackToLastRegroupSnapshot(): IQuickRollbackResult {
-        const snapshotId = this.phaseSnapshots.rollbackToSnapshot(PhaseName.Regroup, 0);
-
-        Contract.assertNotNullLike(snapshotId, 'Attempted to roll back to regroup phase snapshot for quick rollback, but no such snapshot exists.');
-
-        return { snapshotId, roundEntryPoint: { type: RollbackEntryPointType.Round, entryPoint: RollbackRoundEntryPoint.StartOfRegroupPhase } };
-    }
-
-    /**
-     * Rolls back to the action snapshot for the specified player.
-     */
-    private quickRollbackToLastActionSnapshot(playerId: string): IQuickRollbackResult {
-        const snapshotId = this.actionSnapshots.rollbackToSnapshot(playerId, 0);
-
-        Contract.assertNotNullLike(snapshotId, 'Attempted to roll back to action snapshot for quick rollback, but no such snapshot exists.');
-
-        return { snapshotId, roundEntryPoint: { type: RollbackEntryPointType.Round, entryPoint: RollbackRoundEntryPoint.WithinActionPhase } };
->>>>>>> fa4b7f5c
     }
 
     private rollbackManualSnapshot(settings: IGetManualSnapshotSettings): number {
@@ -466,13 +339,9 @@
     }
 
     public hasAvailableQuickSnapshot(playerId: string): boolean {
-<<<<<<< HEAD
         const rollbackPoint = this.getQuickRollbackPoint(playerId);
 
         return this.quickSnapshots.get(playerId)?.hasQuickSnapshot(rollbackPoint) ?? false;
-=======
-        return this.getQuickRollbackPoint(playerId) !== null;
->>>>>>> fa4b7f5c
     }
 
     public clearAllSnapshots(): void {
