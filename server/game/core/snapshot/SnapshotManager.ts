import { PhaseName, RollbackSetupEntryPoint } from '../Constants';
import { RollbackRoundEntryPoint as RollbackRoundEntryPoint } from '../Constants';
import { SnapshotType } from '../Constants';
import type Game from '../Game';
import type { IGameObjectRegistrar } from './GameStateManager';
import { GameStateManager } from './GameStateManager';
import type { ICanRollBackResult, IRollbackRoundEntryPoint, IRollbackSetupEntryPoint, ISnapshotProperties } from './SnapshotInterfaces';
import { SnapshotTimepoint } from './SnapshotInterfaces';
import { RollbackEntryPointType, type IGetManualSnapshotSettings, type IGetSnapshotSettings, type IManualSnapshotSettings, type IRollbackResult, type ISnapshotSettings } from './SnapshotInterfaces';
import * as Contract from '../utils/Contract.js';
import { SnapshotFactory } from './SnapshotFactory';
import type { SnapshotHistoryMap } from './container/SnapshotHistoryMap';
import type { SnapshotMap } from './container/SnapshotMap';
import type { MetaSnapshotArray } from './container/MetaSnapshotArray';
import { QuickRollbackPoint } from './container/MetaSnapshotArray';
import { PromptType } from '../gameSteps/PromptInterfaces';

export enum UndoMode {
    Disabled = 'disabled',
    Request = 'full',
    Free = 'free',
}

export enum QuickSnapshotType {
    Action = 'action',
    Regroup = 'regroup',
}

/**
 * The "interface" class for managing snapshots in the game.
 * Instantiates all of the snapshot mechanisms and manages them internally.
 *
 * Called by the Game for generating snapshots at key points and storing them for later rollback.
 * Also manages the GameStateManager which is used to manage GameObjects and overall game state.
 */
export class SnapshotManager {
    private static readonly SnapshotLimits = new Map<SnapshotType, number>([
        [SnapshotType.Action, 3],
        [SnapshotType.Phase, 2],
    ]);

    private readonly game: Game;
    private readonly _gameStateManager: GameStateManager;
    protected readonly snapshotFactory: SnapshotFactory;

    protected readonly actionSnapshots: SnapshotHistoryMap<string>;
    protected readonly phaseSnapshots: SnapshotHistoryMap<PhaseName>;
    protected readonly quickSnapshots: Map<string, MetaSnapshotArray>;

    /** Maps each player id to a map of snapshots by snapshot id */
    protected readonly manualSnapshots: Map<string, SnapshotMap<number>>;

    private _gameStepsSinceLastUndo?: number;
    private _undoMode: UndoMode;

    public get currentSnapshotId(): number | null {
        return this.snapshotFactory.currentSnapshotId;
    }

    public get currentSnapshottedAction(): number | null {
        return this.snapshotFactory.currentSnapshottedAction;
    }

    public get currentSnapshottedActivePlayer(): string | null {
        return this.snapshotFactory.currentSnapshottedActivePlayer;
    }

    public get currentSnapshottedPhase(): PhaseName | null {
        return this.snapshotFactory.currentSnapshottedPhase;
    }

    public get currentSnapshottedRound(): number | null {
        return this.snapshotFactory.currentSnapshottedRound;
    }

    public get currentSnapshottedTimepointNumber(): number | null {
        return this.snapshotFactory.currentSnapshottedTimepointNumber;
    }

    public get currentSnapshottedTimepointType(): SnapshotTimepoint | null {
        return this.snapshotFactory.currentSnapshottedTimepointType;
    }

    public get gameStepsSinceLastUndo(): number {
        return this._gameStepsSinceLastUndo;
    }

    /** Exposes a version of GameStateManager that doesn't have access to rollback functionality */
    public get gameObjectManager(): IGameObjectRegistrar {
        return this._gameStateManager;
    }

    public get undoMode(): UndoMode {
        return this._undoMode;
    }

    public constructor(game: Game, undoMode: UndoMode = UndoMode.Disabled) {
        this.game = game;
        this._gameStateManager = new GameStateManager(game);
        this.snapshotFactory = new SnapshotFactory(game, this._gameStateManager);

        this._undoMode = undoMode;

        const limits = SnapshotManager.SnapshotLimits;
        this.actionSnapshots = this.snapshotFactory.createSnapshotHistoryMap<string>(limits.get(SnapshotType.Action));
        this.phaseSnapshots = this.snapshotFactory.createSnapshotHistoryMap<PhaseName>(limits.get(SnapshotType.Phase));
        this.manualSnapshots = new Map<string, SnapshotMap<number>>();

        this.quickSnapshots = new Map<string, MetaSnapshotArray>();
    }

    /** Indicates that we're on a new action and that a new action snapshot can be taken */
    public moveToNextTimepoint(timepoint: SnapshotTimepoint) {
<<<<<<< HEAD
        if (this._undoMode === UndoMode.Disabled) {
=======
        this.game.resetForNewTimepoint();

        if (this.undoMode === UndoMode.Disabled) {
>>>>>>> e67af095
            // if undo is not enabled, still do explicit GO cleanup to avoid heavy memory usage
            this._gameStateManager.removeUnusedGameObjects();
            return;
        }

        if (timepoint === SnapshotTimepoint.Action) {
            this.snapshotFactory.setNextSnapshotIsSamePlayer(this.game.actionPhaseActivePlayer.id === this.currentSnapshottedActivePlayer);
        }

        this.snapshotFactory.createSnapshotForCurrentTimepoint(timepoint);

        if (this._gameStepsSinceLastUndo != null) {
            this._gameStepsSinceLastUndo++;
        }
    }

    public takeSnapshot(settings: ISnapshotSettings): number {
        if (this._undoMode === UndoMode.Disabled) {
            return -1;
        }

        switch (settings.type) {
            case SnapshotType.Action:
                const actionSnapshotNumber = this.actionSnapshots.takeSnapshot(settings.playerId);
                this.addQuickActionSnapshot(settings.playerId);
                return actionSnapshotNumber;
            case SnapshotType.Manual:
                return this.takeManualSnapshot(settings);
            case SnapshotType.Phase:
                const phaseSnapshotNumber = this.phaseSnapshots.takeSnapshot(settings.phaseName);

                if (this.game.currentPhase === PhaseName.Regroup || this.game.currentPhase === PhaseName.Setup) {
                    this.addQuickStartOfPhaseSnapshots(this.game.currentPhase);
                }

                return phaseSnapshotNumber;
            default:
                throw new Error(`Unimplemented snapshot type in takeSnapshot: ${JSON.stringify(settings)}`);
        }
    }

    public setUndoConfirmationRequired(enabled: boolean) {
        this._undoMode = enabled ? UndoMode.Request : UndoMode.Free;
    }

    private addQuickActionSnapshot(playerId: string) {
        Contract.assertNotNullLike(playerId);

        let quickSnapshots = this.quickSnapshots.get(playerId);
        if (!quickSnapshots) {
            quickSnapshots = this.snapshotFactory.createMetaSnapshotArray();
            this.quickSnapshots.set(playerId, quickSnapshots);
        }

        // sanity check
        const actionSnapshotId = this.actionSnapshots.getSnapshotProperties(playerId)?.snapshotId;
        Contract.assertTrue(actionSnapshotId === this.currentSnapshotId, `Attempting to make a quick snapshot from an action snapshot, but the latest action snapshot for ${playerId} (${actionSnapshotId}) does not match the active snapshot id (${this.currentSnapshotId}). Make sure that an action snapshot is taken before creating a quick snapshot from it.`);

        quickSnapshots.addSnapshotFromMap(this.actionSnapshots, playerId);
    }

    private addQuickStartOfPhaseSnapshots(phase: PhaseName.Regroup | PhaseName.Setup) {
        // sanity check
        const phaseSnapshotId = this.phaseSnapshots.getSnapshotProperties(phase)?.snapshotId;
        Contract.assertTrue(phaseSnapshotId === this.currentSnapshotId, `Attempting to make a quick snapshot from a ${phase} snapshot, but the latest ${phase} phase start snapshot (${phaseSnapshotId}) does not match the active snapshot id (${this.currentSnapshotId}). Make sure that a ${phase} phase start snapshot is taken before creating a quick snapshot from it.`);

        for (const player of this.game.getPlayers()) {
            let quickSnapshots = this.quickSnapshots.get(player.id);
            if (!quickSnapshots) {
                quickSnapshots = this.snapshotFactory.createMetaSnapshotArray();
                this.quickSnapshots.set(player.id, quickSnapshots);
            }

            quickSnapshots.addSnapshotFromMap(this.phaseSnapshots, phase);
        }
    }

    public addQuickStartOfActionSnapshot(playerId: string) {
        if (this._undoMode === UndoMode.Disabled) {
            return;
        }

        Contract.assertNotNullLike(playerId);

        // sanity check
        const actionSnapshotId = this.phaseSnapshots.getSnapshotProperties(PhaseName.Action)?.snapshotId;
        Contract.assertTrue(actionSnapshotId === this.currentSnapshotId, `Attempting to make a quick snapshot from an action snapshot, but the latest action phase start snapshot (${actionSnapshotId}) does not match the active snapshot id (${this.currentSnapshotId}). Make sure that an action phase start snapshot is taken before creating a quick snapshot from it.`);

        let quickSnapshots = this.quickSnapshots.get(playerId);
        if (!quickSnapshots) {
            quickSnapshots = this.snapshotFactory.createMetaSnapshotArray();
            this.quickSnapshots.set(playerId, quickSnapshots);
        }

        quickSnapshots.addSnapshotFromMap(this.phaseSnapshots, PhaseName.Action);
    }

    private takeManualSnapshot(settings: IManualSnapshotSettings): number {
        let playerSnapshots = this.manualSnapshots.get(settings.playerId);
        if (!playerSnapshots) {
            playerSnapshots = this.snapshotFactory.createSnapshotMap<number>();
            this.manualSnapshots.set(settings.playerId, playerSnapshots);
        }

        const snapshotId = this.snapshotFactory.currentSnapshotId;

        playerSnapshots.takeSnapshot(snapshotId);

        return snapshotId;
    }

    public rollbackTo(settings: IGetSnapshotSettings): IRollbackResult {
        if (this._undoMode === UndoMode.Disabled) {
            return { success: false };
        }

        return this.rollbackToInternal(settings);
    }

    public buildRollbackHandler(settings: IGetSnapshotSettings): () => IRollbackResult {
        const quickRollbackPoint = settings.type === SnapshotType.Quick ? this.getQuickRollbackPoint(settings.playerId) : null;
        return () => this.rollbackToInternal(settings, quickRollbackPoint);
    }

    private rollbackToInternal(settings: IGetSnapshotSettings, overrideQuickRollbackPoint?: QuickRollbackPoint): IRollbackResult {
        Contract.assertFalse(settings.type !== SnapshotType.Quick && overrideQuickRollbackPoint != null, 'overrideQuickRollbackPoint can only be set when rolling back a Quick snapshot');

        let rolledBackSnapshotIdx: number = null;
        switch (settings.type) {
            case SnapshotType.Action:
                rolledBackSnapshotIdx = this.actionSnapshots.rollbackToSnapshot(settings.playerId, this.checkGetOffset(settings.actionOffset));
                break;
            case SnapshotType.Manual:
                rolledBackSnapshotIdx = this.rollbackManualSnapshot(settings);
                break;
            case SnapshotType.Phase:
                rolledBackSnapshotIdx = this.phaseSnapshots.rollbackToSnapshot(settings.phaseName, this.checkGetOffset(settings.phaseOffset));
                break;
            case SnapshotType.Quick:
                const rollbackPoint = overrideQuickRollbackPoint ?? this.getQuickRollbackPoint(settings.playerId);
                rolledBackSnapshotIdx = this.quickRollback(settings.playerId, rollbackPoint);
                break;
            default:
                throw new Error(`Unimplemented snapshot type in rollbackTo: ${JSON.stringify(settings)}`);
        }

        if (rolledBackSnapshotIdx != null) {
            // Throw out all snapshots after the rollback snapshot.
            this.snapshotFactory.clearNewerSnapshots(rolledBackSnapshotIdx);
            this._gameStepsSinceLastUndo = 0;
            return { success: true, entryPoint: this.getEntryPointAfterRollback(settings) };
        }

        return { success: false };
    }

    public getRollbackInformation(settings: IGetSnapshotSettings): ICanRollBackResult {
        switch (settings.type) {
            case SnapshotType.Action:
                return { requiresConfirmation: this.actionSnapshots.getSnapshotProperties(settings.playerId, this.checkGetOffset(settings.actionOffset))?.requiresConfirmationToRollback ?? true };
            case SnapshotType.Manual:
                return { requiresConfirmation: this.manualSnapshots.get(settings.playerId)?.getSnapshotProperties(settings.snapshotId)?.requiresConfirmationToRollback ?? true };
            case SnapshotType.Phase:
                return { requiresConfirmation: this.phaseSnapshots.getSnapshotProperties(settings.phaseName, this.checkGetOffset(settings.phaseOffset))?.requiresConfirmationToRollback ?? true };
            case SnapshotType.Quick:
                return this.getQuickRollbackInformation(settings.playerId);
            default:
                throw new Error(`Unimplemented snapshot type in requiresConfirmationToRollbackTo: ${JSON.stringify(settings)}`);
        }
    }

    private quickRollback(playerId: string, rollbackPoint: QuickRollbackPoint): number | null {
        const snapshotId = this.quickSnapshots.get(playerId).rollbackToSnapshot(rollbackPoint);

        if (snapshotId == null) {
            return null;
        }

        return snapshotId;
    }

    /**
     * Returns the snapshot type to do a quick rollback to, if available
     */
    private getQuickRollbackPoint(playerId: string): QuickRollbackPoint | null {
        const player = this.game.getPlayerById(playerId);
        const playerPromptType = player.promptState.promptType;

        const currentOpenPrompt = this.game.getCurrentOpenPrompt();

        // if we're currently in resource selection and the player has already clicked "done", we'll roll back to start of resource selection
        if (
            this.game.currentPhase === PhaseName.Regroup &&
            playerPromptType === PromptType.Resource &&
            currentOpenPrompt?.isAllPlayerPrompt() &&
            currentOpenPrompt?.completionCondition(player)
        ) {
            return QuickRollbackPoint.Current;
        }

        // TODO THIS PR: update the chunk below to account for phase boundary prompts (e.g Sneak Attack or Thrawn1 trigger)

        // if we're in the middle of an action, revert to start of action
        if (this.currentSnapshottedTimepointType === SnapshotTimepoint.Action && playerPromptType !== PromptType.ActionWindow) {
            return QuickRollbackPoint.Current;
        }

        // if we're at a step that doesn't normally have a snapshot and we haven't already taken a snapshot for this timepoint, the previous one will still be "Current"
        // TODO: this issue makes bookkeeping confusing, is there a better way we could handle the Current / Previous distinction
        if (
            [SnapshotTimepoint.RegroupReadyCards, SnapshotTimepoint.StartOfPhase, SnapshotTimepoint.EndOfPhase].includes(this.currentSnapshottedTimepointType) &&
            this.quickSnapshots.get(playerId)?.getMostRecentSnapshotId() < this.currentSnapshotId
        ) {
            return QuickRollbackPoint.Current;
        }

        return QuickRollbackPoint.Previous;
    }

    private rollbackManualSnapshot(settings: IGetManualSnapshotSettings): number {
        const rolledBackSnapshotIdx = this.manualSnapshots.get(settings.playerId)?.rollbackToSnapshot(settings.snapshotId);

        Contract.assertNotNullLike(rolledBackSnapshotIdx, `Manual snapshot with ID ${settings.snapshotId} does not exist for player ${settings.playerId}.`);

        return rolledBackSnapshotIdx;
    }

    private checkGetOffset(offsetValue: number) {
        const offset = offsetValue ?? 0;
        Contract.assertTrue(offset < 1, `Snapshot offset must be less than 1, got ${offset}.`);
        return offset;
    }

    private getEntryPointAfterRollback(settings: IGetSnapshotSettings): IRollbackSetupEntryPoint | IRollbackRoundEntryPoint {
        switch (this.currentSnapshottedTimepointType) {
            case SnapshotTimepoint.Mulligan:
            case SnapshotTimepoint.SetupResource:
                return {
                    type: RollbackEntryPointType.Setup,
                    entryPoint: RollbackSetupEntryPoint.WithinSetupPhase,
                };
            case SnapshotTimepoint.Action:
                return {
                    type: RollbackEntryPointType.Round,
                    entryPoint: RollbackRoundEntryPoint.WithinActionPhase,
                };
            case SnapshotTimepoint.RegroupResource:
            case SnapshotTimepoint.RegroupReadyCards:
                return {
                    type: RollbackEntryPointType.Round,
                    entryPoint: RollbackRoundEntryPoint.WithinRegroupPhase,
                };
            case SnapshotTimepoint.StartOfPhase:
                switch (this.currentSnapshottedPhase) {
                    case PhaseName.Setup:
                        return {
                            type: RollbackEntryPointType.Setup,
                            entryPoint: RollbackSetupEntryPoint.StartOfSetupPhase,
                        };
                    case PhaseName.Action:
                        return {
                            type: RollbackEntryPointType.Round,
                            entryPoint: RollbackRoundEntryPoint.StartOfActionPhase,
                        };
                    case PhaseName.Regroup:
                        return {
                            type: RollbackEntryPointType.Round,
                            entryPoint: RollbackRoundEntryPoint.StartOfRegroupPhase,
                        };
                }
            case SnapshotTimepoint.EndOfPhase:
                switch (this.currentSnapshottedPhase) {
                    case PhaseName.Setup:
                        throw new Error('Rolling back to end of setup phase is not supported (no currently implemented card has end-of-setup-phase effects)');
                    case PhaseName.Action:
                        return {
                            type: RollbackEntryPointType.Round,
                            entryPoint: RollbackRoundEntryPoint.EndOfActionPhase,
                        };
                    case PhaseName.Regroup:
                        throw new Error('Rolling back to end of regroup phase is not supported');
                }
            default:
                Contract.fail(`Unimplemented snapshot type: ${JSON.stringify(settings)}`);
        }
    }

    public countAvailableActionSnapshots(playerId: string): number {
        return this.actionSnapshots.getSnapshotCount(playerId);
    }

    public countAvailableManualSnapshots(playerId: string): number {
        return this.manualSnapshots.get(playerId)?.getSnapshotCount() ?? 0;
    }

    public countAvailablePhaseSnapshots(phaseName: PhaseName.Action | PhaseName.Regroup): number {
        return this.phaseSnapshots.getSnapshotCount(phaseName);
    }

    public hasAvailableQuickSnapshot(playerId: string): boolean {
        const rollbackPoint = this.getQuickRollbackPoint(playerId);

        return this.quickSnapshots.get(playerId)?.hasQuickSnapshot(rollbackPoint) ?? false;
    }

    private getQuickRollbackInformation(playerId: string): ICanRollBackResult {
        const rollbackPoint = this.getQuickRollbackPoint(playerId);
        const quickSnapshotProperties = this.quickSnapshots.get(playerId)?.getSnapshotProperties(rollbackPoint);
        const isSameTimepoint = quickSnapshotProperties?.snapshotId === this.currentSnapshotId;

        if (!quickSnapshotProperties) {
            return { requiresConfirmation: true, isSameTimepoint };
        }

        if (this.opponentActedSinceLastSnapshot(rollbackPoint, quickSnapshotProperties)) {
            return { requiresConfirmation: true, isSameTimepoint };
        }

        return { requiresConfirmation: quickSnapshotProperties.requiresConfirmationToRollback, isSameTimepoint };
    }

    private opponentActedSinceLastSnapshot(rollbackPoint: QuickRollbackPoint, snapshotProperties: ISnapshotProperties) {
        if (this.currentSnapshottedTimepointNumber == null) {
            return true;
        }

        const timepointsSinceSnapshot = this.currentSnapshottedTimepointNumber - snapshotProperties.timepointNumber;

        switch (true) {
            case timepointsSinceSnapshot === 0 || timepointsSinceSnapshot === 1:
                return false;
            case timepointsSinceSnapshot === 2:
                return !snapshotProperties.nextSnapshotIsSamePlayer;
            case timepointsSinceSnapshot > 2:
                return true;
            default:
                Contract.fail(`Negative timepoints since snapshot: ${timepointsSinceSnapshot}, between current timepoint ${this.currentSnapshottedTimepointNumber} and snapshot timepoint ${snapshotProperties.timepointNumber}`);
        }
    }

    public setRequiresConfirmationToRollbackCurrentSnapshot(playerId: string) {
        this.actionSnapshots.setRequiresConfirmationToRollbackCurrentSnapshot(playerId);
    }

    public clearAllSnapshots(): void {
        this.actionSnapshots.clearAllSnapshots();
        this.phaseSnapshots.clearAllSnapshots();
        this.snapshotFactory.clearCurrentSnapshot();

        for (const playerSnapshots of this.manualSnapshots.values()) {
            playerSnapshots.clearAllSnapshots();
        }
    }
}<|MERGE_RESOLUTION|>--- conflicted
+++ resolved
@@ -111,13 +111,9 @@
 
     /** Indicates that we're on a new action and that a new action snapshot can be taken */
     public moveToNextTimepoint(timepoint: SnapshotTimepoint) {
-<<<<<<< HEAD
+        this.game.resetForNewTimepoint();
+
         if (this._undoMode === UndoMode.Disabled) {
-=======
-        this.game.resetForNewTimepoint();
-
-        if (this.undoMode === UndoMode.Disabled) {
->>>>>>> e67af095
             // if undo is not enabled, still do explicit GO cleanup to avoid heavy memory usage
             this._gameStateManager.removeUnusedGameObjects();
             return;
