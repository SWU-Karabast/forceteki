import { PhaseName, RollbackSetupEntryPoint } from '../Constants';
import { RollbackRoundEntryPoint as RollbackRoundEntryPoint } from '../Constants';
import { SnapshotType } from '../Constants';
import type Game from '../Game';
import type { IGameObjectRegistrar } from './GameStateManager';
import { GameStateManager } from './GameStateManager';
import type { IRollbackRoundEntryPoint, IRollbackSetupEntryPoint } from './SnapshotInterfaces';
import { SnapshotTimepoint } from './SnapshotInterfaces';
import { RollbackEntryPointType, type IGetManualSnapshotSettings, type IGetSnapshotSettings, type IManualSnapshotSettings, type IRollbackResult, type ISnapshotSettings } from './SnapshotInterfaces';
import * as Contract from '../utils/Contract.js';
import { SnapshotFactory } from './SnapshotFactory';
import type { SnapshotHistoryMap } from './container/SnapshotHistoryMap';
import type { SnapshotMap } from './container/SnapshotMap';
import type { MetaSnapshotArray } from './container/MetaSnapshotArray';
import { QuickRollbackPoint } from './container/MetaSnapshotArray';
import { PromptType } from '../gameSteps/PromptInterfaces';

export enum UndoMode {
    Disabled = 'disabled',
    Full = 'full',
    CurrentSnapshotOnly = 'currentSnapshotOnly',
}

export enum QuickSnapshotType {
    Action = 'action',
    Regroup = 'regroup',
}

/**
 * The "interface" class for managing snapshots in the game.
 * Instantiates all of the snapshot mechanisms and manages them internally.
 *
 * Called by the Game for generating snapshots at key points and storing them for later rollback.
 * Also manages the GameStateManager which is used to manage GameObjects and overall game state.
 */
export class SnapshotManager {
    private static readonly FullSnapshotLimits = new Map<SnapshotType, number>([
        [SnapshotType.Action, 3],
        [SnapshotType.Phase, 2],
    ]);

    private static readonly TestSnapshotLimits = new Map<SnapshotType, number>([
        [SnapshotType.Action, 2],
        [SnapshotType.Phase, 1],
    ]);

    public readonly undoMode: UndoMode;

    private readonly game: Game;
    private readonly _gameStateManager: GameStateManager;
    protected readonly snapshotFactory: SnapshotFactory;

    protected readonly actionSnapshots: SnapshotHistoryMap<string>;
    protected readonly phaseSnapshots: SnapshotHistoryMap<PhaseName>;
    protected readonly quickSnapshots: Map<string, MetaSnapshotArray>;

    /** Maps each player id to a map of snapshots by snapshot id */
    protected readonly manualSnapshots: Map<string, SnapshotMap<number>>;

    public get currentSnapshotId(): number | null {
        return this.snapshotFactory.currentSnapshotId;
    }

    public get currentSnapshottedAction(): number | null {
        return this.snapshotFactory.currentSnapshottedAction;
    }

    public get currentSnapshottedPhase(): PhaseName | null {
        return this.snapshotFactory.currentSnapshottedPhase;
    }

    public get currentSnapshottedRound(): number | null {
        return this.snapshotFactory.currentSnapshottedRound;
    }

    public get currentSnapshottedTimepoint(): SnapshotTimepoint | null {
        return this.snapshotFactory.currentSnapshottedTimepoint;
    }

    /** Exposes a version of GameStateManager that doesn't have access to rollback functionality */
    public get gameObjectManager(): IGameObjectRegistrar {
        return this._gameStateManager;
    }

    public constructor(game: Game, undoMode: UndoMode = UndoMode.Disabled) {
        this.game = game;
        this._gameStateManager = new GameStateManager(game);
        this.snapshotFactory = new SnapshotFactory(game, this._gameStateManager);

        this.undoMode = undoMode;

        const limits = undoMode === UndoMode.Full ? SnapshotManager.FullSnapshotLimits : SnapshotManager.TestSnapshotLimits;

        this.actionSnapshots = this.snapshotFactory.createSnapshotHistoryMap<string>(limits.get(SnapshotType.Action));
        this.phaseSnapshots = this.snapshotFactory.createSnapshotHistoryMap<PhaseName>(limits.get(SnapshotType.Phase));
        this.manualSnapshots = new Map<string, SnapshotMap<number>>();

        this.quickSnapshots = new Map<string, MetaSnapshotArray>();
    }

    /** Indicates that we're on a new action and that a new action snapshot can be taken */
    public moveToNextTimepoint(timepoint: SnapshotTimepoint) {
        if (this.undoMode === UndoMode.Disabled) {
            // if undo is not enabled, still do explicit GO cleanup to avoid heavy memory usage
            this._gameStateManager.removeUnusedGameObjects();
            return;
        }

        this.snapshotFactory.createSnapshotForCurrentTimepoint(timepoint);
    }

    public takeSnapshot(settings: ISnapshotSettings): number {
        if (this.undoMode === UndoMode.Disabled) {
            return -1;
        }

        switch (settings.type) {
            case SnapshotType.Action:
                const actionSnapshotNumber = this.actionSnapshots.takeSnapshot(settings.playerId);
                this.addQuickActionSnapshot(settings.playerId);
                return actionSnapshotNumber;
            case SnapshotType.Manual:
                return this.takeManualSnapshot(settings);
            case SnapshotType.Phase:
                const phaseSnapshotNumber = this.phaseSnapshots.takeSnapshot(settings.phaseName);

                // TODO: extend this to setup phase start as well
                if (this.game.currentPhase === PhaseName.Regroup) {
                    this.addQuickStartOfRegroupSnapshots();
                }

                return phaseSnapshotNumber;
            default:
                throw new Error(`Unimplemented snapshot type in takeSnapshot: ${JSON.stringify(settings)}`);
        }
    }

    private addQuickActionSnapshot(playerId: string) {
        Contract.assertNotNullLike(playerId);

        let quickSnapshots = this.quickSnapshots.get(playerId);
        if (!quickSnapshots) {
            quickSnapshots = this.snapshotFactory.createMetaSnapshotArray();
            this.quickSnapshots.set(playerId, quickSnapshots);
        }

        // sanity check
        const actionSnapshotId = this.actionSnapshots.getSnapshotProperties(playerId)?.snapshotId;
        Contract.assertTrue(actionSnapshotId === this.currentSnapshotId, `Attempting to make a quick snapshot from an action snapshot, but the latest action snapshot for ${playerId} (${actionSnapshotId}) does not match the active snapshot id (${this.currentSnapshotId}). Make sure that an action snapshot is taken before creating a quick snapshot from it.`);

        quickSnapshots.addSnapshotFromMap(this.actionSnapshots, playerId);
    }

    private addQuickStartOfRegroupSnapshots() {
        // sanity check
        const regroupSnapshotId = this.phaseSnapshots.getSnapshotProperties(PhaseName.Regroup)?.snapshotId;
        Contract.assertTrue(regroupSnapshotId === this.currentSnapshotId, `Attempting to make a quick snapshot from a regroup snapshot, but the latest regroup phase start snapshot (${regroupSnapshotId}) does not match the active snapshot id (${this.currentSnapshotId}). Make sure that a regroup phase start snapshot is taken before creating a quick snapshot from it.`);

        for (const player of this.game.getPlayers()) {
            let quickSnapshots = this.quickSnapshots.get(player.id);
            if (!quickSnapshots) {
                quickSnapshots = this.snapshotFactory.createMetaSnapshotArray();
                this.quickSnapshots.set(player.id, quickSnapshots);
            }

            quickSnapshots.addSnapshotFromMap(this.phaseSnapshots, PhaseName.Regroup);
        }
    }

    public addQuickStartOfActionSnapshot(playerId: string) {
<<<<<<< HEAD
=======
        if (this.undoMode === UndoMode.Disabled) {
            return;
        }

>>>>>>> 0c94e17a
        Contract.assertNotNullLike(playerId);

        // sanity check
        const actionSnapshotId = this.phaseSnapshots.getSnapshotProperties(PhaseName.Action)?.snapshotId;
        Contract.assertTrue(actionSnapshotId === this.currentSnapshotId, `Attempting to make a quick snapshot from an action snapshot, but the latest action phase start snapshot (${actionSnapshotId}) does not match the active snapshot id (${this.currentSnapshotId}). Make sure that an action phase start snapshot is taken before creating a quick snapshot from it.`);

        let quickSnapshots = this.quickSnapshots.get(playerId);
        if (!quickSnapshots) {
            quickSnapshots = this.snapshotFactory.createMetaSnapshotArray();
            this.quickSnapshots.set(playerId, quickSnapshots);
        }

        quickSnapshots.addSnapshotFromMap(this.phaseSnapshots, PhaseName.Action);
    }

    private takeManualSnapshot(settings: IManualSnapshotSettings): number {
        let playerSnapshots = this.manualSnapshots.get(settings.playerId);
        if (!playerSnapshots) {
            playerSnapshots = this.snapshotFactory.createSnapshotMap<number>();
            this.manualSnapshots.set(settings.playerId, playerSnapshots);
        }

        const snapshotId = this.snapshotFactory.currentSnapshotId;

        playerSnapshots.takeSnapshot(snapshotId);

        return snapshotId;
    }

    public rollbackTo(settings: IGetSnapshotSettings): IRollbackResult {
        if (this.undoMode !== UndoMode.Full) {
            return { success: false };
        }

        let rolledBackSnapshotIdx: number = null;
        switch (settings.type) {
            case SnapshotType.Action:
                rolledBackSnapshotIdx = this.actionSnapshots.rollbackToSnapshot(settings.playerId, this.checkGetOffset(settings.actionOffset));
                break;
            case SnapshotType.Manual:
                rolledBackSnapshotIdx = this.rollbackManualSnapshot(settings);
                break;
            case SnapshotType.Phase:
                rolledBackSnapshotIdx = this.phaseSnapshots.rollbackToSnapshot(settings.phaseName, this.checkGetOffset(settings.phaseOffset));
                break;
            case SnapshotType.Quick:
                rolledBackSnapshotIdx = this.quickRollback(settings.playerId);
                break;
            default:
                throw new Error(`Unimplemented snapshot type in rollbackTo: ${JSON.stringify(settings)}`);
        }

        if (rolledBackSnapshotIdx != null) {
            // Throw out all snapshots after the rollback snapshot.
            this.snapshotFactory.clearNewerSnapshots(rolledBackSnapshotIdx);
            return { success: true, entryPoint: this.getEntryPointAfterRollback(settings) };
        }

        return { success: false };
    }

    private quickRollback(playerId: string): number | null {
        const rollbackPoint = this.getQuickRollbackPoint(playerId);

        const snapshotId = this.quickSnapshots.get(playerId).rollbackToSnapshot(rollbackPoint);

        if (snapshotId == null) {
            return null;
        }

        return snapshotId;
    }

    /**
     * Returns the snapshot type to do a quick rollback to, if available
     */
    private getQuickRollbackPoint(playerId: string): QuickRollbackPoint | null {
        const player = this.game.getPlayerById(playerId);
        const playerPromptType = player.promptState.promptType;

        const currentOpenPrompt = this.game.getCurrentOpenPrompt();

        if (this.currentSnapshottedTimepoint === SnapshotTimepoint.StartOfPhase && this.currentSnapshottedPhase === PhaseName.Action) {
            // we're in a prompt at the start of the action phase, new quick snapshot hasn't been taken yet so rolling back to 'current'
            // will actually be rolling back a step.
            // TODO: this definitely could be improved, see comments in PhaseStartAndEnd.spec.ts
            return QuickRollbackPoint.Current;
        }

        // if we're currently in resource selection and the player has already clicked "done", we'll roll back to start of resource selection
        if (
            this.game.currentPhase === PhaseName.Regroup &&
            playerPromptType === PromptType.Resource &&
            currentOpenPrompt.isAllPlayerPrompt() &&
            currentOpenPrompt.completionCondition(player)
        ) {
            return QuickRollbackPoint.Current;
        }

        // TODO THIS PR: update the chunk below to account for phase boundary prompts (e.g Sneak Attack or Thrawn1 trigger)

        // if we're in the middle of an action, revert to start of action
        if (this.currentSnapshottedTimepoint === SnapshotTimepoint.Action && playerPromptType !== PromptType.ActionWindow) {
            return QuickRollbackPoint.Current;
        }

        return QuickRollbackPoint.Previous;
    }

    private rollbackManualSnapshot(settings: IGetManualSnapshotSettings): number {
        const rolledBackSnapshotIdx = this.manualSnapshots.get(settings.playerId)?.rollbackToSnapshot(settings.snapshotId);

        Contract.assertNotNullLike(rolledBackSnapshotIdx, `Manual snapshot with ID ${settings.snapshotId} does not exist for player ${settings.playerId}.`);

        return rolledBackSnapshotIdx;
    }

    private checkGetOffset(offsetValue: number) {
        const offset = offsetValue ?? 0;
        Contract.assertTrue(offset < 1, `Snapshot offset must be less than 1, got ${offset}.`);
        return offset;
    }

    private getEntryPointAfterRollback(settings: IGetSnapshotSettings): IRollbackSetupEntryPoint | IRollbackRoundEntryPoint {
        switch (this.currentSnapshottedTimepoint) {
            case SnapshotTimepoint.Mulligan:
            case SnapshotTimepoint.SetupResource:
                return {
                    type: RollbackEntryPointType.Setup,
                    entryPoint: RollbackSetupEntryPoint.WithinSetupPhase,
                };
            case SnapshotTimepoint.Action:
                return {
                    type: RollbackEntryPointType.Round,
                    entryPoint: RollbackRoundEntryPoint.WithinActionPhase,
                };
            case SnapshotTimepoint.RegroupResource:
                return {
                    type: RollbackEntryPointType.Round,
                    entryPoint: RollbackRoundEntryPoint.WithinRegroupPhase,
                };
            case SnapshotTimepoint.StartOfPhase:
                switch (this.currentSnapshottedPhase) {
                    case PhaseName.Setup:
                        return {
                            type: RollbackEntryPointType.Setup,
                            entryPoint: RollbackSetupEntryPoint.StartOfSetupPhase,
                        };
                    case PhaseName.Action:
                        return {
                            type: RollbackEntryPointType.Round,
                            entryPoint: RollbackRoundEntryPoint.StartOfActionPhase,
                        };
                    case PhaseName.Regroup:
                        return {
                            type: RollbackEntryPointType.Round,
                            entryPoint: RollbackRoundEntryPoint.StartOfRegroupPhase,
                        };
                }
            case SnapshotTimepoint.EndOfPhase:
                switch (this.currentSnapshottedPhase) {
                    case PhaseName.Setup:
                        throw new Error('Rolling back to end of setup phase is not supported (no currently implemented card has end-of-setup-phase effects)');
                    case PhaseName.Action:
                        return {
                            type: RollbackEntryPointType.Round,
                            entryPoint: RollbackRoundEntryPoint.EndOfActionPhase,
                        };
                    case PhaseName.Regroup:
                        return {
                            type: RollbackEntryPointType.Round,
                            entryPoint: RollbackRoundEntryPoint.EndOfRegroupPhase,
                        };
                }
            default:
                Contract.fail(`Unimplemented snapshot type: ${JSON.stringify(settings)}`);
        }
    }

    public countAvailableActionSnapshots(playerId: string): number {
        return this.actionSnapshots.getSnapshotCount(playerId);
    }

    public countAvailableManualSnapshots(playerId: string): number {
        return this.manualSnapshots.get(playerId)?.getSnapshotCount() ?? 0;
    }

    public countAvailablePhaseSnapshots(phaseName: PhaseName.Action | PhaseName.Regroup): number {
        return this.phaseSnapshots.getSnapshotCount(phaseName);
    }

    public hasAvailableQuickSnapshot(playerId: string): boolean {
        const rollbackPoint = this.getQuickRollbackPoint(playerId);

        return this.quickSnapshots.get(playerId)?.hasQuickSnapshot(rollbackPoint) ?? false;
    }

    public clearAllSnapshots(): void {
        this.actionSnapshots.clearAllSnapshots();
        this.phaseSnapshots.clearAllSnapshots();
        this.snapshotFactory.clearCurrentSnapshot();

        for (const playerSnapshots of this.manualSnapshots.values()) {
            playerSnapshots.clearAllSnapshots();
        }
    }
}<|MERGE_RESOLUTION|>--- conflicted
+++ resolved
@@ -168,13 +168,10 @@
     }
 
     public addQuickStartOfActionSnapshot(playerId: string) {
-<<<<<<< HEAD
-=======
         if (this.undoMode === UndoMode.Disabled) {
             return;
         }
 
->>>>>>> 0c94e17a
         Contract.assertNotNullLike(playerId);
 
         // sanity check
