import type Game from '../Game';
import type { GameObjectBase, GameObjectRef, IGameObjectBaseState } from '../GameObjectBase';
import type { IGameSnapshot } from './SnapshotInterfaces';
import * as Contract from '../utils/Contract.js';
import * as Helpers from '../utils/Helpers.js';
<<<<<<< HEAD
=======
import { DiscordDispatcher } from '../DiscordDispatcher';
import { to } from '../utils/TypeHelpers';
import v8 from 'node:v8';
>>>>>>> 0152d05b

export interface IGameObjectRegistrar {
    register(gameObject: GameObjectBase | GameObjectBase[]): void;
    get<T extends GameObjectBase>(gameObjectRef: GameObjectRef<T>): T | null;
}

export class GameStateManager implements IGameObjectRegistrar {
    private readonly game: Game;
    private readonly gameObjectMapping = new Map<string, GameObjectBase>();

    private allGameObjects: GameObjectBase[] = [];

    private _lastGameObjectId = -1;
    // unused for now but will be used to detect GO creation during the rollback process later on.
    private _isRollingBack = false;

    public get lastGameObjectId(): number {
        return this._lastGameObjectId;
    }

    public constructor(game: Game) {
        this.game = game;
    }

    public get<T extends GameObjectBase>(gameObjectRef: GameObjectRef<T>): T | null {
        if (!gameObjectRef?.uuid) {
            return null;
        }

        const ref = this.gameObjectMapping.get(gameObjectRef.uuid);
        const errorMessage = `Tried to get a Game Object but the UUID is not registered: ${gameObjectRef.uuid}. This *VERY* bad and should not be possible w/o breaking the engine, stop everything and fix this now.`;
        try {
            Contract.assertNotNullLike(ref, errorMessage);
        } catch (error) {
            this.game.discordDispatcher.formatAndSendServerErrorAsync(errorMessage, error, this.game.lobbyId);

            throw error;
        }
        return ref as T;
    }

    public register(gameObject: GameObjectBase | GameObjectBase[]) {
        gameObject = Helpers.asArray(gameObject);

        for (const go of gameObject) {
            Contract.assertIsNullLike(go.uuid,
                `Tried to register a Game Object that was already registered ${go.uuid}`
            );

            const nextId = this._lastGameObjectId + 1;
            go.uuid = go.getGameObjectName() + '_' + nextId;
            this._lastGameObjectId = nextId;
            this.allGameObjects.push(go);
            this.gameObjectMapping.set(go.uuid, go);
        }
    }

    public removeUnusedGameObjects() {
        const removalUuids = new Set<string>();
        const removalIndexes = new Set<number>();

        // Indexes in last to first for the purpose of removal.
        for (let i = this.allGameObjects.length - 1; i >= 0; i--) {
            const go = this.allGameObjects[i];

            if (!go.hasRef) {
                // If the GameObjectBase doesn't have a ref, it means it was never used in the game, so we can skip it.
                removalIndexes.add(i);
                removalUuids.add(go.uuid);
            }
        }

        this.allGameObjects = this.allGameObjects.filter((_, index) => !removalIndexes.has(index));

        for (const removeUuid of removalUuids) {
            this.gameObjectMapping.delete(removeUuid);
        }
    }

    public buildGameStateForSnapshot(): Buffer {
        this.removeUnusedGameObjects();

        // Return the state of all game objects that are still in the game.
        return v8.serialize(to.record(this.allGameObjects, (item) => item.uuid, (item) => item.getStateUnsafe()));
    }

    public rollbackToSnapshot(snapshot: IGameSnapshot) {
        Contract.assertNotNullLike(snapshot, 'Empty snapshot provided for rollback');
        this._isRollingBack = true;
        try {
            this.game.state = v8.deserialize(snapshot.gameState);

            const removals: { index: number; go: GameObjectBase; oldState: IGameObjectBaseState }[] = [];
            const updates: { go: GameObjectBase; oldState: IGameObjectBaseState }[] = [];

            const snapshotStatesByUuid = v8.deserialize(snapshot.states) as Record<string, IGameObjectBaseState>;

            // Indexes in last to first for the purpose of removal.
            for (let i = this.allGameObjects.length - 1; i >= 0; i--) {
                const go = this.allGameObjects[i];

                const updatedState = snapshotStatesByUuid[go.uuid];
                if (!updatedState) {
                    removals.push({ index: i, go, oldState: go.getState() });
                    continue;
                }

                updates.push({ go, oldState: go.getState() });
                go.setState(updatedState);
            }

            for (const removed of removals) {
                removed.go.cleanupOnRemove(removed.oldState);
            }

            // Remove GOs that hadn't yet been created by this point.
            // Because the for loop to determine removals is done from end to beginning, we don't have to worry about deleted indexes causing a problem when the array shifts.
            for (const removed of removals) {
                this.allGameObjects.splice(removed.index, 1);
                this.gameObjectMapping.delete(removed.go.uuid);
            }

            // Inform GOs that all states have been updated.
            for (const update of updates) {
                update.go.afterSetAllState(update.oldState);
            }
        } finally {
            this._isRollingBack = false;
        }
    }

    private afterTakeSnapshot() {
        // TODO: We want this to be able to go through
        //          and remove any unused OngoingEffects from the list once they are no longer needed by any snapshots.
    }
}<|MERGE_RESOLUTION|>--- conflicted
+++ resolved
@@ -3,12 +3,8 @@
 import type { IGameSnapshot } from './SnapshotInterfaces';
 import * as Contract from '../utils/Contract.js';
 import * as Helpers from '../utils/Helpers.js';
-<<<<<<< HEAD
-=======
-import { DiscordDispatcher } from '../DiscordDispatcher';
 import { to } from '../utils/TypeHelpers';
 import v8 from 'node:v8';
->>>>>>> 0152d05b
 
 export interface IGameObjectRegistrar {
     register(gameObject: GameObjectBase | GameObjectBase[]): void;
