--- conflicted
+++ resolved
@@ -70,57 +70,34 @@
             for (let i = this.allGameObjects.length - 1; i >= 0; i--) {
                 const go = this.allGameObjects[i];
 
-<<<<<<< HEAD
                 const updatedState = snapshotStatesByUuid.get(go.uuid);
                 if (!updatedState) {
                     removals.push({ index: i, go, oldState: go.getState() });
                     continue;
                 }
-=======
-        this._lastGameObjectId = snapshot.lastGameObjectId;
-
-        // Indexes in last to first for the purpose of removal.
-        for (let i = this.allGameObjects.length - 1; i >= 0; i--) {
-            const go = this.allGameObjects[i];
->>>>>>> 5857f135
 
                 updates.push({ go, oldState: go.getState() });
                 go.setState(updatedState);
+            }
+
+            for (const removed of removals) {
+                removed.go.cleanupOnRemove(removed.oldState);
+            }
+
+            // Remove GOs that hadn't yet been created by this point.
+            // Because the for loop to determine removals is done from end to beginning, we don't have to worry about deleted indexes causing a problem when the array shifts.
+            for (const removed of removals) {
+                this.allGameObjects.splice(removed.index, 1);
+                this.gameObjectMapping.delete(removed.go.uuid);
             }
 
             // Inform GOs that all states have been updated.
             for (const update of updates) {
                 update.go.afterSetAllState(update.oldState);
             }
-            for (const removed of removals) {
-                removed.go.cleanupOnRemove(removed.oldState);
-            }
-
-<<<<<<< HEAD
-            // Remove GOs that hadn't yet been created by this point.
-            // Because the for loop to determine removals is done from end to beginning, we don't have to worry about deleted indexes causing a problem when the array shifts.
-            for (const removed of removals) {
-                this.allGameObjects.splice(removed.index, 1);
-                this.gameObjectMapping.delete(removed.go.uuid);
-            }
-=======
-        for (const removed of removals) {
-            removed.go.cleanupOnRemove(removed.oldState);
-        }
->>>>>>> 5857f135
-
-            this._lastGameObjectId = snapshot.lastGameObjectId;
         } finally {
             this._isRollingBack = false;
         }
-<<<<<<< HEAD
-=======
-
-        // Inform GOs that all states have been updated.
-        for (const update of updates) {
-            update.go.afterSetAllState(update.oldState);
-        }
->>>>>>> 5857f135
     }
 
     private afterTakeSnapshot() {
