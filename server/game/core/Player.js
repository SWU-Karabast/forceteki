--- conflicted
+++ resolved
@@ -1197,13 +1197,11 @@
                 case Location.Leader:
                     this.leaderZone = updatedPile;
                     break;
-<<<<<<< HEAD
                 case Location.OutsideTheGame:
                     this.outsideTheGameCards = updatedPile;
-=======
+                    break;
                 case Location.Resource:
                     this.resources = updatedPile;
->>>>>>> 0449917a
                     break;
                 default:
                     if (this.additionalPiles[originalPile]) {
