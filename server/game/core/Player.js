const { GameObject } = require('./GameObject');
const { Deck } = require('../Deck.js');
const UpgradePrompt = require('./gameSteps/prompts/UpgradePrompt.js');
const { clockFor } = require('./clocks/ClockSelector.js');
const { CostAdjuster, CostAdjustType } = require('./cost/CostAdjuster');
const { PlayableLocation } = require('./PlayableLocation');
const { PlayerPromptState } = require('./PlayerPromptState.js');
const Contract = require('./utils/Contract');
const {
    AbilityType,
    CardType,
    EffectName,
    EventName,
    Location,
    RelativePlayer,
    Aspect,
    WildcardLocation,
    PlayType,
    KeywordName
} = require('./Constants');

const EnumHelpers = require('./utils/EnumHelpers');
const Helpers = require('./utils/Helpers');
const { BaseCard } = require('./card/BaseCard');
const { LeaderUnitCard } = require('./card/LeaderUnitCard');
<<<<<<< HEAD
=======
const { Card } = require('./card/Card');
const { PlayableOrDeployableCard } = require('./card/baseClasses/PlayableOrDeployableCard');
const { InPlayCard } = require('./card/baseClasses/InPlayCard');
>>>>>>> 83bbee51

class Player extends GameObject {
    constructor(id, user, owner, game, clockDetails) {
        super(game, user.username);

        Contract.assertNotNullLike(id);
        Contract.assertNotNullLike(user);
        Contract.assertNotNullLike(owner);
        Contract.assertNotNullLike(game);
        // clockDetails is optional

        this.user = user;
        this.emailHash = this.user.emailHash;
        this.id = id;
        this.owner = owner;
        this.printedType = 'player';
        this.socket = null;
        this.disconnected = false;
        this.left = false;
        this.lobbyId = null;

        // TODO: add a Zone class for managing these
        this.hand = [];
        this.drawDeck = [];
        this.resources = [];
        this.spaceArena = [];
        this.groundArena = [];
        this.discard = [];
        this.removedFromGame = [];
        this.additionalPiles = {};
        this.canTakeActionsThisPhase = null;

        this.baseZone = [];

        this.leader = null;
        this.base = null;
        this.damageToBase = null;

        this.clock = clockFor(this, clockDetails);

        this.playableLocations = [
            new PlayableLocation(PlayType.PlayFromHand, this, Location.Hand),
            new PlayableLocation(PlayType.Smuggle, this, Location.Resource)
        ];

        this.limitedPlayed = 0;
        this.decklist = {};
        this.decklistNames = {};
        this.costAdjusters = [];
        this.abilityMaxByIdentifier = {}; // This records max limits for abilities
        this.promptedActionWindows = user.promptedActionWindows || {
            // these flags represent phase settings
            action: true,
            regroup: true
        };
        // this.timerSettings = user.settings.timerSettings || {};
        // this.timerSettings.windowTimer = user.settings.windowTimer;
        this.optionSettings = user.settings.optionSettings;
        this.resetTimerAtEndOfRound = false;

        // mainly used for staging new tokens when they are created
        this.outsideTheGameCards = [];

        // TODO: this should be a user setting at some point
        this.autoSingleTarget = true;

        this.promptState = new PlayerPromptState(this);
    }

    startClock() {
        this.clock.start();
        if (this.opponent) {
            this.opponent.clock.opponentStart();
        }
    }

    stopNonChessClocks() {
        if (this.clock.name !== 'Chess Clock') {
            this.stopClock();
        }
    }

    stopClock() {
        this.clock.stop();
    }

    resetClock() {
        this.clock.reset();
    }

    /**
     * Get all cards in this player's arena(s). Any opponent upgrades will be included.
     * @param { WildcardLocation.AnyArena | Location.GroundArena | Location.SpaceArena } arena Arena to select units from
     */
    getArenaCards(arena = WildcardLocation.AnyArena) {
        switch (arena) {
            case Location.GroundArena:
                return [...this.groundArena];
            case Location.SpaceArena:
                return [...this.spaceArena];
            case WildcardLocation.AnyArena:
                return this.spaceArena.concat(this.groundArena);
            default:
                Contract.fail(`Unknown arena type: ${arena}`);
                return [];
        }
    }

    /**
     * Get all units in designated play arena(s) controlled by this player
     * @param { WildcardLocation.AnyArena | Location.GroundArena | Location.SpaceArena } arena Arena to select units from
     */
    getUnitsInPlay(arena = WildcardLocation.AnyArena, cardCondition = (card) => true) {
        return this.getArenaCards(arena).filter((card) => card.isUnit() && cardCondition(card));
    }


    /**
     * Get all units in designated play arena(s) controlled by this player
     * @param { Aspect } aspect Aspect needed for units
     * @param { WildcardLocation.AnyArena | Location.GroundArena | Location.SpaceArena } arena Arena to select units from
     */
    getUnitsInPlayWithAspect(aspect, arena = WildcardLocation.AnyArena, cardCondition = (card) => true) {
        return this.getArenaCards(arena).filter((card) => card.isUnit() && card.hasSomeAspect(aspect) && cardCondition(card));
    }

    /**
     * Get all cards in designated play arena(s) other than the passed card controlled by this player.
     * @param { any } ignoreUnit Unit to filter from the returned results
     * @param { WildcardLocation.AnyArena | Location.GroundArena | Location.SpaceArena } arena Arena to select units from
     */
    getOtherUnitsInPlay(ignoreUnit, arena = WildcardLocation.AnyArena, cardCondition = (card) => true) {
        return this.getArenaCards(arena).filter((card) => card.isUnit() && card !== ignoreUnit && cardCondition(card));
    }

    /**
     * Get all cards in designated play arena(s) other than the passed card controlled by this player.
     * @param { any } ignoreUnit Unit to filter from the returned results
     * @param { Aspect } aspect Aspect needed for units
     * @param { WildcardLocation.AnyArena | Location.GroundArena | Location.SpaceArena } arena Arena to select units from
     */
    getOtherUnitsInPlayWithAspect(ignoreUnit, aspect, arena = WildcardLocation.AnyArena, cardCondition = (card) => true) {
        return this.getArenaCards(arena).filter((card) => card.isUnit() && card !== ignoreUnit && card.hasSomeAspect(aspect) && cardCondition(card));
    }

    /**
     * @param { String } name the name of the unit to check for control of
     * @returns { boolean } true if this player controls a unit with the given name
     */
    controlsUnitWithName(name) {
        return this.leader.name === name || this.getArenaCards(WildcardLocation.AnyArena).filter((card) => card.name === name).length > 0;
    }

    getResourceCards() {
        return [...this.resources];
    }

    /**
     * Checks whether a card with a uuid matching the passed card is in the passed _(Array)
     * @param list _(Array)
     * @param card BaseCard
     */
    isCardUuidInList(list, card) {
        return list.any((c) => {
            return c.uuid === card.uuid;
        });
    }

    /**
     * Checks whether a card with a name matching the passed card is in the passed list
     * @param list _(Array)
     * @param card BaseCard
     */
    isCardNameInList(list, card) {
        return list.any((c) => {
            return c.name === card.name;
        });
    }

    /**
     * Checks whether any cards in play are currently marked as selected
     */
    areCardsSelected() {
        return this.getArenaCards().some((card) => {
            return card.selected;
        });
    }

    /**
     * Removes a card with the passed uuid from a list. Returns an _(Array)
     * @param list _(Array)
     * @param {String} uuid
     */
    removeCardByUuid(list, uuid) {
        return list.filter((card) => card.uuid !== uuid);
    }

    /**
     * Returns a card with the passed name in the passed list
     * @param list _(Array)
     * @param {String} name
     */
    findCardByName(list, name) {
        return this.findCard(list, (card) => card.name === name);
    }

    /**
     * Returns a list of cards matching passed name
     * @param list _(Array)
     * @param {String} name
     */
    findCardsByName(list, name) {
        return this.findCards(list, (card) => card.name === name);
    }

    /**
     * Returns a card with the passed uuid in the passed list
     * @param list _(Array)
     * @param {String} uuid
     */
    findCardByUuid(list, uuid) {
        return this.findCard(list, (card) => card.uuid === uuid);
    }

    /**
     * Returns a card with the passed uuid from cardsInPlay
     * @param {String} uuid
     */
    findCardInPlayByUuid(uuid) {
        return this.findCard(this.getArenaCards(), (card) => card.uuid === uuid);
    }

    /**
     * Returns a card which matches passed predicate in the passed list
     * @param cardList _(Array)
     * @param {Function} predicate - BaseCard => Boolean
     */
    findCard(cardList, predicate) {
        var cards = this.findCards(cardList, predicate);
        if (!cards || cards.length === 0) {
            return undefined;
        }

        return cards[0];
    }

    /**
     * Returns an Array of BaseCard which match passed predicate in the passed list
     * @param cardList _(Array)
     * @param {Function} predicate - BaseCard => Boolean
     */
    findCards(cardList, predicate) {
        Contract.assertNotNullLike(cardList);

        var cardsToReturn = [];

        cardList.forEach((card) => {
            if (predicate(card)) {
                cardsToReturn.push(card);
            }

            return cardsToReturn;
        });

        return cardsToReturn;
    }

    // TODO: add support for checking upgrades
    /**
     * Returns if a unit is in play that has the passed trait
     * @param {string} trait
     * @param {any} ignoreUnit
     * @returns {boolean} true/false if the trait is in play
     */
    isTraitInPlay(trait, ignoreUnit = null) {
        return ignoreUnit != null
            ? this.getOtherUnitsInPlay(ignoreUnit).some((card) => card.hasSomeTrait(trait))
            : this.getUnitsInPlay().some((card) => card.hasSomeTrait(trait));
    }

    /**
     * Returns if a unit is in play that has the passed aspect
     * @param {Aspect} aspect
     * @param {any} ignoreUnit
     * @returns {boolean} true/false if the trait is in play
     */
    isAspectInPlay(aspect, ignoreUnit = null) {
        return ignoreUnit != null
            ? this.getOtherUnitsInPlay(ignoreUnit).some((card) => card.hasSomeAspect(aspect))
            : this.getUnitsInPlay().some((card) => card.hasSomeTrait(aspect));
    }

    /**
     * Returns true if any units or upgrades controlled by this player match the passed predicate
     * @param {Function} predicate - DrawCard => Boolean
     */
    anyCardsInPlay(predicate) {
        return this.game.allCards.some(
            (card) => card.controller === this && EnumHelpers.isArena(card.location) && predicate(card)
        );
    }

    /**
     * Returns an Array of all unots and upgrades matching the predicate controlled by this player
     * @param {Function} predicate  - DrawCard => Boolean
     */
    filterCardsInPlay(predicate) {
        return this.game.allCards.filter(
            (card) => card.controller === this && EnumHelpers.isArena(card.location) && predicate(card)
        );
    }

    isActivePlayer() {
        return this.game.actionPhaseActivePlayer === this;
    }

    hasInitiative() {
        return this.game.initiativePlayer === this;
    }

    /**
     * Returns the total number of units and upgrades controlled by this player which match the passed predicate
     * @param {Function} predicate - DrawCard => Int
     */
    getNumberOfCardsInPlay(predicate) {
        return this.game.allCards.reduce((num, card) => {
            if (card.controller === this && EnumHelpers.isArena(card.location) && predicate(card)) {
                return num + 1;
            }

            return num;
        }, 0);
    }

    /**
     * Checks whether the passed card is in a legal location for the passed type of play
     * @param card BaseCard
     * @param {String} playingType
     */
    isCardInPlayableLocation(card, playingType = null) {
        // use an effect check to see if this card is in an out of play location but can still be played from
        if (card.getOngoingEffectValues(EffectName.CanPlayFromOutOfPlay).filter((a) => a.player(this, card)).length > 0) {
            return true;
        }

        return this.playableLocations.some(
            (location) => (!playingType || location.playingType === playingType) && location.includes(card)
        );
    }

    findPlayType(card) {
        if (card.getOngoingEffectValues(EffectName.CanPlayFromOutOfPlay).filter((a) => a.player(this, card)).length > 0) {
            let effects = card.getOngoingEffectValues(EffectName.CanPlayFromOutOfPlay).filter((a) => a.player(this, card));
            return effects[effects.length - 1].playType || PlayType.PlayFromHand;
        }

        let location = this.playableLocations.find((location) => location.includes(card));
        if (location) {
            return location.playingType;
        }

        return undefined;
    }

    /**
     * Returns a card in play under this player's control which matches (for uniqueness) the passed card
     * @param {InPlayCard} card
     * @returns {InPlayCard[]} Duplicates of passed card (does not check unique status)
     */
    getDuplicatesInPlay(card) {
        return this.getArenaCards().filter((otherCard) =>
            otherCard.title === card.title &&
            otherCard.subtitle === card.subtitle &&
            otherCard !== card
        );
    }

    /**
     * Returns ths top card of the player's deck
     * @returns {import('./card/CardTypes').PlayableCard | null} the Card,© or null if the deck is empty
     */
    getTopCardOfDeck() {
        if (this.drawDeck.length > 0) {
            return this.drawDeck[0];
        }
        return null;
    }

    /**
     * Draws the passed number of cards from the top of the conflict deck into this players hand, shuffling and deducting honor if necessary
     * @param {number} numCards
     */
    drawCardsToHand(numCards) {
        if (numCards > this.drawDeck.length) {
            // Game log message about empty deck damage(the damage itself is handled in DrawSystem.updateEvent()).
            this.game.addMessage('{0} attempts to draw {1} cards from their empty deck and takes {2} damage instead ',
                this.name, numCards - this.drawDeck.length, 3 * (numCards - this.drawDeck.length)
            );
            numCards = this.drawDeck.length;
        }
        for (let card of this.drawDeck.slice(0, numCards)) {
            this.moveCard(card, Location.Hand);
        }
    }

    // /**
    //  * Called when one of the players decks runs out of cards, removing 5 honor and shuffling the discard pile back into the deck
    //  * @param {String} deck - one of 'conflict' or 'dynasty'
    //  */
    // deckRanOutOfCards(deck) {
    //     let discardPile = this.getCardPile(deck + ' discard pile');
    //     let action = GameSystems.loseHonor({ amount: this.game.gameMode === GameMode.Skirmish ? 3 : 5 });
    //     if (action.canAffect(this, this.game.getFrameworkContext())) {
    //         this.game.addMessage(
    //             '{0}'s {1} deck has run out of cards, so they lose {2} honor',
    //             this,
    //             deck,
    //             this.game.gameMode === GameMode.Skirmish ? 3 : 5
    //         );
    //     } else {
    //         this.game.addMessage('{0}'s {1} deck has run out of cards', this, deck);
    //     }
    //     action.resolve(this, this.game.getFrameworkContext());
    //     this.game.queueSimpleStep(() => {
    //         discardPile.each((card) => this.moveCard(card, deck + ' deck'));
    //         if (deck === 'dynasty') {
    //             this.shuffleDynastyDeck();
    //         } else {
    //             this.shuffleConflictDeck();
    //         }
    //     });
    // }

    // /**
    //  * Moves the top card of the dynasty deck to the passed province
    //  * @param {String} location - one of 'province 1', 'province 2', 'province 3', 'province 4'
    //  */
    // replaceDynastyCard(location) {
    //     let province = this.getProvinceCardInProvince(location);

    //     if (!province || this.getCardPile(location).size() > 1) {
    //         return false;
    //     }
    //     if (this.dynastyDeck.size() === 0) {
    //         this.deckRanOutOfCards('dynasty');
    //         this.game.queueSimpleStep(() => this.replaceDynastyCard(location));
    //     } else {
    //         let refillAmount = 1;
    //         if (province) {
    //             let amount = province.mostRecentOngoingEffect(EffectName.RefillProvinceTo);
    //             if (amount) {
    //                 refillAmount = amount;
    //             }
    //         }

    //         this.refillProvince(location, refillAmount);
    //     }
    //     return true;
    // }

    // putTopDynastyCardInProvince(location, facedown = false) {
    //     if (this.dynastyDeck.size() === 0) {
    //         this.deckRanOutOfCards('dynasty');
    //         this.game.queueSimpleStep(() => this.putTopDynastyCardInProvince(location, facedown));
    //     } else {
    //         let cardFromDeck = this.dynastyDeck.first();
    //         this.moveCard(cardFromDeck, location);
    //         cardFromDeck.facedown = facedown;
    //         return true;
    //     }
    //     return true;
    // }

    /**
     * Shuffles the deck, emitting an event and displaying a message in chat
     */
    shuffleDeck() {
        if (this.name !== 'Dummy Player') {
            this.game.addMessage('{0} is shuffling their dynasty deck', this);
        }
        this.game.emitEvent(EventName.OnDeckShuffled, { player: this });
        this.drawDeck = Helpers.shuffle(this.drawDeck);
    }

    /**
     * Takes a decklist passed from the lobby, creates all the cards in it, and puts references to them in the relevant lists
     */
    prepareDecks() {
        var preparedDecklist = new Deck(this.decklistNames).prepare(this);
        if (preparedDecklist.base instanceof BaseCard) {
            this.base = preparedDecklist.base;
        }
        if (preparedDecklist.leader instanceof LeaderUnitCard) {
            this.leader = preparedDecklist.leader;
        }

        this.drawDeck = preparedDecklist.deckCards;
        this.decklist = preparedDecklist;
    }

    /**
     * Called when the Game object starts the game. Creates all cards on this players decklist, shuffles the decks and initialises player parameters for the start of the game
     */
    initialise() {
        this.opponent = this.game.getOtherPlayer(this);

        this.prepareDecks();
        // shuffling happens during game setup

        this.maxLimited = 1;
    }

    /**
     * Adds the passed Cost Adjuster to this Player
     * @param source = OngoingEffectSource source of the adjuster
     * @param {Object} properties
     * @returns {CostAdjuster}
     */
    addCostAdjuster(source, properties) {
        let adjuster = new CostAdjuster(this.game, source, properties);
        this.costAdjusters.push(adjuster);
        return adjuster;
    }

    /**
     * Unregisters and removes the passed Cost Adjusters from this Player
     * @param {CostAdjuster} adjuster
     */
    removeCostAdjuster(adjuster) {
        if (this.costAdjusters.includes(adjuster)) {
            adjuster.unregisterEvents();
            this.costAdjusters = this.costAdjusters.filter((r) => r !== adjuster);
        }
    }

    addPlayableLocation(type, player, location, cards = []) {
        Contract.assertNotNullLike(player);
        let playableLocation = new PlayableLocation(type, player, location, new Set(cards));
        this.playableLocations.push(playableLocation);
        return playableLocation;
    }

    removePlayableLocation(location) {
        this.playableLocations = this.playableLocations.filter((l) => l !== location);
    }

    /**
     * Returns the aspects for this player (derived from base and leader)
     */
    getAspects() {
        return this.leader.aspects.concat(this.base.aspects);
    }

    getPenaltyAspects(costAspects) {
        if (!costAspects) {
            return [];
        }

        let playerAspects = this.getAspects();

        let penaltyAspects = [];
        for (const aspect of costAspects) {
            let matchedIndex = playerAspects.indexOf(aspect);
            if (matchedIndex === -1) {
                penaltyAspects.push(aspect);
            } else {
                playerAspects.splice(matchedIndex, 1);
            }
        }

        return penaltyAspects;
    }

    /**
     * Checks to see what the minimum possible resource cost for an action is, accounting for aspects and available cost adjusters
     * @param {PlayType} playingType
     * @param card DrawCard
     * @param target BaseCard
     */
    getMinimumPossibleCost(playingType, context, target, ignoreType = false) {
        const card = context.source;
        const adjustedCost = this.getAdjustedCost(playingType, card, target, ignoreType);

        return Math.max(adjustedCost, 0);
    }

    /**
     * Checks if any Cost Adjusters on this Player apply to the passed card/target, and returns the cost to play the cost if they are used.
     * Accounts for aspect penalties and any modifiers to those specifically
     * @param {PlayType} playingType
     * @param card DrawCard
     * @param target BaseCard
     */
    getAdjustedCost(playingType, card, target, ignoreType = false) {
        // if any aspect penalties, check modifiers for them separately
        let aspectPenaltiesTotal = 0;
        let aspects;
        let cost;

        switch (playingType) {
            case PlayType.PlayFromHand:
                aspects = card.aspects;
                cost = card.cost;
                break;
            case PlayType.Smuggle:
                const smuggleInstance = card.getKeywordWithCostValues(KeywordName.Smuggle);
                aspects = smuggleInstance.aspects;
                cost = smuggleInstance.cost;
                break;
            default:
                Contract.fail(`Invalid Play Type ${playingType}`);
        }

        let penaltyAspects = this.getPenaltyAspects(aspects);
        for (const aspect of penaltyAspects) {
            aspectPenaltiesTotal += this.runAdjustersForAspectPenalties(playingType, 2, card, target, ignoreType, aspect);
        }

        let penalizedCost = cost + aspectPenaltiesTotal;
        return this.runAdjustersForCostType(playingType, penalizedCost, card, target, ignoreType);
    }

    /**
     * Runs the Adjusters for a specific cost type - either base cost or an aspect penalty - and returns the modified result
     * @param {PlayType} playingType
     * @param card DrawCard
     * @param target BaseCard
     */
    runAdjustersForCostType(playingType, baseCost, card, target, ignoreType = false) {
        var matchingAdjusters = this.costAdjusters.filter((adjuster) =>
            adjuster.canAdjust(playingType, card, target, ignoreType, null)
        );
        var costIncreases = matchingAdjusters
            .filter((adjuster) => adjuster.costAdjustType === CostAdjustType.Increase)
            .reduce((cost, adjuster) => cost + adjuster.getAmount(card, this), 0);
        var costDecreases = matchingAdjusters
            .filter((adjuster) => adjuster.costAdjustType === CostAdjustType.Decrease)
            .reduce((cost, adjuster) => cost + adjuster.getAmount(card, this), 0);

        baseCost += costIncreases;
        var reducedCost = baseCost - costDecreases;

        return Math.max(reducedCost, 0);
    }


    /**
     * Runs the Adjusters for a specific cost type - either base cost or an aspect penalty - and returns the modified result
     * @param {PlayType} playingType
     * @param card DrawCard
     * @param target BaseCard
     * @param penaltyAspect Aspect that is not present on the current base or leader
     */
    runAdjustersForAspectPenalties(playingType, baseCost, card, target, ignoreType = false, penaltyAspect = null) {
        var matchingAdjusters = this.costAdjusters.filter((adjuster) =>
            adjuster.canAdjust(playingType, card, target, ignoreType, penaltyAspect)
        );

        var ignoreAllAspectPenalties = matchingAdjusters
            .filter((adjuster) => adjuster.costAdjustType === CostAdjustType.IgnoreAllAspects).length > 0;

        var ignoreSpecificAspectPenalty = matchingAdjusters
            .filter((adjuster) => adjuster.costAdjustType === CostAdjustType.IgnoreSpecificAspects).length > 0;

        var cost = baseCost;
        if (ignoreAllAspectPenalties || ignoreSpecificAspectPenalty) {
            cost -= 2;
        }

        return Math.max(cost, 0);
    }

    /**
     * Mark all cost adjusters which are valid for this card/target/playingType as used, and remove them if they have no uses remaining
     * @param {String} playingType
     * @param card DrawCard
     * @param target BaseCard
     */
    markUsedAdjusters(playingType, card, target = null, aspects = null) {
        var matchingAdjusters = this.costAdjusters.filter((adjuster) => adjuster.canAdjust(playingType, card, target, null, aspects));
        matchingAdjusters.forEach((adjuster) => {
            adjuster.markUsed();
            if (adjuster.isExpired()) {
                this.removeCostAdjuster(adjuster);
            }
        });
    }

    /**
     * Called at the start of the Action Phase.  Resets some of the single round parameters
     */
    resetForActionPhase() {
        if (this.resetTimerAtEndOfRound) {
            this.noTimer = false;
        }

        this.passedActionPhase = false;
    }

    /**
     * Called at the end of the Action Phase.  Resets some of the single round parameters
     */
    cleanupFromActionPhase() {
        this.passedActionPhase = null;
    }

    // showDeck() {
    //     this.showDeck = true;
    // }

    /**
     * Gets the appropriate list for the passed location pile
     * @param {String} source
     */
    getCardPile(source) {
        switch (source) {
            case Location.Hand:
                return this.hand;
            case Location.Deck:
                return this.drawDeck;
            case Location.Discard:
                return this.discard;
            case Location.Resource:
                return this.resources;
            case Location.RemovedFromGame:
                return this.removedFromGame;
            case Location.SpaceArena:
                return this.spaceArena;
            case Location.GroundArena:
                return this.groundArena;
            case Location.Base:
                return this.baseZone;
            case Location.OutsideTheGame:
                return this.outsideTheGameCards;
            default:
                if (source) {
                    if (!this.additionalPiles[source]) {
                        Contract.fail(`Attempting to find pile '${source}', but it does not exist for ${this.name}. Use createAdditionalPile() to add new pile types.`);
                    }
                    return this.additionalPiles[source].cards;
                }
        }
    }

    createAdditionalPile(name, properties) {
        this.additionalPiles[name] = Object.assign({ cards: [] }, properties);
    }

    // /**
    //  * Called when a player drags and drops a card from one location on the client to another
    //  * @param {String} cardId - the uuid of the dropped card
    //  * @param source
    //  * @param target
    //  */
    // drop(cardId, source, target) {
    //     var sourceList = this.getCardPile(source);
    //     var card = this.findCardByUuid(sourceList, cardId);

    //     // Dragging is only legal in manual mode, when the card is currently in source, when the source and target are different and when the target is a legal location
    //     if (
    //         !this.game.manualMode ||
    //         source === target ||
    //         !this.isLegalLocationForCardTypes(card.types, target) ||
    //         card.location !== source
    //     ) {
    //         return;
    //     }

    //     // Don't allow two province cards in one province
    //     if (
    //         card.isProvince &&
    //         target !== Location.ProvinceDeck &&
    //         this.getCardPile(target).any((card) => card.isProvince)
    //     ) {
    //         return;
    //     }

    //     let display = 'a card';
    //     if (
    //         (card.isFaceup() && source !== Location.Hand) ||
    //         [
    //             Location.PlayArea,
    //             Location.DynastyDiscardPile,
    //             Location.ConflictDiscardPile,
    //             Location.RemovedFromGame
    //         ].includes(target)
    //     ) {
    //         display = card;
    //     }

    //     this.game.addMessage('{0} manually moves {1} from their {2} to their {3}', this, display, source, target);
    //     this.moveCard(card, target);
    //     this.game.resolveGameState(true);
    // }

    /**
     * Checks whether card type is consistent with location, checking for custom out-of-play locations
     * @param {CardType} cardType
     * @param {Location} location
     */
    isLegalLocationForCardType(cardType, location) {
        // if we're trying to go into an additional pile, we're probably supposed to be there
        if (this.additionalPiles[location]) {
            return true;
        }

        const legalLocationsForType = Helpers.defaultLegalLocationsForCardType(cardType);

        return legalLocationsForType && EnumHelpers.cardLocationMatches(location, legalLocationsForType);
    }

    /**
     * This is only used when an upgrade is dragged into play.  Usually,
     * upgrades are played by playCard()
     * @deprecated
     */
    promptForUpgrade(card, playingType) {
        this.game.queueStep(new UpgradePrompt(this.game, this, card, playingType));
    }

    // get skillModifier() {
    //     return this.getOngoingEffectValues(EffectName.ChangePlayerSkillModifier).reduce((total, value) => total + value, 0);
    // }

    /**
     * Called by the game when the game starts, sets the players decklist
     * @param {*} deck
     */
    selectDeck(deck) {
        this.decklistNames = deck;
        this.decklistNames.selected = true;
    }

    /**
     * Returns the number of resources available to spend
     */
    countSpendableResources() {
        return this.resources.reduce((count, card) => count += !card.exhausted, 0);
    }

    /**
     * Returns the number of exhausted resources
     */
    countExhaustedResources() {
        return this.resources.reduce((count, card) => count += card.exhausted, 0);
    }

    /**
     * Moves a card from its current location to the resource zone
     * @param card BaseCard
     * @param {boolean} exhaust Whether to exhaust the card. True by default.
     */
    resourceCard(card, exhaust = true) {
        this.moveCard(card, Location.Resource);
        card.exhausted = exhaust;
    }

    /**
     * Exhaust the specified number of resources
     */
    // TODO: Create an ExhaustResourcesSystem
    exhaustResources(count, priorityResources = []) {
        const readyPriorityResources = priorityResources.filter((resource) => !resource.exhausted);
        const regularResourcesToReady = count - this.readyResourcesInList(readyPriorityResources, count);

        if (regularResourcesToReady > 0) {
            const readyRegularResources = this.resources.filter((card) => !card.exhausted);
            this.readyResourcesInList(readyRegularResources, regularResourcesToReady);
        }
    }

    /**
     * Returns how many resources were readied
     */
    readyResourcesInList(resources, count) {
        if (count < resources.length) {
            resources.slice(0, count).forEach((resource) => resource.exhaust());
            return count;
        }

        resources.forEach((resource) => resource.exhaust());
        return resources.length;
    }

    /**
     * Ready the specified number of resources
     */
    readyResources(count) {
        let exhaustedResources = this.resources.filter((card) => card.exhausted);
        for (let i = 0; i < Math.min(count, exhaustedResources.length); i++) {
            exhaustedResources[i].exhausted = false;
        }
    }

    /**
     * Moves a card from one location to another. This involves removing in from the list it's currently in, calling BaseCard.move (which changes
     * its location property), and then adding it to the list it should now be in
     * @param card BaseCard
     * @param targetLocation
     * @param {Object} options
     */
    moveCard(card, targetLocation, options = {}) {
        this.removeCardFromPile(card);

        if (targetLocation.endsWith(' bottom')) {
            options.bottom = true;
            targetLocation = targetLocation.replace(' bottom', '');
        }

        var targetPile = this.getCardPile(targetLocation);

        Contract.assertTrue(this.isLegalLocationForCardType(card.type, targetLocation), `Tried to move card ${card.name} to ${targetLocation} but it is not a legal location`);

        Contract.assertFalse(targetPile.includes(card), `Tried to move card ${card.name} to ${targetLocation} but it is already there`);

        let currentLocation = card.location;

        if (EnumHelpers.isArena(currentLocation)) {
            if (card.owner !== this) {
                card.owner.moveCard(card, targetLocation, options);
                return;
            }

            // In normal play, all upgrades should already have been removed, but in manual play we may need to remove them.
            // This won't trigger any leaves play effects
            if (card.isUnit()) {
                for (const upgrade of card.upgrades) {
                    upgrade.owner.moveCard(upgrade, Location.Discard);
                }
            }

            card.controller = this;
        } else if (EnumHelpers.isArena(targetLocation)) {
            card.setDefaultController(this);
            card.controller = this;
            // // This should only be called when an upgrade is dragged into play
            // if (card.isUpgrade()) {
            //     this.promptForUpgrade(card);
            //     return;
            // }
        } else {
            card.controller = card.owner;
        }

        if (targetLocation === Location.Deck && !options.bottom) {
            targetPile.unshift(card);
        } else if (
            [Location.Discard, Location.RemovedFromGame].includes(targetLocation)
        ) {
            // new cards go on the top of the discard pile
            targetPile.unshift(card);
        } else if (targetPile) {
            targetPile.push(card);
        }

        card.moveTo(targetLocation);
    }

    /**
     * Removes a card from whichever list it's currently in
     * @param card DrawCard
     */
    removeCardFromPile(card) {
        // upgrades have a special exception here b/c they might be in our pile but controlled by the opponent
        if (card.controller !== this && !card.isUpgrade()) {
            card.controller.removeCardFromPile(card);
            return;
        }

        var originalLocation = card.location;
        var originalPile = this.getCardPile(originalLocation);

        if (originalPile) {
            let updatedPile = this.removeCardByUuid(originalPile, card.uuid);

            switch (originalLocation) {
                case Location.Base:
                    this.baseZone = updatedPile;
                    break;
                case Location.SpaceArena:
                    this.spaceArena = updatedPile;
                    break;
                case Location.GroundArena:
                    this.groundArena = updatedPile;
                    break;
                case Location.Hand:
                    this.hand = updatedPile;
                    break;
                case Location.Deck:
                    this.drawDeck = updatedPile;
                    break;
                case Location.Discard:
                    this.discard = updatedPile;
                    break;
                case Location.RemovedFromGame:
                    this.removedFromGame = updatedPile;
                    break;
                case Location.OutsideTheGame:
                    this.outsideTheGameCards = updatedPile;
                    break;
                case Location.Resource:
                    this.resources = updatedPile;
                    break;
                default:
                    if (this.additionalPiles[originalPile]) {
                        this.additionalPiles[originalPile].cards = updatedPile;
                    } else {
                        Contract.fail(`Attempting to remove ${card.internalName} from pile, but pile '${originalLocation}' does not exist for ${this.name}`);
                    }
            }
        }
    }

    /**
     * Special case for moving upgrades to an arena b/c upgrades can be in either player's arena.
     * Other card types (or other types of upgrade move) must use {@link Player.moveCard}.
     */
    putUpgradeInArena(upgrade, location) {
        Contract.assertTrue(upgrade.isUpgrade());
        Contract.assertTrue(EnumHelpers.isArena(location));

        const pile = this.getCardPile(location);

        Contract.assertFalse(pile.includes(upgrade), `Tried to move upgrade ${upgrade.name} to ${location} for ${this.name} but it is already there`);

        pile.push(upgrade);
    }

    /**
     * Sets the passed cards as selected
     * @param cards BaseCard[]
     */
    setSelectedCards(cards) {
        this.promptState.setSelectedCards(cards);
    }

    clearSelectedCards() {
        this.promptState.clearSelectedCards();
    }

    setSelectableCards(cards) {
        this.promptState.setSelectableCards(cards);
    }

    clearSelectableCards() {
        this.promptState.clearSelectableCards();
    }

    getSummaryForHand(list, activePlayer, hideWhenFaceup) {
        // if (this.optionSettings.sortHandByName) {
        //     return this.getSortedSummaryForCardList(list, activePlayer, hideWhenFaceup);
        // }
        return this.getSummaryForCardList(list, activePlayer, hideWhenFaceup);
    }

    getSummaryForCardList(list, activePlayer, hideWhenFaceup) {
        return list.map((card) => {
            return card.getSummary(activePlayer, hideWhenFaceup);
        });
    }

    getSortedSummaryForCardList(list, activePlayer, hideWhenFaceup) {
        let cards = list.map((card) => card);
        cards.sort((a, b) => a.printedName.localeCompare(b.printedName));

        return cards.map((card) => {
            return card.getSummary(activePlayer, hideWhenFaceup);
        });
    }

    getCardSelectionState(card) {
        return this.promptState.getCardSelectionState(card);
    }

    currentPrompt() {
        return this.promptState.getState();
    }

    setPrompt(prompt) {
        this.promptState.setPrompt(prompt);
    }

    cancelPrompt() {
        this.promptState.cancelPrompt();
    }

    /**
     * Sets a flag indicating that this player passed the dynasty phase, and can't act again
     */
    passDynasty() {
        this.passedDynasty = true;
    }

    /**
     * Sets te value of the dial in the UI, and sends a chat message revealing the players bid
     */
    setShowBid(bid) {
        this.showBid = bid;
        this.game.addMessage('{0} reveals a bid of {1}', this, bid);
    }

    isTopCardShown(activePlayer = undefined) {
        if (!activePlayer) {
            activePlayer = this;
        }

        if (activePlayer.drawDeck && activePlayer.drawDeck.size() <= 0) {
            return false;
        }

        if (activePlayer === this) {
            return (
                this.getOngoingEffectValues(EffectName.ShowTopCard).includes(RelativePlayer.Any) ||
                this.getOngoingEffectValues(EffectName.ShowTopCard).includes(RelativePlayer.Self)
            );
        }

        return (
            this.getOngoingEffectValues(EffectName.ShowTopCard).includes(RelativePlayer.Any) ||
            this.getOngoingEffectValues(EffectName.ShowTopCard).includes(RelativePlayer.Opponent)
        );
    }

    // eventsCannotBeCancelled() {
    //     return this.hasOngoingEffect(EffectName.EventsCannotBeCancelled);
    // }

    // // TODO STATE SAVE: what stats are we interested in?
    // getStats() {
    //     return {
    //         fate: this.fate,
    //         honor: this.getTotalHonor(),
    //         conflictsRemaining: this.getConflictOpportunities(),
    //         militaryRemaining: this.getRemainingConflictOpportunitiesForType(ConflictTypes.Military),
    //         politicalRemaining: this.getRemainingConflictOpportunitiesForType(ConflictTypes.Political)
    //     };
    // }

    // TODO STATE SAVE: clean this up
    // /**
    //  * This information is passed to the UI
    //  * @param {Player} activePlayer
    //  */
    getState(activePlayer) {
        let isActivePlayer = activePlayer === this;
        let promptState = isActivePlayer ? this.promptState.getState() : {};
        let { email, password, ...safeUser } = this.user;
        let state = {
            cardPiles: {
                // cardsInPlay: this.getSummaryForCardList(this.cardsInPlay, activePlayer),
                hand: this.getSummaryForHand(this.hand, activePlayer, true),
                removedFromGame: this.getSummaryForCardList(this.removedFromGame, activePlayer)
            },
            disconnected: this.disconnected,
            // faction: this.faction,
            hasInitiative: this.hasInitiative(),
            id: this.id,
            left: this.left,
            name: this.name,
            // optionSettings: this.optionSettings,
            phase: this.game.currentPhase,
            promptedActionWindows: this.promptedActionWindows,
            showBid: this.showBid,
            // stats: this.getStats(),
            // timerSettings: this.timerSettings,
            user: safeUser
        };

        if (this.additionalPiles && Object.keys(this.additionalPiles)) {
            Object.keys(this.additionalPiles).forEach((key) => {
                if (this.additionalPiles[key].cards.size() > 0) {
                    state.cardPiles[key] = this.getSummaryForCardList(this.additionalPiles[key].cards, activePlayer);
                }
            });
        }

        // if (this.showDeck) {
        //     state.showDeck = true;
        //     state.cardPiles.deck = this.getSummaryForCardList(this.deck, activePlayer);
        // }

        // if (this.role) {
        //     state.role = this.role.getSummary(activePlayer);
        // }

        if (this.clock) {
            state.clock = this.clock.getState();
        }

        return { ...state, ...promptState };
    }
}

module.exports = Player;<|MERGE_RESOLUTION|>--- conflicted
+++ resolved
@@ -7,7 +7,6 @@
 const { PlayerPromptState } = require('./PlayerPromptState.js');
 const Contract = require('./utils/Contract');
 const {
-    AbilityType,
     CardType,
     EffectName,
     EventName,
@@ -23,12 +22,7 @@
 const Helpers = require('./utils/Helpers');
 const { BaseCard } = require('./card/BaseCard');
 const { LeaderUnitCard } = require('./card/LeaderUnitCard');
-<<<<<<< HEAD
-=======
-const { Card } = require('./card/Card');
-const { PlayableOrDeployableCard } = require('./card/baseClasses/PlayableOrDeployableCard');
 const { InPlayCard } = require('./card/baseClasses/InPlayCard');
->>>>>>> 83bbee51
 
 class Player extends GameObject {
     constructor(id, user, owner, game, clockDetails) {
