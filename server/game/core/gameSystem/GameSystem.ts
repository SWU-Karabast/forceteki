--- conflicted
+++ resolved
@@ -7,10 +7,7 @@
 import type Game from '../Game';
 import * as Helpers from '../utils/Helpers';
 import { TriggerHandlingMode } from '../event/EventWindow';
-<<<<<<< HEAD
 import * as Contract from '../utils/Contract';
-=======
->>>>>>> c1ad3b66
 
 type PlayerOrCard = Player | Card;
 
@@ -41,11 +38,7 @@
 
     protected readonly propertyFactory?: (context?: TContext) => TProperties;
     protected readonly properties?: TProperties;
-<<<<<<< HEAD
-    protected abstract readonly eventName: EventName | MetaEventName; // = MetaEventName.Unnamed;
-=======
     protected abstract readonly eventName: EventName | MetaEventName;
->>>>>>> c1ad3b66
     protected readonly defaultProperties: IGameSystemProperties = { cannotBeCancelled: false, optional: false };
     protected getDefaultTargets: (context: TContext) => any = (context) => this.defaultTargets(context);
 
