import type { AbilityContext } from '../../ability/AbilityContext';
<<<<<<< HEAD
import type Game from '../../Game';
import type { IGameObjectBaseState } from '../../GameObjectBase';
import { GameObjectBase } from '../../GameObjectBase';
=======
import type { FormatMessage } from '../../chat/GameChat';
>>>>>>> 18c4230e

// STATE TODO: I don't think value needs to be state, I think GainedAbility needs the state.
// export interface IOngoingEffectValueWrapperState<T> extends IGameObjectBaseState {
//     value: T;
// }

export class OngoingEffectValueWrapper<TValue, TState extends IGameObjectBaseState = IGameObjectBaseState> extends GameObjectBase<TState> {
    private readonly value: TValue;
    public context?: AbilityContext;

<<<<<<< HEAD
    public constructor(game: Game, value: TValue) {
        super(game);
=======
    public constructor(value: TValue, public effectDescription?: FormatMessage) {
>>>>>>> 18c4230e
        // @ts-expect-error
        this.value = value == null ? true : value;
    }

    public setContext(context: AbilityContext): void {
        this.context = context;
    }

    public getValue(): TValue {
        return this.value;
    }

    // eslint-disable-next-line @typescript-eslint/no-empty-function
    public apply(target): void { }

    // eslint-disable-next-line @typescript-eslint/no-empty-function
    public unapply(target): void { }

    public override getGameObjectName() {
        return 'OngoingEffectValueWrapper';
    }
}<|MERGE_RESOLUTION|>--- conflicted
+++ resolved
@@ -1,11 +1,8 @@
 import type { AbilityContext } from '../../ability/AbilityContext';
-<<<<<<< HEAD
+import type { FormatMessage } from '../../chat/GameChat';
 import type Game from '../../Game';
 import type { IGameObjectBaseState } from '../../GameObjectBase';
 import { GameObjectBase } from '../../GameObjectBase';
-=======
-import type { FormatMessage } from '../../chat/GameChat';
->>>>>>> 18c4230e
 
 // STATE TODO: I don't think value needs to be state, I think GainedAbility needs the state.
 // export interface IOngoingEffectValueWrapperState<T> extends IGameObjectBaseState {
@@ -15,15 +12,13 @@
 export class OngoingEffectValueWrapper<TValue, TState extends IGameObjectBaseState = IGameObjectBaseState> extends GameObjectBase<TState> {
     private readonly value: TValue;
     public context?: AbilityContext;
+    public effectDescription?: FormatMessage;
 
-<<<<<<< HEAD
-    public constructor(game: Game, value: TValue) {
+    public constructor(game: Game, value: TValue, effectDescription?: FormatMessage) {
         super(game);
-=======
-    public constructor(value: TValue, public effectDescription?: FormatMessage) {
->>>>>>> 18c4230e
         // @ts-expect-error
         this.value = value == null ? true : value;
+        this.effectDescription = effectDescription;
     }
 
     public setContext(context: AbilityContext): void {
