<<<<<<< HEAD
export default class StatsModifier {
    public hp: number;
    public power: number;

    public constructor(power: number = 0, hp: number = 0) {
        this.power = power;
        this.hp = hp;
    }
=======
export interface StatsModifier {
    hp: number;
    power: number;
>>>>>>> f821cb1d
}<|MERGE_RESOLUTION|>--- conflicted
+++ resolved
@@ -1,15 +1,4 @@
-<<<<<<< HEAD
-export default class StatsModifier {
-    public hp: number;
-    public power: number;
-
-    public constructor(power: number = 0, hp: number = 0) {
-        this.power = power;
-        this.hp = hp;
-    }
-=======
 export interface StatsModifier {
     hp: number;
     power: number;
->>>>>>> f821cb1d
 }