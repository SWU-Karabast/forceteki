import type { IAbilityPropsWithType } from '../../../Interfaces';
import type { InPlayCard } from '../../card/baseClasses/InPlayCard';
import type { Card } from '../../card/Card';
import type { FormatMessage } from '../../chat/GameChat';
import { AbilityType } from '../../Constants';
import type Game from '../../Game';
import type { GameObjectRef, IGameObjectBaseState } from '../../GameObjectBase';
import * as Contract from '../../utils/Contract';
import { OngoingEffectValueWrapper } from './OngoingEffectValueWrapper';

export interface IGainAbilityState extends IGameObjectBaseState {
    abilityIdentifier: string;
    abilityUuidByTargetCard: Map<string, string>;
    gainAbilitySource: GameObjectRef<Card>;
    source: GameObjectRef<Card>;
}

export class GainAbility extends OngoingEffectValueWrapper<IAbilityPropsWithType, IGainAbilityState> {
    public readonly abilityType: AbilityType;
    public readonly properties: IAbilityPropsWithType;

    // private abilityUuidByTargetCard = new Map<InPlayCard, string>();
    private get gainAbilitySource() {
        return this.game.getFromRef(this.state.gainAbilitySource);
    }

    private get source() {
        return this.game.getFromRef(this.state.source);
    }

<<<<<<< HEAD
    public constructor(game: Game, gainedAbilityProps: IAbilityPropsWithType) {
        super(game, Object.assign(gainedAbilityProps, { printedAbility: false }));
=======
    private static abilityDescription?(props: IAbilityPropsWithType): string {
        if (props.type === AbilityType.Triggered && 'when' in props) {
            const triggers: string[] = [];
            if (props.when.whenPlayed) {
                triggers.push('When Played');
            }
            if (props.when.whenPlayedUsingSmuggle) {
                triggers.push('When Played using Smuggle');
            }
            if (props.when.onAttack) {
                triggers.push('On Attack');
            }
            if (props.when.whenDefeated) {
                triggers.push('When Defeated');
            }
            if (triggers.length === 0) {
                return undefined;
            }
            return `“${triggers.join('/')}: ${props.title}”`;
        }
        return undefined;
    }

    public constructor(gainedAbilityProps: IAbilityPropsWithType) {
        const abilityDescription = GainAbility.abilityDescription(gainedAbilityProps);
        let effectDescription: FormatMessage | undefined;
        if (abilityDescription) {
            effectDescription = {
                format: 'give {0}',
                args: [abilityDescription]
            };
        }

        super(Object.assign(gainedAbilityProps, { printedAbility: false }), effectDescription);
>>>>>>> 18c4230e

        this.abilityType = gainedAbilityProps.type;
    }

    protected override setupDefaultState() {
        this.state.abilityUuidByTargetCard = new Map();
    }

    public override setContext(context) {
        Contract.assertNotNullLike(context.source);

        if (context.ongoingEffect?.abilityIdentifier) {
            this.state.abilityIdentifier = `gained_from_${context.ongoingEffect.abilityIdentifier}`;
        } else if (context.ongoingEffect?.isLastingEffect) {
            // TODO: currently all gained ability identifiers are the same, find a way to make these unique in case a card gains two
            this.state.abilityIdentifier = 'gained_from_lasting_effect';
        } else if (!this.state.abilityIdentifier) {
            Contract.fail('GainAbility.setContext() called without a valid context');
        }

        super.setContext(context);

        this.state.source = this.context.source.getRef();
        this.state.gainAbilitySource = this.source.getRef();
    }

    public override apply(target: InPlayCard) {
        Contract.assertNotNullLike(this.gainAbilitySource, 'gainAbility.apply() called before gainAbility.setContext()');
        Contract.assertDoesNotHaveKey(this.state.abilityUuidByTargetCard, target.uuid, `Attempting to apply gain ability effect '${this.state.abilityIdentifier}' to card ${target.internalName} twice`);

        const properties = Object.assign(this.getValue(), { gainAbilitySource: this.gainAbilitySource, abilityIdentifier: this.state.abilityIdentifier });

        let gainedAbilityUuid: string;
        switch (properties.type) {
            case AbilityType.Action:
                gainedAbilityUuid = target.addGainedActionAbility(properties);
                break;

            case AbilityType.Constant:
                gainedAbilityUuid = target.addGainedConstantAbility(properties);
                break;

            case AbilityType.Triggered:
                gainedAbilityUuid = target.addGainedTriggeredAbility(properties);
                break;

            case AbilityType.ReplacementEffect:
                gainedAbilityUuid = target.addGainedReplacementEffectAbility(properties);
                break;

            default:
                Contract.fail(`Unknown ability type: ${this.abilityType}`);
        }

        this.state.abilityUuidByTargetCard.set(target.uuid, gainedAbilityUuid);
    }

    public override unapply(target: InPlayCard) {
        Contract.assertMapHasKey(this.state.abilityUuidByTargetCard, target.uuid, `Attempting to unapply gain ability effect "${this.state.abilityIdentifier}" from card ${target.internalName} but it is not applied`);

        switch (this.abilityType) {
            case AbilityType.Action:
                target.removeGainedActionAbility(this.state.abilityUuidByTargetCard.get(target.uuid));
                break;

            case AbilityType.Constant:
                target.removeGainedConstantAbility(this.state.abilityUuidByTargetCard.get(target.uuid));
                break;

            case AbilityType.Triggered:
                target.removeGainedTriggeredAbility(this.state.abilityUuidByTargetCard.get(target.uuid));
                break;

            case AbilityType.ReplacementEffect:
                target.removeGainedReplacementEffectAbility(this.state.abilityUuidByTargetCard.get(target.uuid));
                break;

            default:
                Contract.fail(`Unknown ability type: ${this.abilityType}`);
        }

        this.state.abilityUuidByTargetCard.delete(target.uuid);
    }
}<|MERGE_RESOLUTION|>--- conflicted
+++ resolved
@@ -19,19 +19,11 @@
     public readonly abilityType: AbilityType;
     public readonly properties: IAbilityPropsWithType;
 
-    // private abilityUuidByTargetCard = new Map<InPlayCard, string>();
-    private get gainAbilitySource() {
-        return this.game.getFromRef(this.state.gainAbilitySource);
-    }
+    private abilityIdentifier: string;
+    private abilityUuidByTargetCard = new Map<InPlayCard, string>();
+    private gainAbilitySource: Card;
+    private source: Card;
 
-    private get source() {
-        return this.game.getFromRef(this.state.source);
-    }
-
-<<<<<<< HEAD
-    public constructor(game: Game, gainedAbilityProps: IAbilityPropsWithType) {
-        super(game, Object.assign(gainedAbilityProps, { printedAbility: false }));
-=======
     private static abilityDescription?(props: IAbilityPropsWithType): string {
         if (props.type === AbilityType.Triggered && 'when' in props) {
             const triggers: string[] = [];
@@ -55,7 +47,7 @@
         return undefined;
     }
 
-    public constructor(gainedAbilityProps: IAbilityPropsWithType) {
+    public constructor(game: Game, gainedAbilityProps: IAbilityPropsWithType) {
         const abilityDescription = GainAbility.abilityDescription(gainedAbilityProps);
         let effectDescription: FormatMessage | undefined;
         if (abilityDescription) {
@@ -65,8 +57,7 @@
             };
         }
 
-        super(Object.assign(gainedAbilityProps, { printedAbility: false }), effectDescription);
->>>>>>> 18c4230e
+        super(game, Object.assign(gainedAbilityProps, { printedAbility: false }), effectDescription);
 
         this.abilityType = gainedAbilityProps.type;
     }
