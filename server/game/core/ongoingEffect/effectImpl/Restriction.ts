--- conflicted
+++ resolved
@@ -2,11 +2,8 @@
 import { OngoingEffectValueWrapper } from './OngoingEffectValueWrapper';
 import type { FormatMessage } from '../../chat/GameChat';
 import { AbilityRestriction } from '../../Constants';
-<<<<<<< HEAD
+import type { Card } from '../../card/Card';
 import type Game from '../../Game';
-=======
-import type { Card } from '../../card/Card';
->>>>>>> 04d3dcfc
 
 const leavePlayTypes = new Set(['discardFromPlay', 'returnToHand', 'returnToDeck', 'removeFromGame']);
 
