--- conflicted
+++ resolved
@@ -3,22 +3,11 @@
 import * as Helpers from '../../utils/Helpers';
 import * as KeywordHelpers from '../../ability/KeywordHelpers';
 import type { Card } from '../../card/Card';
-<<<<<<< HEAD
 import type Game from '../../Game';
+import type { FormatMessage } from '../../chat/GameChat';
 
 export class GainKeyword extends OngoingEffectValueWrapper<IKeywordProperties | IKeywordProperties[]> {
     public constructor(game: Game, keywordProps: KeywordNameOrProperties | KeywordNameOrProperties[]) {
-        if (Array.isArray(keywordProps)) {
-            super(game, keywordProps.map((keyword) => (typeof keyword === 'string' ? { keyword } : keyword)));
-        } else if (typeof keywordProps === 'string') {
-            super(game, { keyword: keywordProps });
-        } else {
-            super(game, keywordProps);
-=======
-import type { FormatMessage } from '../../chat/GameChat';
-
-export class GainKeyword extends OngoingEffectValueWrapper<IKeywordProperties | IKeywordProperties[]> {
-    public constructor(keywordProps: KeywordNameOrProperties | KeywordNameOrProperties[]) {
         const effectDescription: FormatMessage = {
             format: 'give {0}',
             args: Helpers.asArray(keywordProps).map((keyword) => {
@@ -27,12 +16,11 @@
         };
 
         if (Array.isArray(keywordProps)) {
-            super(keywordProps.map((keyword) => (typeof keyword === 'string' ? { keyword } : keyword)), effectDescription);
+            super(game, keywordProps.map((keyword) => (typeof keyword === 'string' ? { keyword } : keyword)), effectDescription);
         } else if (typeof keywordProps === 'string') {
-            super({ keyword: keywordProps }, effectDescription);
+            super(game, { keyword: keywordProps }, effectDescription);
         } else {
-            super(keywordProps, effectDescription);
->>>>>>> 18c4230e
+            super(game, keywordProps, effectDescription);
         }
     }
 
