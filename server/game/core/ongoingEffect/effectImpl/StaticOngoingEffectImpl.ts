import { OngoingEffectValueWrapper } from './OngoingEffectValueWrapper';
import type { EffectName } from '../../Constants';
import type { AbilityContext } from '../../ability/AbilityContext';
import { OngoingEffectImpl } from './OngoingEffectImpl';
import type Game from '../../Game';

export default class StaticOngoingEffectImpl<TValue> extends OngoingEffectImpl<TValue> {
    public readonly valueWrapper: OngoingEffectValueWrapper<TValue>;

<<<<<<< HEAD
    public constructor(game: Game, type: EffectName, value: OngoingEffectValueWrapper<TValue> | TValue) {
        super(game, type);
=======
    public override get effectDescription() {
        return this.valueWrapper.effectDescription;
    }

    public constructor(type: EffectName, value: OngoingEffectValueWrapper<TValue> | TValue) {
        super(type);
>>>>>>> 18c4230e

        if (value instanceof OngoingEffectValueWrapper) {
            this.valueWrapper = value;
        } else {
            this.valueWrapper = new OngoingEffectValueWrapper(game, value);
        }
    }

    public apply(effect, target) {
        target.addOngoingEffect(effect);
        this.valueWrapper.apply(target);
    }

    public unapply(effect, target) {
        target.removeOngoingEffect(effect);
        this.valueWrapper.unapply(target);
    }

    public getValue(target) {
        return this.valueWrapper.getValue();
    }

    public recalculate(target) {
        return false;
    }

    public override setContext(context: AbilityContext) {
        super.setContext(context);
        this.valueWrapper.setContext(context);
    }

    public override getDebugInfo() {
        return Object.assign(super.getDebugInfo(), { value: this.valueWrapper });
    }
}
<|MERGE_RESOLUTION|>--- conflicted
+++ resolved
@@ -7,17 +7,12 @@
 export default class StaticOngoingEffectImpl<TValue> extends OngoingEffectImpl<TValue> {
     public readonly valueWrapper: OngoingEffectValueWrapper<TValue>;
 
-<<<<<<< HEAD
-    public constructor(game: Game, type: EffectName, value: OngoingEffectValueWrapper<TValue> | TValue) {
-        super(game, type);
-=======
     public override get effectDescription() {
         return this.valueWrapper.effectDescription;
     }
 
-    public constructor(type: EffectName, value: OngoingEffectValueWrapper<TValue> | TValue) {
-        super(type);
->>>>>>> 18c4230e
+    public constructor(game: Game, type: EffectName, value: OngoingEffectValueWrapper<TValue> | TValue) {
+        super(game, type);
 
         if (value instanceof OngoingEffectValueWrapper) {
             this.valueWrapper = value;
