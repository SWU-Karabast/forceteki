--- conflicted
+++ resolved
@@ -5,17 +5,13 @@
 import { Duration, WildcardZoneName, EffectName } from '../Constants';
 import type Game from '../Game';
 import type { GameObject } from '../GameObject';
-<<<<<<< HEAD
 import type { GameObjectRef, IGameObjectBaseState } from '../GameObjectBase';
 import { GameObjectBase } from '../GameObjectBase';
-import type { Player } from '../Player';
-=======
->>>>>>> 4e4de9a9
 import * as Contract from '../utils/Contract';
 import type { OngoingEffectImpl } from './effectImpl/OngoingEffectImpl';
 
-export interface IOngoingEffectState extends IGameObjectBaseState {
-    targets: GameObjectRef<(Player | Card)>[];
+export interface IOngoingEffectState<TTarget extends GameObject> extends IGameObjectBaseState {
+    targets: GameObjectRef<TTarget>[];
 }
 
 /**
@@ -45,18 +41,16 @@
  * impl                 - object with details of effect to be applied. Includes duration
  *                        and the numerical value of the effect, if any.
  */
-<<<<<<< HEAD
-export abstract class OngoingEffect<T extends IOngoingEffectState = IOngoingEffectState> extends GameObjectBase<T> {
-    public readonly id: number;
-    public readonly source: Card;
+export abstract class OngoingEffect<TTarget extends GameObject, TState extends IOngoingEffectState<TTarget> = IOngoingEffectState<TTarget>> extends GameObjectBase<TState> {
+    public source: Card;
     // TODO: Can we make GameObject more specific? Can we add generics to the class for AbilityContext?
-    public readonly matchTarget: (Player | Card) | ((target: Player | Card, context: AbilityContext) => boolean);
+    public readonly matchTarget: TTarget | ((target: TTarget, context: AbilityContext) => boolean);
     public readonly duration?: Duration;
     public readonly until: WhenType;
     public readonly condition: (context?: AbilityContext) => boolean;
     public readonly sourceZoneFilter: ZoneFilter | ZoneFilter[];
     public readonly impl: OngoingEffectImpl<any>;
-    public readonly ongoingEffect: IOngoingEffectProps;
+    public readonly ongoingEffect: IOngoingEffectProps<TTarget>;
     public context: AbilityContext;
 
     public get type() {
@@ -67,24 +61,7 @@
         return this.state.targets.map((x) => this.game.getFromRef(x));
     }
 
-    public constructor(game: Game, source: Card, properties: IOngoingEffectProps, effectImpl: OngoingEffectImpl<any>) {
-=======
-export abstract class OngoingEffect<TTarget extends GameObject> {
-    public game: Game;
-    public source: Card;
-    // TODO: Can we make GameObject more specific? Can we add generics to the class for AbilityContext?
-    public matchTarget: TTarget | ((target: TTarget, context: AbilityContext) => boolean);
-    public duration?: Duration;
-    public until: WhenType;
-    public condition: (context?: AbilityContext) => boolean;
-    public sourceZoneFilter: ZoneFilter | ZoneFilter[];
-    public impl: OngoingEffectImpl<any>;
-    public ongoingEffect: IOngoingEffectProps<TTarget>;
-    public targets: TTarget[];
-    public context: AbilityContext;
-
     public constructor(game: Game, source: Card, properties: IOngoingEffectProps<TTarget>, effectImpl: OngoingEffectImpl<any>) {
->>>>>>> 4e4de9a9
         Contract.assertFalse(
             properties.duration === Duration.WhileSourceInPlay && !source.canBeInPlay(),
             `${source.internalName} is not a legal target for an effect with duration '${Duration.WhileSourceInPlay}'`
@@ -144,15 +121,9 @@
         this.removeTargets([target]);
     }
 
-<<<<<<< HEAD
-    public removeTargets(targets) {
+    public removeTargets(targets: TTarget[]) {
         targets.forEach((target) => this.impl.unapply(this, target));
         this.state.targets = this.targets.filter((target) => !targets.includes(target)).map((x) => x.getRef());
-=======
-    public removeTargets(targets: TTarget[]) {
-        targets.forEach((target) => this.impl.unapply(target));
-        this.targets = this.targets.filter((target) => !targets.includes(target));
->>>>>>> 4e4de9a9
     }
 
     public hasTarget(target: TTarget) {
@@ -228,7 +199,7 @@
         };
     }
 
-    public override afterSetAllState(oldState: T) {
+    public override afterSetAllState(oldState: TState) {
         this.refreshContext();
     }
 }