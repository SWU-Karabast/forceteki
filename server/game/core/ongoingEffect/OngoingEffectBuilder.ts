import type { Card } from '../card/Card';
import type { EffectName } from '../Constants';
import type Game from '../Game';
import type { IOngoingCardEffectProps, IOngoingPlayerEffectProps, IOngoingCardEffectGenerator, IOngoingPlayerEffectGenerator } from '../../Interfaces';
// import type { StatusToken } from '../StatusToken';
import { OngoingCardEffect } from './OngoingCardEffect';
// import ConflictEffect from './ConflictEffect';
import DetachedOngoingEffectImpl from './effectImpl/DetachedOngoingEffectImpl';
import type { CalculateOngoingEffect } from './effectImpl/DynamicOngoingEffectImpl';
import DynamicOngoingEffectImpl from './effectImpl/DynamicOngoingEffectImpl';
import { OngoingPlayerEffect } from './OngoingPlayerEffect';
import StaticOngoingEffectImpl from './effectImpl/StaticOngoingEffectImpl';
import type { OngoingEffectValueWrapper } from './effectImpl/OngoingEffectValueWrapper';
import { is } from '../utils/TypeHelpers';

/* Types of effect
    1. Static effects - do something for a period
    2. Dynamic effects - like static, but what they do depends on the game state
    3. Detached effects - do something when applied, and on expiration, but can be ignored in the interim
*/

export const OngoingEffectBuilder = {
    card: {
<<<<<<< HEAD
        static: <TValue>(type: EffectName, value?: ((game: Game) => OngoingEffectValueWrapper<TValue>) | OngoingEffectValueWrapper<TValue> | TValue): IOngoingEffectGenerator => (game: Game, source: Card, props: IOngoingCardEffectProps) =>
            new OngoingCardEffect(game, source, props, new StaticOngoingEffectImpl(game, type, is.function(value) ? value(game) : value)),
        dynamic: <TValue>(type: EffectName, value: CalculateOngoingEffect<TValue>): IOngoingEffectGenerator => (game: Game, source: Card, props: IOngoingCardEffectProps) =>
            new OngoingCardEffect(game, source, props, new DynamicOngoingEffectImpl(game, type, value)),
        detached: (type: EffectName, value): IOngoingEffectGenerator => (game: Game, source: Card, props: IOngoingCardEffectProps) =>
            new OngoingCardEffect(game, source, props, new DetachedOngoingEffectImpl(game, type, value.apply, value.unapply)),
        flexible: <TValue>(type: EffectName, value?: CalculateOngoingEffect<TValue> | OngoingEffectValueWrapper<TValue> | TValue): IOngoingEffectGenerator =>
            (is.function(value)
                ? OngoingEffectBuilder.card.dynamic(type, value)
                : OngoingEffectBuilder.card.static(type, value))
    },
    player: {
        static: <TValue>(type: EffectName, value?: ((game: Game) => OngoingEffectValueWrapper<TValue>) | OngoingEffectValueWrapper<TValue> | TValue): IOngoingEffectGenerator => (game: Game, source: Card, props: IOngoingPlayerEffectProps) =>
            new OngoingPlayerEffect(game, source, props, new StaticOngoingEffectImpl(game, type, is.function(value) ? value(game) : value)),
        dynamic: <TValue>(type: EffectName, value: CalculateOngoingEffect<TValue>): IOngoingEffectGenerator => (game: Game, source: Card, props: IOngoingPlayerEffectProps) =>
            new OngoingPlayerEffect(game, source, props, new DynamicOngoingEffectImpl(game, type, value)),
        detached: (type: EffectName, value): IOngoingEffectGenerator => (game: Game, source: Card, props: IOngoingPlayerEffectProps) =>
            new OngoingPlayerEffect(game, source, props, new DetachedOngoingEffectImpl(game, type, value.apply, value.unapply)),
        flexible: <TValue>(type: EffectName, value?: CalculateOngoingEffect<TValue> | OngoingEffectValueWrapper<TValue> | TValue): IOngoingEffectGenerator =>
            (is.function(value)
                ? OngoingEffectBuilder.player.dynamic(type, value)
=======
        static: <TValue>(type: EffectName, value?: OngoingEffectValueWrapper<TValue> | TValue): IOngoingCardEffectGenerator => (game: Game, source: Card, props: IOngoingCardEffectProps) =>
            new OngoingCardEffect(game, source, props, new StaticOngoingEffectImpl(type, value)),
        dynamic: <TValue>(type: EffectName, value: CalculateOngoingEffect<TValue>): IOngoingCardEffectGenerator => (game: Game, source: Card, props: IOngoingCardEffectProps) =>
            new OngoingCardEffect(game, source, props, new DynamicOngoingEffectImpl(type, value)),
        detached: (type: EffectName, value): IOngoingCardEffectGenerator => (game: Game, source: Card, props: IOngoingCardEffectProps) =>
            new OngoingCardEffect(game, source, props, new DetachedOngoingEffectImpl(type, value.apply, value.unapply)),
        flexible: <TValue>(type: EffectName, value?: CalculateOngoingEffect<TValue> | OngoingEffectValueWrapper<TValue> | TValue): IOngoingCardEffectGenerator =>
            (typeof value === 'function'
                ? OngoingEffectBuilder.card.dynamic(type, value as CalculateOngoingEffect<TValue>)
                : OngoingEffectBuilder.card.static(type, value))
    },
    player: {
        static: <TValue>(type: EffectName, value?: OngoingEffectValueWrapper<TValue> | TValue): IOngoingPlayerEffectGenerator => (game: Game, source: Card, props: IOngoingPlayerEffectProps) =>
            new OngoingPlayerEffect(game, source, props, new StaticOngoingEffectImpl(type, value)),
        dynamic: <TValue>(type: EffectName, value: CalculateOngoingEffect<TValue>): IOngoingPlayerEffectGenerator => (game: Game, source: Card, props: IOngoingPlayerEffectProps) =>
            new OngoingPlayerEffect(game, source, props, new DynamicOngoingEffectImpl(type, value)),
        detached: (type: EffectName, value): IOngoingPlayerEffectGenerator => (game: Game, source: Card, props: IOngoingPlayerEffectProps) =>
            new OngoingPlayerEffect(game, source, props, new DetachedOngoingEffectImpl(type, value.apply, value.unapply)),
        flexible: <TValue>(type: EffectName, value?: CalculateOngoingEffect<TValue> | OngoingEffectValueWrapper<TValue> | TValue): IOngoingPlayerEffectGenerator =>
            (typeof value === 'function'
                ? OngoingEffectBuilder.player.dynamic(type, value as CalculateOngoingEffect<TValue>)
>>>>>>> 18c4230e
                : OngoingEffectBuilder.player.static(type, value))
    }
};<|MERGE_RESOLUTION|>--- conflicted
+++ resolved
@@ -21,51 +21,27 @@
 
 export const OngoingEffectBuilder = {
     card: {
-<<<<<<< HEAD
-        static: <TValue>(type: EffectName, value?: ((game: Game) => OngoingEffectValueWrapper<TValue>) | OngoingEffectValueWrapper<TValue> | TValue): IOngoingEffectGenerator => (game: Game, source: Card, props: IOngoingCardEffectProps) =>
+        static: <TValue>(type: EffectName, value?: ((game: Game) => OngoingEffectValueWrapper<TValue>) | OngoingEffectValueWrapper<TValue> | TValue): IOngoingCardEffectGenerator => (game: Game, source: Card, props: IOngoingCardEffectProps) =>
             new OngoingCardEffect(game, source, props, new StaticOngoingEffectImpl(game, type, is.function(value) ? value(game) : value)),
-        dynamic: <TValue>(type: EffectName, value: CalculateOngoingEffect<TValue>): IOngoingEffectGenerator => (game: Game, source: Card, props: IOngoingCardEffectProps) =>
+        dynamic: <TValue>(type: EffectName, value: CalculateOngoingEffect<TValue>): IOngoingCardEffectGenerator => (game: Game, source: Card, props: IOngoingCardEffectProps) =>
             new OngoingCardEffect(game, source, props, new DynamicOngoingEffectImpl(game, type, value)),
-        detached: (type: EffectName, value): IOngoingEffectGenerator => (game: Game, source: Card, props: IOngoingCardEffectProps) =>
+        detached: (type: EffectName, value): IOngoingCardEffectGenerator => (game: Game, source: Card, props: IOngoingCardEffectProps) =>
             new OngoingCardEffect(game, source, props, new DetachedOngoingEffectImpl(game, type, value.apply, value.unapply)),
-        flexible: <TValue>(type: EffectName, value?: CalculateOngoingEffect<TValue> | OngoingEffectValueWrapper<TValue> | TValue): IOngoingEffectGenerator =>
+        flexible: <TValue>(type: EffectName, value?: CalculateOngoingEffect<TValue> | OngoingEffectValueWrapper<TValue> | TValue): IOngoingCardEffectGenerator =>
             (is.function(value)
                 ? OngoingEffectBuilder.card.dynamic(type, value)
                 : OngoingEffectBuilder.card.static(type, value))
     },
     player: {
-        static: <TValue>(type: EffectName, value?: ((game: Game) => OngoingEffectValueWrapper<TValue>) | OngoingEffectValueWrapper<TValue> | TValue): IOngoingEffectGenerator => (game: Game, source: Card, props: IOngoingPlayerEffectProps) =>
+        static: <TValue>(type: EffectName, value?: ((game: Game) => OngoingEffectValueWrapper<TValue>) | OngoingEffectValueWrapper<TValue> | TValue): IOngoingPlayerEffectGenerator => (game: Game, source: Card, props: IOngoingPlayerEffectProps) =>
             new OngoingPlayerEffect(game, source, props, new StaticOngoingEffectImpl(game, type, is.function(value) ? value(game) : value)),
-        dynamic: <TValue>(type: EffectName, value: CalculateOngoingEffect<TValue>): IOngoingEffectGenerator => (game: Game, source: Card, props: IOngoingPlayerEffectProps) =>
+        dynamic: <TValue>(type: EffectName, value: CalculateOngoingEffect<TValue>): IOngoingPlayerEffectGenerator => (game: Game, source: Card, props: IOngoingPlayerEffectProps) =>
             new OngoingPlayerEffect(game, source, props, new DynamicOngoingEffectImpl(game, type, value)),
-        detached: (type: EffectName, value): IOngoingEffectGenerator => (game: Game, source: Card, props: IOngoingPlayerEffectProps) =>
+        detached: (type: EffectName, value): IOngoingPlayerEffectGenerator => (game: Game, source: Card, props: IOngoingPlayerEffectProps) =>
             new OngoingPlayerEffect(game, source, props, new DetachedOngoingEffectImpl(game, type, value.apply, value.unapply)),
-        flexible: <TValue>(type: EffectName, value?: CalculateOngoingEffect<TValue> | OngoingEffectValueWrapper<TValue> | TValue): IOngoingEffectGenerator =>
+        flexible: <TValue>(type: EffectName, value?: CalculateOngoingEffect<TValue> | OngoingEffectValueWrapper<TValue> | TValue): IOngoingPlayerEffectGenerator =>
             (is.function(value)
                 ? OngoingEffectBuilder.player.dynamic(type, value)
-=======
-        static: <TValue>(type: EffectName, value?: OngoingEffectValueWrapper<TValue> | TValue): IOngoingCardEffectGenerator => (game: Game, source: Card, props: IOngoingCardEffectProps) =>
-            new OngoingCardEffect(game, source, props, new StaticOngoingEffectImpl(type, value)),
-        dynamic: <TValue>(type: EffectName, value: CalculateOngoingEffect<TValue>): IOngoingCardEffectGenerator => (game: Game, source: Card, props: IOngoingCardEffectProps) =>
-            new OngoingCardEffect(game, source, props, new DynamicOngoingEffectImpl(type, value)),
-        detached: (type: EffectName, value): IOngoingCardEffectGenerator => (game: Game, source: Card, props: IOngoingCardEffectProps) =>
-            new OngoingCardEffect(game, source, props, new DetachedOngoingEffectImpl(type, value.apply, value.unapply)),
-        flexible: <TValue>(type: EffectName, value?: CalculateOngoingEffect<TValue> | OngoingEffectValueWrapper<TValue> | TValue): IOngoingCardEffectGenerator =>
-            (typeof value === 'function'
-                ? OngoingEffectBuilder.card.dynamic(type, value as CalculateOngoingEffect<TValue>)
-                : OngoingEffectBuilder.card.static(type, value))
-    },
-    player: {
-        static: <TValue>(type: EffectName, value?: OngoingEffectValueWrapper<TValue> | TValue): IOngoingPlayerEffectGenerator => (game: Game, source: Card, props: IOngoingPlayerEffectProps) =>
-            new OngoingPlayerEffect(game, source, props, new StaticOngoingEffectImpl(type, value)),
-        dynamic: <TValue>(type: EffectName, value: CalculateOngoingEffect<TValue>): IOngoingPlayerEffectGenerator => (game: Game, source: Card, props: IOngoingPlayerEffectProps) =>
-            new OngoingPlayerEffect(game, source, props, new DynamicOngoingEffectImpl(type, value)),
-        detached: (type: EffectName, value): IOngoingPlayerEffectGenerator => (game: Game, source: Card, props: IOngoingPlayerEffectProps) =>
-            new OngoingPlayerEffect(game, source, props, new DetachedOngoingEffectImpl(type, value.apply, value.unapply)),
-        flexible: <TValue>(type: EffectName, value?: CalculateOngoingEffect<TValue> | OngoingEffectValueWrapper<TValue> | TValue): IOngoingPlayerEffectGenerator =>
-            (typeof value === 'function'
-                ? OngoingEffectBuilder.player.dynamic(type, value as CalculateOngoingEffect<TValue>)
->>>>>>> 18c4230e
                 : OngoingEffectBuilder.player.static(type, value))
     }
 };