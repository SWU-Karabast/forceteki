import type { IConstantAbilityProps } from '../../../Interfaces';
import { WildcardZoneName } from '../../Constants';
import type { IConstantAbility } from '../../ongoingEffect/IConstantAbility';
import type { Card, CardConstructor, ICardState } from '../Card';
import * as Contract from '../../utils/Contract';
import type { ConstantAbility } from '../../ability/ConstantAbility';


export interface IConstantAbilityRegistrar<T extends Card> {
    addConstantAbility(properties: IConstantAbilityProps<T>): IConstantAbility;
    addGainedConstantAbility(properties: IConstantAbilityProps<T>): string;
}

export interface ICardWithConstantAbilities<T extends Card> {
    addGainedConstantAbility(properties: IConstantAbilityProps<T>): string;
    removeGainedConstantAbility(removeAbilityUuid: string): void;
    removePrintedConstantAbility(removeAbilityUuid: string): void;
}

/** Mixin function that adds the ability to register constant abilities to a base card class. */
export function WithConstantAbilities<TBaseClass extends CardConstructor<TState>, TState extends ICardState>(BaseClass: TBaseClass) {
    return class WithConstantAbilities extends BaseClass {
<<<<<<< HEAD
        private addConstantAbility(properties: IConstantAbilityProps<this>): IConstantAbility {
=======
        protected addConstantAbility(properties: IConstantAbilityProps<this>): ConstantAbility {
>>>>>>> a691bef0
            const ability = this.createConstantAbility({ ...properties, printedAbility: true });
            // This check is necessary to make sure on-play cost-reduction effects are registered
            if (ability.sourceZoneFilter === WildcardZoneName.Any) {
                ability.registeredEffects = this.addEffectToEngine(ability);
            }
            this.state.constantAbilities.push(ability.getRef());
            return ability;
        }

        public override canRegisterConstantAbilities(): this is ICardWithConstantAbilities<this> {
            return true;
        }

        protected override getAbilityRegistrar() {
            const registrar: IConstantAbilityRegistrar<this> = {
                addConstantAbility: (properties: IConstantAbilityProps<this>) => this.addConstantAbility(properties),
                addGainedConstantAbility: (properties: IConstantAbilityProps<this>) => this.addGainedConstantAbility(properties)
            };

            return {
                ...super.getAbilityRegistrar(),
                ...registrar
            };
        }

        // ******************************************** ABILITY STATE MANAGEMENT ********************************************
        /**
             * Adds a dynamically gained constant ability to the card and immediately registers its triggers. Used for "gain ability" effects.
             *
             * @returns The uuid of the created triggered ability
             */
        public addGainedConstantAbility(properties: IConstantAbilityProps<this>): string {
            const addedAbility = this.createConstantAbility({ ...properties, printedAbility: false });
            this.state.constantAbilities.push(addedAbility.getRef());
            addedAbility.registeredEffects = this.addEffectToEngine(addedAbility);

            return addedAbility.uuid;
        }

        /** Removes a dynamically gained constant ability and unregisters its effects */
        public removeGainedConstantAbility(removeAbilityUuid: string): void {
            this.removeConstantAbility(removeAbilityUuid, false);
        }

        public removePrintedConstantAbility(removeAbilityUuid: string): void {
            this.removeConstantAbility(removeAbilityUuid, true);
        }

        private removeConstantAbility(removeAbilityUuid: string, printedAbility: boolean): void {
            let abilityToRemove: ConstantAbility = null;
            const remainingAbilities: ConstantAbility[] = [];

            for (const constantAbility of this.constantAbilities) {
                if (constantAbility.uuid === removeAbilityUuid && constantAbility.printedAbility === printedAbility) {
                    if (abilityToRemove) {
                        Contract.fail(`Expected to find one instance of gained ability '${abilityToRemove.abilityIdentifier}' on card ${this.internalName} to remove but instead found multiple`);
                    }

                    abilityToRemove = constantAbility;
                } else {
                    remainingAbilities.push(constantAbility);
                }
            }

            if (abilityToRemove == null) {
                Contract.fail(`Did not find any instance of target gained ability to remove on card ${this.internalName}`);
            }

            this.state.constantAbilities = remainingAbilities.map((x) => x.getRef());

            this.removeEffectFromEngine(abilityToRemove.registeredEffects);
            abilityToRemove.registeredEffects = [];
        }
    };
}<|MERGE_RESOLUTION|>--- conflicted
+++ resolved
@@ -20,11 +20,7 @@
 /** Mixin function that adds the ability to register constant abilities to a base card class. */
 export function WithConstantAbilities<TBaseClass extends CardConstructor<TState>, TState extends ICardState>(BaseClass: TBaseClass) {
     return class WithConstantAbilities extends BaseClass {
-<<<<<<< HEAD
-        private addConstantAbility(properties: IConstantAbilityProps<this>): IConstantAbility {
-=======
-        protected addConstantAbility(properties: IConstantAbilityProps<this>): ConstantAbility {
->>>>>>> a691bef0
+        private addConstantAbility(properties: IConstantAbilityProps<this>): ConstantAbility {
             const ability = this.createConstantAbility({ ...properties, printedAbility: true });
             // This check is necessary to make sure on-play cost-reduction effects are registered
             if (ability.sourceZoneFilter === WildcardZoneName.Any) {
