--- conflicted
+++ resolved
@@ -20,13 +20,8 @@
 /** Mixin function that adds the ability to register constant abilities to a base card class. */
 export function WithConstantAbilities<TBaseClass extends CardConstructor<TState>, TState extends ICardState>(BaseClass: TBaseClass) {
     return class WithConstantAbilities extends BaseClass {
-<<<<<<< HEAD
         protected addConstantAbility(properties: IConstantAbilityProps<this>): ConstantAbility {
-            const ability = this.createConstantAbility(properties);
-=======
-        protected addConstantAbility(properties: IConstantAbilityProps<this>): IConstantAbility {
             const ability = this.createConstantAbility({ ...properties, printedAbility: true });
->>>>>>> 1bf5a3bc
             // This check is necessary to make sure on-play cost-reduction effects are registered
             if (ability.sourceZoneFilter === WildcardZoneName.Any) {
                 ability.registeredEffects = this.addEffectToEngine(ability);
@@ -58,13 +53,8 @@
              * @returns The uuid of the created triggered ability
              */
         public addGainedConstantAbility(properties: IConstantAbilityProps<this>): string {
-<<<<<<< HEAD
-            const addedAbility = this.createConstantAbility(properties);
+            const addedAbility = this.createConstantAbility({ ...properties, printedAbility: false });
             this.state.constantAbilities.push(addedAbility.getRef());
-=======
-            const addedAbility = this.createConstantAbility({ ...properties, printedAbility: false });
-            this.constantAbilities.push(addedAbility);
->>>>>>> 1bf5a3bc
             addedAbility.registeredEffects = this.addEffectToEngine(addedAbility);
 
             return addedAbility.uuid;
@@ -72,10 +62,6 @@
 
         /** Removes a dynamically gained constant ability and unregisters its effects */
         public removeGainedConstantAbility(removeAbilityUuid: string): void {
-<<<<<<< HEAD
-            let abilityToRemove: ConstantAbility = null;
-            const remainingAbilities: ConstantAbility[] = [];
-=======
             this.removeConstantAbility(removeAbilityUuid, false);
         }
 
@@ -84,9 +70,8 @@
         }
 
         private removeConstantAbility(removeAbilityUuid: string, printedAbility: boolean): void {
-            let abilityToRemove: IConstantAbility = null;
-            const remainingAbilities: IConstantAbility[] = [];
->>>>>>> 1bf5a3bc
+            let abilityToRemove: ConstantAbility = null;
+            const remainingAbilities: ConstantAbility[] = [];
 
             for (const constantAbility of this.constantAbilities) {
                 if (constantAbility.uuid === removeAbilityUuid && constantAbility.printedAbility === printedAbility) {
