import type { IDamageModificationAbilityProps, IReplacementEffectAbilityProps, ITriggeredAbilityProps } from '../../../Interfaces';
import ReplacementEffectAbility from '../../ability/ReplacementEffectAbility';
import type TriggeredAbility from '../../ability/TriggeredAbility';
import type { Card, CardConstructor, ICardState } from '../Card';
import * as Contract from '../../utils/Contract';
<<<<<<< HEAD
import DamagePreventionAbility from '../../ability/DamagePreventionAbility';
import { registerState } from '../../GameObjectUtils';
=======
import DamageModificationAbility from '../../ability/DamageModificationAbility';
>>>>>>> 7f555d86

export interface ITriggeredAbilityRegistrar<T extends Card> {
    addTriggeredAbility(properties: ITriggeredAbilityProps<T>): TriggeredAbility;
    addReplacementEffectAbility(properties: IReplacementEffectAbilityProps<T>): ReplacementEffectAbility;
    addDamageModificationAbility(properties: IDamageModificationAbilityProps<T>): DamageModificationAbility;
    addGainedTriggeredAbility(properties: ITriggeredAbilityProps<T>): string;
    addGainedReplacementEffectAbility(properties: IReplacementEffectAbilityProps<T>): string;
    addGainedDamageModificationAbility(properties: IDamageModificationAbilityProps<T>): string;
}

export interface ICardWithTriggeredAbilities<T extends Card> {
    addGainedTriggeredAbility(properties: ITriggeredAbilityProps<T>): string;
    addGainedReplacementEffectAbility(properties: IReplacementEffectAbilityProps<T>): string;
    addGainedDamageModificationAbility(properties: IDamageModificationAbilityProps<T>): string;
    getTriggeredAbilities(): TriggeredAbility[];
    removeGainedTriggeredAbility(removeAbilityUuid: string): void;
    removeGainedReplacementEffectAbility(removeAbilityUuid: string): void;
    removeGainedDamageModificationAbility(removeAbilityUuid: string): void;
    removePrintedTriggeredAbility(removeAbilityUuid: string): void;
}

/** Mixin function that adds the ability to register triggered abilities to a base card class. */
export function WithTriggeredAbilities<TBaseClass extends CardConstructor<TState>, TState extends ICardState>(BaseClass: TBaseClass) {
    @registerState()
    class WithTriggeredAbilities extends BaseClass {
        /**
         * `SWU 7.6.1`: Triggered abilities have bold text indicating their triggering condition, starting with the word
         * “When” or “On”, followed by a colon and an effect. Examples of triggered abilities are “When Played,”
         * “When Defeated,” and “On Attack” abilities
         */
        public getTriggeredAbilities(): TriggeredAbility[] {
            if (this.isFullyBlanked()) {
                return [];
            }

            return this.triggeredAbilities as TriggeredAbility[];
        }

        public override canRegisterTriggeredAbilities(): this is ICardWithTriggeredAbilities<this> {
            return true;
        }

        private addTriggeredAbility(properties: ITriggeredAbilityProps<this>): TriggeredAbility {
            const ability = this.createTriggeredAbility({ ...properties, printedAbility: true });
            this.triggeredAbilities.push(ability);
            return ability;
        }

        protected override getAbilityRegistrar() {
            const registrar: ITriggeredAbilityRegistrar<this> = {
                addTriggeredAbility: (properties: ITriggeredAbilityProps<this>) => this.addTriggeredAbility(properties),
                addReplacementEffectAbility: (properties: IReplacementEffectAbilityProps<this>) => this.addReplacementEffectAbility(properties),
                addDamageModificationAbility: (properties: IDamageModificationAbilityProps<this>) => this.addDamageModificationAbility(properties),
                addGainedTriggeredAbility: (properties: ITriggeredAbilityProps<this>) => this.addGainedTriggeredAbility(properties),
                addGainedReplacementEffectAbility: (properties: IReplacementEffectAbilityProps<this>) => this.addGainedReplacementEffectAbility(properties),
                addGainedDamageModificationAbility: (properties: IDamageModificationAbilityProps<this>) => this.addGainedDamageModificationAbility(properties)
            };

            return {
                ...super.getAbilityRegistrar(),
                ...registrar
            };
        }

        private addReplacementEffectAbility(properties: IReplacementEffectAbilityProps<this>): ReplacementEffectAbility {
            const ability = this.createReplacementEffectAbility({ ...properties, printedAbility: true });

            // for initialization and tracking purposes, a ReplacementEffect is basically a Triggered ability
            this.triggeredAbilities.push(ability);

            return ability;
        }

        public createReplacementEffectAbility<TSource extends Card = this>(properties: IReplacementEffectAbilityProps<TSource>): ReplacementEffectAbility {
            return new ReplacementEffectAbility(this.game, this, Object.assign(this.buildGeneralAbilityProps('replacement'), properties));
        }

        private addDamageModificationAbility(properties: IDamageModificationAbilityProps<this>): DamageModificationAbility {
            const ability = this.createDamageModificationAbility({ ...properties, printedAbility: true });

<<<<<<< HEAD
            // for initialization and tracking purposes, a DamagePrevention is basically a Triggered ability
            this.triggeredAbilities.push(ability);
=======
            // for initialization and tracking purposes, a DamageModification is basically a Triggered ability
            this.state.triggeredAbilities.push(ability.getRef());
>>>>>>> 7f555d86

            return ability;
        }

        public createDamageModificationAbility<TSource extends Card = this>(properties: IDamageModificationAbilityProps<TSource>): DamageModificationAbility {
            return new DamageModificationAbility(this.game, this, Object.assign(this.buildGeneralAbilityProps('replacement'), properties));
        }

        // ******************************************** ABILITY STATE MANAGEMENT ********************************************
        /**
         * Adds a dynamically gained triggered ability to the card and immediately registers its triggers. Used for "gain ability" effects.
         *
         * @returns The uuid of the created triggered ability
         */
        public addGainedTriggeredAbility<TSource extends Card = this>(properties: ITriggeredAbilityProps<TSource>): string {
            const addedAbility = this.createTriggeredAbility(properties);
            this.triggeredAbilities.push(addedAbility);
            addedAbility.registerEvents();

            return addedAbility.uuid;
        }

        /**
         * Adds a dynamically gained triggered ability to the card and immediately registers its triggers. Used for "gain ability" effects.
         *
         * @returns The uuid of the created triggered ability
         */
        public addGainedReplacementEffectAbility<TSource extends Card = this>(properties: IReplacementEffectAbilityProps<TSource>): string {
            const addedAbility = this.createReplacementEffectAbility(properties);
            this.triggeredAbilities.push(addedAbility);
            addedAbility.registerEvents();

            return addedAbility.uuid;
        }

        /**
         * Adds a dynamically gained damage modification ability to the card and immediately registers its triggers. Used for "gain ability" effects.
         *
         * @returns The uuid of the created triggered ability
         */
<<<<<<< HEAD
        public addGainedDamagePreventionAbility<TSource extends Card = this>(properties: IDamagePreventionAbilityProps<TSource>): string {
            const addedAbility = this.createDamagePreventionAbility({ ...properties });
            this.triggeredAbilities.push(addedAbility);
=======
        public addGainedDamageModificationAbility<TSource extends Card = this>(properties: IDamageModificationAbilityProps<TSource>): string {
            const addedAbility = this.createDamageModificationAbility({ ...properties });
            this.state.triggeredAbilities.push(addedAbility.getRef());
>>>>>>> 7f555d86
            addedAbility.registerEvents();

            return addedAbility.uuid;
        }

        /** Removes a dynamically gained triggered ability and unregisters its effects */
        public removeGainedTriggeredAbility(removeAbilityUuid: string): void {
            this.removeTriggeredAbility(removeAbilityUuid, false);
        }

        public removeGainedReplacementEffectAbility(removeAbilityUuid: string): void {
            this.removeGainedTriggeredAbility(removeAbilityUuid);
        }

        public removeGainedDamageModificationAbility(removeAbilityUuid: string): void {
            this.removeGainedTriggeredAbility(removeAbilityUuid);
        }

        public removePrintedTriggeredAbility(removeAbilityUuid: string): void {
            this.removeTriggeredAbility(removeAbilityUuid, true);
        }

        public removeTriggeredAbility(removeAbilityUuid: string, printedAbility: boolean): void {
            let abilityToRemove: TriggeredAbility = null;
            const remainingAbilities: TriggeredAbility[] = [];

            for (const triggeredAbility of this.triggeredAbilities) {
                if (triggeredAbility.uuid === removeAbilityUuid && triggeredAbility.printedAbility === printedAbility) {
                    if (abilityToRemove) {
                        Contract.fail(`Expected to find one instance of gained ability '${abilityToRemove.abilityIdentifier}' on card ${this.internalName} to remove but instead found multiple`);
                    }

                    abilityToRemove = triggeredAbility;
                } else {
                    remainingAbilities.push(triggeredAbility);
                }
            }

            if (abilityToRemove == null) {
                Contract.fail(`Did not find any instance of target gained ability to remove on card ${this.internalName}`);
            }

            this.triggeredAbilities = remainingAbilities;
            abilityToRemove.unregisterEvents();
        }
    }

    return WithTriggeredAbilities;
}<|MERGE_RESOLUTION|>--- conflicted
+++ resolved
@@ -3,12 +3,8 @@
 import type TriggeredAbility from '../../ability/TriggeredAbility';
 import type { Card, CardConstructor, ICardState } from '../Card';
 import * as Contract from '../../utils/Contract';
-<<<<<<< HEAD
-import DamagePreventionAbility from '../../ability/DamagePreventionAbility';
+import DamageModificationAbility from '../../ability/DamageModificationAbility';
 import { registerState } from '../../GameObjectUtils';
-=======
-import DamageModificationAbility from '../../ability/DamageModificationAbility';
->>>>>>> 7f555d86
 
 export interface ITriggeredAbilityRegistrar<T extends Card> {
     addTriggeredAbility(properties: ITriggeredAbilityProps<T>): TriggeredAbility;
@@ -89,13 +85,8 @@
         private addDamageModificationAbility(properties: IDamageModificationAbilityProps<this>): DamageModificationAbility {
             const ability = this.createDamageModificationAbility({ ...properties, printedAbility: true });
 
-<<<<<<< HEAD
-            // for initialization and tracking purposes, a DamagePrevention is basically a Triggered ability
+            // for initialization and tracking purposes, a DamageModification is basically a Triggered ability
             this.triggeredAbilities.push(ability);
-=======
-            // for initialization and tracking purposes, a DamageModification is basically a Triggered ability
-            this.state.triggeredAbilities.push(ability.getRef());
->>>>>>> 7f555d86
 
             return ability;
         }
@@ -136,15 +127,9 @@
          *
          * @returns The uuid of the created triggered ability
          */
-<<<<<<< HEAD
-        public addGainedDamagePreventionAbility<TSource extends Card = this>(properties: IDamagePreventionAbilityProps<TSource>): string {
-            const addedAbility = this.createDamagePreventionAbility({ ...properties });
-            this.triggeredAbilities.push(addedAbility);
-=======
         public addGainedDamageModificationAbility<TSource extends Card = this>(properties: IDamageModificationAbilityProps<TSource>): string {
             const addedAbility = this.createDamageModificationAbility({ ...properties });
-            this.state.triggeredAbilities.push(addedAbility.getRef());
->>>>>>> 7f555d86
+            this.triggeredAbilities.push(addedAbility);
             addedAbility.registerEvents();
 
             return addedAbility.uuid;
