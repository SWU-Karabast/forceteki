import type { IDamagePreventionAbilityProps, IReplacementEffectAbilityProps, ITriggeredAbilityProps } from '../../../Interfaces';
import ReplacementEffectAbility from '../../ability/ReplacementEffectAbility';
import type TriggeredAbility from '../../ability/TriggeredAbility';
import type { Card, CardConstructor, ICardState } from '../Card';
import * as Contract from '../../utils/Contract';
<<<<<<< HEAD
import { registerState } from '../../GameObjectUtils';
=======
import DamagePreventionAbility from '../../ability/DamagePreventionAbility';
>>>>>>> 10660429

export interface ITriggeredAbilityRegistrar<T extends Card> {
    addTriggeredAbility(properties: ITriggeredAbilityProps<T>): TriggeredAbility;
    addReplacementEffectAbility(properties: IReplacementEffectAbilityProps<T>): ReplacementEffectAbility;
    addDamagePreventionAbility(properties: IDamagePreventionAbilityProps<T>): ReplacementEffectAbility;
    addGainedTriggeredAbility(properties: ITriggeredAbilityProps<T>): string;
    addGainedReplacementEffectAbility(properties: IReplacementEffectAbilityProps<T>): string;
    addGainedDamagePreventionAbility(properties: IDamagePreventionAbilityProps<T>): string;
}

export interface ICardWithTriggeredAbilities<T extends Card> {
    addGainedTriggeredAbility(properties: ITriggeredAbilityProps<T>): string;
    addGainedReplacementEffectAbility(properties: IReplacementEffectAbilityProps<T>): string;
    addGainedDamagePreventionAbility(properties: IDamagePreventionAbilityProps<T>): string;
    getTriggeredAbilities(): TriggeredAbility[];
    removeGainedTriggeredAbility(removeAbilityUuid: string): void;
    removeGainedReplacementEffectAbility(removeAbilityUuid: string): void;
    removeGainedDamagePreventionAbility(removeAbilityUuid: string): void;
    removePrintedTriggeredAbility(removeAbilityUuid: string): void;
}

/** Mixin function that adds the ability to register triggered abilities to a base card class. */
export function WithTriggeredAbilities<TBaseClass extends CardConstructor<TState>, TState extends ICardState>(BaseClass: TBaseClass) {
    @registerState()
    class WithTriggeredAbilities extends BaseClass {
        /**
         * `SWU 7.6.1`: Triggered abilities have bold text indicating their triggering condition, starting with the word
         * “When” or “On”, followed by a colon and an effect. Examples of triggered abilities are “When Played,”
         * “When Defeated,” and “On Attack” abilities
         */
        public getTriggeredAbilities(): TriggeredAbility[] {
            return this.triggeredAbilities as TriggeredAbility[];
        }

        public override canRegisterTriggeredAbilities(): this is ICardWithTriggeredAbilities<this> {
            return true;
        }

        private addTriggeredAbility(properties: ITriggeredAbilityProps<this>): TriggeredAbility {
            const ability = this.createTriggeredAbility({ ...properties, printedAbility: true });
            this.triggeredAbilities.push(ability);
            return ability;
        }

        protected override getAbilityRegistrar() {
            const registrar: ITriggeredAbilityRegistrar<this> = {
                addTriggeredAbility: (properties: ITriggeredAbilityProps<this>) => this.addTriggeredAbility(properties),
                addReplacementEffectAbility: (properties: IReplacementEffectAbilityProps<this>) => this.addReplacementEffectAbility(properties),
                addDamagePreventionAbility: (properties: IDamagePreventionAbilityProps<this>) => this.addDamagePreventionAbility(properties),
                addGainedTriggeredAbility: (properties: ITriggeredAbilityProps<this>) => this.addGainedTriggeredAbility(properties),
                addGainedReplacementEffectAbility: (properties: IReplacementEffectAbilityProps<this>) => this.addGainedReplacementEffectAbility(properties),
                addGainedDamagePreventionAbility: (properties: IDamagePreventionAbilityProps<this>) => this.addGainedDamagePreventionAbility(properties)
            };

            return {
                ...super.getAbilityRegistrar(),
                ...registrar
            };
        }

        private addReplacementEffectAbility(properties: IReplacementEffectAbilityProps<this>): ReplacementEffectAbility {
            const ability = this.createReplacementEffectAbility({ ...properties, printedAbility: true });

            // for initialization and tracking purposes, a ReplacementEffect is basically a Triggered ability
            this.triggeredAbilities.push(ability);

            return ability;
        }

        public createReplacementEffectAbility<TSource extends Card = this>(properties: IReplacementEffectAbilityProps<TSource>): ReplacementEffectAbility {
            return new ReplacementEffectAbility(this.game, this, Object.assign(this.buildGeneralAbilityProps('replacement'), properties));
        }

        private addDamagePreventionAbility(properties: IDamagePreventionAbilityProps<this>): DamagePreventionAbility {
            const ability = this.createDamagePreventionAbility({ ...properties, printedAbility: true });

            // for initialization and tracking purposes, a DamagePrevention is basically a Triggered ability
            this.state.triggeredAbilities.push(ability.getRef());

            return ability;
        }

        public createDamagePreventionAbility<TSource extends Card = this>(properties: IDamagePreventionAbilityProps<TSource>): DamagePreventionAbility {
            return new DamagePreventionAbility(this.game, this, Object.assign(this.buildGeneralAbilityProps('replacement'), properties));
        }

        // ******************************************** ABILITY STATE MANAGEMENT ********************************************
        /**
         * Adds a dynamically gained triggered ability to the card and immediately registers its triggers. Used for "gain ability" effects.
         *
         * @returns The uuid of the created triggered ability
         */
        public addGainedTriggeredAbility<TSource extends Card = this>(properties: ITriggeredAbilityProps<TSource>): string {
            const addedAbility = this.createTriggeredAbility(properties);
            this.triggeredAbilities.push(addedAbility);
            addedAbility.registerEvents();

            return addedAbility.uuid;
        }

        /**
         * Adds a dynamically gained triggered ability to the card and immediately registers its triggers. Used for "gain ability" effects.
         *
         * @returns The uuid of the created triggered ability
         */
        public addGainedReplacementEffectAbility<TSource extends Card = this>(properties: IReplacementEffectAbilityProps<TSource>): string {
            const addedAbility = this.createReplacementEffectAbility(properties);
            this.triggeredAbilities.push(addedAbility);
            addedAbility.registerEvents();

            return addedAbility.uuid;
        }

        /**
         * Adds a dynamically gained damage prevention ability to the card and immediately registers its triggers. Used for "gain ability" effects.
         *
         * @returns The uuid of the created triggered ability
         */
        public addGainedDamagePreventionAbility<TSource extends Card = this>(properties: IDamagePreventionAbilityProps<TSource>): string {
            const addedAbility = this.createDamagePreventionAbility({ ...properties });
            this.state.triggeredAbilities.push(addedAbility.getRef());
            addedAbility.registerEvents();

            return addedAbility.uuid;
        }

        /** Removes a dynamically gained triggered ability and unregisters its effects */
        public removeGainedTriggeredAbility(removeAbilityUuid: string): void {
            this.removeTriggeredAbility(removeAbilityUuid, false);
        }

        public removeGainedReplacementEffectAbility(removeAbilityUuid: string): void {
            this.removeGainedTriggeredAbility(removeAbilityUuid);
        }

        public removeGainedDamagePreventionAbility(removeAbilityUuid: string): void {
            this.removeGainedTriggeredAbility(removeAbilityUuid);
        }

        public removePrintedTriggeredAbility(removeAbilityUuid: string): void {
            this.removeTriggeredAbility(removeAbilityUuid, true);
        }

        public removeTriggeredAbility(removeAbilityUuid: string, printedAbility: boolean): void {
            let abilityToRemove: TriggeredAbility = null;
            const remainingAbilities: TriggeredAbility[] = [];

            for (const triggeredAbility of this.triggeredAbilities) {
                if (triggeredAbility.uuid === removeAbilityUuid && triggeredAbility.printedAbility === printedAbility) {
                    if (abilityToRemove) {
                        Contract.fail(`Expected to find one instance of gained ability '${abilityToRemove.abilityIdentifier}' on card ${this.internalName} to remove but instead found multiple`);
                    }

                    abilityToRemove = triggeredAbility;
                } else {
                    remainingAbilities.push(triggeredAbility);
                }
            }

            if (abilityToRemove == null) {
                Contract.fail(`Did not find any instance of target gained ability to remove on card ${this.internalName}`);
            }

            this.triggeredAbilities = remainingAbilities;
            abilityToRemove.unregisterEvents();
        }
    }

    return WithTriggeredAbilities;
}<|MERGE_RESOLUTION|>--- conflicted
+++ resolved
@@ -3,11 +3,8 @@
 import type TriggeredAbility from '../../ability/TriggeredAbility';
 import type { Card, CardConstructor, ICardState } from '../Card';
 import * as Contract from '../../utils/Contract';
-<<<<<<< HEAD
+import DamagePreventionAbility from '../../ability/DamagePreventionAbility';
 import { registerState } from '../../GameObjectUtils';
-=======
-import DamagePreventionAbility from '../../ability/DamagePreventionAbility';
->>>>>>> 10660429
 
 export interface ITriggeredAbilityRegistrar<T extends Card> {
     addTriggeredAbility(properties: ITriggeredAbilityProps<T>): TriggeredAbility;
@@ -85,7 +82,7 @@
             const ability = this.createDamagePreventionAbility({ ...properties, printedAbility: true });
 
             // for initialization and tracking purposes, a DamagePrevention is basically a Triggered ability
-            this.state.triggeredAbilities.push(ability.getRef());
+            this.triggeredAbilities.push(ability);
 
             return ability;
         }
@@ -128,7 +125,7 @@
          */
         public addGainedDamagePreventionAbility<TSource extends Card = this>(properties: IDamagePreventionAbilityProps<TSource>): string {
             const addedAbility = this.createDamagePreventionAbility({ ...properties });
-            this.state.triggeredAbilities.push(addedAbility.getRef());
+            this.triggeredAbilities.push(addedAbility);
             addedAbility.registerEvents();
 
             return addedAbility.uuid;
