--- conflicted
+++ resolved
@@ -42,10 +42,6 @@
          * Create card abilities by calling subsequent methods with appropriate properties
          */
         // eslint-disable-next-line @typescript-eslint/no-empty-function
-<<<<<<< HEAD
-        protected setupCardAbilities(registrar: IBasicAbilityRegistrar<this>, AbilityHelper: IAbilityHelper) { }
-=======
-        public setupCardAbilities(registrar: IBasicAbilityRegistrar<this>) { }
->>>>>>> 1bf5a3bc
+        public setupCardAbilities(registrar: IBasicAbilityRegistrar<this>, AbilityHelper: IAbilityHelper) { }
     };
 }