import { InitiateAttackAction } from '../../../actions/InitiateAttackAction';
import type { Arena, MoveZoneDestination } from '../../Constants';
import { AbilityRestriction, AbilityType, CardType, EffectName, EventName, KeywordName, PlayType, StandardTriggeredAbilityType, StatType, Trait, WildcardRelativePlayer, ZoneName } from '../../Constants';
import StatsModifierWrapper from '../../ongoingEffect/effectImpl/StatsModifierWrapper';
import * as Contract from '../../utils/Contract';
import type { IInPlayCard, IInPlayCardState, InPlayCardConstructor } from '../baseClasses/InPlayCard';
import { InPlayCard } from '../baseClasses/InPlayCard';
import type { ICardWithDamageProperty } from './Damage';
import { WithDamage } from './Damage';
import type { ICardWithPrintedPowerProperty } from './PrintedPower';
import { WithPrintedPower } from './PrintedPower';
import * as EnumHelpers from '../../utils/EnumHelpers';
import type { Card } from '../Card';
import { InitializeCardStateOption } from '../Card';
import type { IAbilityPropsWithType, IConstantAbilityProps, IGainCondition, IKeywordPropertiesWithGainCondition, ITriggeredAbilityBaseProps, ITriggeredAbilityProps, ITriggeredAbilityPropsWithGainCondition, WhenTypeOrStandard } from '../../../Interfaces';
import type { BountyKeywordInstance } from '../../ability/KeywordInstance';
import { KeywordWithAbilityDefinition } from '../../ability/KeywordInstance';
import TriggeredAbility from '../../ability/TriggeredAbility';
import { RestoreAbility } from '../../../abilities/keyword/RestoreAbility';
import { ShieldedAbility } from '../../../abilities/keyword/ShieldedAbility';
import { SaboteurDefeatShieldsAbility } from '../../../abilities/keyword/SaboteurDefeatShieldsAbility';
import { AmbushAbility } from '../../../abilities/keyword/AmbushAbility';
import type Game from '../../Game';
import type { GameEvent } from '../../event/GameEvent';
import type { IDamageSource } from '../../../IDamageOrDefeatSource';
import { DefeatSourceType } from '../../../IDamageOrDefeatSource';
import { FrameworkDefeatCardSystem } from '../../../gameSystems/FrameworkDefeatCardSystem';
import type { ICaptorCard, ICardWithCaptureZone } from '../../zone/CaptureZone';
import { CaptureZone } from '../../zone/CaptureZone';
import OngoingEffectLibrary from '../../../ongoingEffects/OngoingEffectLibrary';
import type { Player } from '../../Player';
import { BountyAbility } from '../../../abilities/keyword/BountyAbility';
import type { IUpgradeCard } from '../CardInterfaces';
import type { ActionAbility } from '../../ability/ActionAbility';
import type { ILeaderCard } from './LeaderProperties';
import type { ILeaderUnitCard } from '../LeaderUnitCard';
import type { PilotLimitModifier } from '../../ongoingEffect/effectImpl/PilotLimitModifier';
import type { AbilityContext } from '../../ability/AbilityContext';
import type { PlayUpgradeAction } from '../../../actions/PlayUpgradeAction';
import type { CardsPlayedThisPhaseWatcher } from '../../../stateWatchers/CardsPlayedThisPhaseWatcher';
import type { LeadersDeployedThisPhaseWatcher } from '../../../stateWatchers/LeadersDeployedThisPhaseWatcher';
import type { ConstantAbility } from '../../ability/ConstantAbility';
import type { OngoingCardEffect } from '../../ongoingEffect/OngoingCardEffect';
import { getPrintedAttributesOverride } from '../../ongoingEffect/effectImpl/PrintedAttributesOverride';
import type { IInPlayCardAbilityRegistrar } from '../AbilityRegistrationInterfaces';
import type { ITriggeredAbilityRegistrar } from './TriggeredAbilityRegistration';
import type Clone from '../../../cards/03_TWI/units/Clone';
import { registerState, undoArray, undoObject, undoState } from '../../GameObjectUtils';

export const UnitPropertiesCard = WithUnitProperties(InPlayCard);

// STATE TODO: Obsolete, to be removed.
export type IUnitPropertiesCardState = IInPlayCardState;

type IAbilityPropsWithGainCondition<TSource extends IUpgradeCard, TTarget extends Card> = IAbilityPropsWithType<TTarget> & IGainCondition<TSource>;

export interface IUnitAbilityRegistrar<T extends IUnitCard> extends IInPlayCardAbilityRegistrar<T> {
    addOnAttackAbility(properties: Omit<ITriggeredAbilityProps<T>, 'when' | 'aggregateWhen'>): void;
    addOnAttackCompletedAbility(properties: Omit<ITriggeredAbilityProps<T>, 'when' | 'aggregateWhen'>): void;
    addBountyAbility(properties: Omit<ITriggeredAbilityBaseProps<T>, 'canBeTriggeredBy'>): void;
    addCoordinateAbility(properties: IAbilityPropsWithType<T>): void;
    addPilotingAbility(properties: IAbilityPropsWithType<T>): void;
    addPilotingConstantAbilityTargetingAttached(properties: Pick<IConstantAbilityProps<T>, 'title' | 'condition' | 'ongoingEffect'>): void;
    addPilotingGainKeywordTargetingAttached(properties: IKeywordPropertiesWithGainCondition<T>): void;
    addPilotingGainAbilityTargetingAttached(properties: IAbilityPropsWithGainCondition<T, IUnitCard>): void;
    addPilotingGainTriggeredAbilityTargetingAttached(properties: ITriggeredAbilityPropsWithGainCondition<T, IUnitCard>): void;
}

export interface IUnitCard extends IInPlayCard, ICardWithDamageProperty, ICardWithPrintedPowerProperty, ICardWithCaptureZone {
    get defaultArena(): Arena;
    get lastPlayerToModifyHp(): Player;
    get isClonedUnit(): boolean;
    readonly upgrades: IUpgradeCard[];
    isClone(): this is Clone;
    getCaptor(): ICaptorCard | null;
    isAttacking(): boolean;
    isCaptured(): boolean;
    isUpgraded(): boolean;
    hasExperience(): boolean;
    hasShield(): boolean;
    effectsPreventAttack(target: Card);
    moveToCaptureZone(targetZone: CaptureZone);
    checkRegisterWhenPlayedKeywordAbilities(event: GameEvent);
    checkRegisterOnAttackKeywordAbilities(event: GameEvent);
    checkRegisterWhenDefeatedKeywordAbilities(event: GameEvent);
    checkRegisterWhenCapturedKeywordAbilities(event: GameEvent);
    unregisterWhenPlayedKeywords();
    unregisterAttackKeywords();
    unregisterWhenDefeatedKeywords();
    unregisterWhenCapturedKeywords();
    checkDefeatedByOngoingEffect();
    refreshWhileInPlayKeywordAbilityEffects();
    unattachUpgrade(upgrade, event);
    canAttachPilot(pilot: IUnitCard): boolean;
    attachUpgrade(upgrade);
    getNumericKeywordTotal(keywordName: KeywordName.Exploit | KeywordName.Restore | KeywordName.Raid): number | null;
    getMaxUnitAttackLimit(): number;
}

/**
 * Mixin function that adds the standard properties for a unit (leader or non-leader) to a base class.
 * Specifically it gains:
 * - hp, damage, and power (from the corresponding mixins {@link WithPrintedHp}, {@link WithDamage}, and {@link WithPrintedPower})
 * - the ability for hp and power to be modified by effects
 * - the {@link InitiateAttackAction} ability so that the card can attack
 * - the ability to have attached upgrades
 */
export function WithUnitProperties<TBaseClass extends InPlayCardConstructor<TState>, TState extends IInPlayCardState>(BaseClass: TBaseClass) {
    // create a "base" class that has the damage, hp, and power properties from other mixins
    const StatsAndDamageClass = WithDamage(WithPrintedPower(BaseClass));

    @registerState()
    class AsUnit extends (StatsAndDamageClass as typeof StatsAndDamageClass & InPlayCardConstructor<TState & IUnitPropertiesCardState>) implements IUnitCard {
        public static registerRulesListeners(game: Game) {
            // register listeners for when-played keyword abilities (see comment in EventWindow.ts for explanation of 'postResolve')
            game.on(EventName.OnUnitEntersPlay + ':postResolve', (event) => {
                const card = event.card as Card;
                if (card.isUnit()) {
                    card.checkRegisterWhenPlayedKeywordAbilities(event);
                }
            });

            // register listeners for on-attack keyword abilities
            game.on(EventName.OnAttackDeclared, (event) => {
                const card = event.attack.attacker as Card;
                if (card.isUnit()) {
                    card.checkRegisterOnAttackKeywordAbilities(event);
                }
            });

            // register listeners for on-defeat keyword abilities
            game.on(EventName.OnCardDefeated + ':preResolve', (event) => {
                const card = event.card as Card;
                if (card.zoneName !== ZoneName.Resource && card.isUnit()) {
                    card.checkRegisterWhenDefeatedKeywordAbilities(event);
                }
            });

            // register listeners for on-capture keyword abilities
            game.on(EventName.OnCardCaptured, (event) => {
                const card = event.card as Card;
                Contract.assertTrue(card.isNonLeaderUnit());
                card.checkRegisterWhenCapturedKeywordAbilities(event);
            });
        }

        // ************************************* FIELDS AND PROPERTIES *************************************
        private readonly _defaultArena: Arena;
        private readonly defaultAttackAction: InitiateAttackAction;

        @undoObject()
        private accessor _lastPlayerToModifyHp: Player | null = null;

        public get lastPlayerToModifyHp(): Player {
            Contract.assertTrue(this.isInPlay());
            return this._lastPlayerToModifyHp;
        }

        @undoArray(false)
        private accessor _attackKeywordAbilities: ((TriggeredAbility | ConstantAbility)[] | null) = null;

        @undoArray()
        private accessor _whenCapturedKeywordAbilities: readonly TriggeredAbility[] | null = null;

        @undoArray()
        private accessor _whenDefeatedKeywordAbilities: (readonly TriggeredAbility[]) | null = null;

        @undoArray(false)
        private accessor _whenPlayedKeywordAbilities: (TriggeredAbility[]) | null = null;

        @undoArray(false)
        private accessor _whileInPlayKeywordAbilities: (ConstantAbility[]) | null = null;

        @undoArray(false)
        protected accessor pilotingActionAbilities: ActionAbility[] = [];

        @undoArray(false)
        protected accessor pilotingTriggeredAbilities: TriggeredAbility[] = [];

        @undoArray(false)
        private accessor _pilotingConstantAbilities: ConstantAbility[] = [];

        private _cardsPlayedThisWatcher: CardsPlayedThisPhaseWatcher;
        private _leadersDeployedThisPhaseWatcher: LeadersDeployedThisPhaseWatcher;

        public get capturedUnits() {
            this.assertPropertyEnabledForZone(this._captureZone, 'capturedUnits');
            return this.captureZone.cards;
        }

        @undoObject()
        private accessor _captureZone: CaptureZone | null = null;

        public get captureZone() {
            this.assertPropertyEnabledForZone(this._captureZone, 'captureZone');
            return this._captureZone;
        }

        @undoArray(false)
        private accessor _upgrades: IUpgradeCard[] = null;

        @undoState()
        private accessor _expiredLastingEffectChangedRemainingHp: boolean = false;

        public get upgrades(): IUpgradeCard[] {
            this.assertPropertyEnabledForZone(this._upgrades, 'upgrades');
            return this._upgrades;
        }

        public get defaultArena(): Arena {
            if (this.hasOngoingEffect(EffectName.PrintedAttributesOverride)) {
                const override = getPrintedAttributesOverride('defaultArena', this.getOngoingEffectValues(EffectName.PrintedAttributesOverride));
                if (override != null) {
                    return override;
                }
            }
            return this._defaultArena;
        }

        public get isClonedUnit(): boolean {
            return this.hasOngoingEffect(EffectName.CloneUnit);
        }

        public isClone(): this is Clone {
            return false;
        }

        public getCaptor(): ICaptorCard | null {
            if (this.zone.name !== ZoneName.Capture) {
                return null;
            }

            return this.zone.captor;
        }

        public isAttacking(): boolean {
            return this === this.activeAttack?.attacker;
        }

        public isCaptured(): boolean {
            return this.zoneName === ZoneName.Capture;
        }

        public isUpgraded(): boolean {
            return this._upgrades.length > 0;
        }

        public hasExperience(): boolean {
            return this.upgrades.some((card) => card.isExperience());
        }

        public hasShield(): boolean {
            return this.upgrades.some((card) => card.isShield());
        }

        public hasSentinel(): boolean {
            return this.hasSomeKeyword(KeywordName.Sentinel);
        }

        public override isLeader(): this is ILeaderCard {
            return this.isLeaderAttachedToThis();
        }

        public override isLeaderUnit(): this is ILeaderUnitCard {
            return this.isLeaderAttachedToThis();
        }

        protected isLeaderAttachedToThis(): boolean {
            return this.hasOngoingEffect(EffectName.IsLeader);
        }

        public override isUpgrade(): this is IUpgradeCard {
            return this._parentCard != null;
        }

        // ****************************************** CONSTRUCTOR ******************************************
        // see Card constructor for list of expected args
        public constructor(...args: any[]) {
            super(...args);
            const [Player, cardData] = this.unpackConstructorArgs(...args);

            Contract.assertTrue(EnumHelpers.isUnit(this.printedType) || this.printedType === CardType.Leader);

            Contract.assertNotNullLike(cardData.arena);
            switch (cardData.arena) {
                case 'space':
                    this._defaultArena = ZoneName.SpaceArena;
                    break;
                case 'ground':
                    this._defaultArena = ZoneName.GroundArena;
                    break;
                default:
                    Contract.fail(`Unknown arena type in card data: ${cardData.arena}`);
            }

            if (this.hasSomeKeyword(KeywordName.Piloting)) {
                Contract.assertNotNullLike(cardData.upgradeHp, `Card ${this.internalName} is missing upgradeHp`);
                Contract.assertNotNullLike(cardData.upgradePower, `Card ${this.internalName} is missing upgradePower`);

                this.validateCardAbilities(this.pilotingTriggeredAbilities as TriggeredAbility[], cardData.pilotText);
            }

            this._cardsPlayedThisWatcher = this.game.abilityHelper.stateWatchers.cardsPlayedThisPhase();
            this._leadersDeployedThisPhaseWatcher = this.game.abilityHelper.stateWatchers.leadersDeployedThisPhase();

            this.defaultAttackAction = new InitiateAttackAction(this.game, this);
        }

        protected override initializeStateForAbilitySetup() {
            super.initializeStateForAbilitySetup();
        }

        // ****************************************** PROPERTY HELPERS ******************************************
        public override getHp(): number {
            return this.getModifiedStatValue(StatType.Hp);
        }

        public override getPower(): number {
            return this.getModifiedStatValue(StatType.Power);
        }

        public override isUnit(): this is IUnitCard {
            return this._parentCard == null;
        }

        protected override getType(): CardType {
            if (this.isLeaderAttachedToThis()) {
                return CardType.LeaderUnit;
            }
            return super.getType();
        }

        protected setCaptureZoneEnabled(enabledStatus: boolean) {
            // STATE TODO: Is this a leak? It's a GO but it can be thrown out.
            const zone = enabledStatus ? new CaptureZone(this.game, this.owner, this) : null;
            this._captureZone = zone;
        }

        protected override setDamageEnabled(enabledStatus: boolean): void {
            super.setDamageEnabled(enabledStatus);
        }

        protected setUpgradesEnabled(enabledStatus: boolean) {
            this._upgrades = enabledStatus ? [] : null;
        }

        // ***************************************** MISC HELPERS *****************************************
        /**
         * Check if there are any effect restrictions preventing this unit from attacking the passed target.
         * Returns true if so.
         */
        public effectsPreventAttack(target: Card) {
            if (this.hasRestriction(AbilityRestriction.Attack)) {
                return true;
            }
            if (this.hasOngoingEffect(EffectName.CannotAttackBase) && target.isBase()) {
                return true;
            }

            if (this.hasOngoingEffect(EffectName.CannotAttack)) {
                return true;
            }

            return false;
        }

        public moveToCaptureZone(targetZone: CaptureZone) {
            Contract.assertNotNullLike(this.zone, `Attempting to capture card ${this.internalName} before initializing zone`);

            const prevZone = this.zoneName;
            this.removeFromCurrentZone();

            Contract.assertTrue(this.isUnit());
            targetZone.addCard(this);
            this.zone = targetZone;

            this.postMoveSteps(prevZone);
        }

        public override moveTo(targetZoneName: MoveZoneDestination, initializeCardState: InitializeCardStateOption = InitializeCardStateOption.Initialize) {
            const preMoveZone = this.zoneName;

            super.moveTo(targetZoneName, initializeCardState);

            if (this.zoneName === preMoveZone && EnumHelpers.isArena(this.zoneName)) {
                this.updateStateOnDetach();
            }
        }

        protected updateStateOnDetach() {
            return;
        }

        // ***************************************** ABILITY HELPERS *****************************************
        protected override getAbilityRegistrar(): IUnitAbilityRegistrar<this> {
            const registrar = super.getAbilityRegistrar() as IInPlayCardAbilityRegistrar<this>;

            return {
                ...registrar,
                addOnAttackAbility: (properties) => this.addOnAttackAbility(properties, registrar),
                addOnAttackCompletedAbility: (properties) => this.addOnAttackCompletedAbility(properties, registrar),
                addBountyAbility: (properties) => this.addBountyAbility(properties),
                addCoordinateAbility: (properties) => this.addCoordinateAbility(properties),
                addPilotingAbility: (properties) => this.addPilotingAbility(properties),
                addPilotingConstantAbilityTargetingAttached: (properties) => this.addPilotingConstantAbilityTargetingAttached(properties),
                addPilotingGainKeywordTargetingAttached: (properties) => this.addPilotingGainKeywordTargetingAttached(properties),
                addPilotingGainAbilityTargetingAttached: (properties) => this.addPilotingGainAbilityTargetingAttached(properties),
                addPilotingGainTriggeredAbilityTargetingAttached: (properties) => this.addPilotingGainTriggeredAbilityTargetingAttached(properties),
            };
        }

        public override getActions() {
            if (EnumHelpers.isUnitUpgrade(this.getType())) {
                return this.pilotingActionAbilities as ActionAbility[];
            }

            const actions = super.getActions().concat(this.defaultAttackAction);

            // If this unit must attack and an attack action is available, return just that action.
            // This is used by cards such as Give In to Your Anger
            if (this.hasOngoingEffect(EffectName.MustAttack) && actions.some((action) => action.isAttackAction() && action.meetsRequirements() === '')) {
                return actions.filter((action) => action.isAttackAction());
            }

            return actions;
        }

        private addOnAttackAbility(properties: Omit<ITriggeredAbilityProps<this>, 'when' | 'aggregateWhen'>, registar: ITriggeredAbilityRegistrar<this>): void {
            const when: WhenTypeOrStandard = { [StandardTriggeredAbilityType.OnAttack]: true };
            registar.addTriggeredAbility({ ...properties, when });
        }

        private addOnAttackCompletedAbility(properties: Omit<ITriggeredAbilityProps<this>, 'when' | 'aggregateWhen'>, registar: ITriggeredAbilityRegistrar<this>): void {
            const when: WhenTypeOrStandard = { [EventName.OnAttackCompleted]: (event, context) => event.attack.attacker === context.source };
            registar.addTriggeredAbility({ ...properties, when });
        }

        private addBountyAbility(properties: Omit<ITriggeredAbilityBaseProps<this>, 'canBeTriggeredBy'>): void {
            const bountyKeywords = this.printedKeywords.filter((keyword) => keyword.name === KeywordName.Bounty);
            const bountyKeywordsWithoutImpl = bountyKeywords.filter((keyword) => !keyword.isFullyImplemented);

            if (bountyKeywordsWithoutImpl.length === 0) {
                const bountyKeywordsWithImpl = bountyKeywords.filter((keyword) => keyword.isFullyImplemented);

                if (bountyKeywordsWithImpl.length > 0) {
                    Contract.fail(`Attempting to add a bounty ability '${properties.title}' to ${this.internalName} but all instances of the Bounty keyword already have a definition`);
                }

                Contract.fail(`Attempting to add a bounty ability '${properties.title}' to ${this.internalName} but it has no printed instances of the Bounty keyword`);
            }

            const bountyAbilityToAssign = bountyKeywordsWithoutImpl[0];

            // TODO: see if there's a better way using discriminating unions to avoid needing a cast when getting keyword instances
            Contract.assertTrue(bountyAbilityToAssign.isBounty());
            bountyAbilityToAssign.setAbilityProps(properties);
        }

        protected createCoordinateAbilityProps(properties: IAbilityPropsWithType<this>): IAbilityPropsWithType<this> {
            return properties;
        }

        private addCoordinateAbility(properties: IAbilityPropsWithType<this>): void {
            const coordinateKeywords = this.printedKeywords.filter((keyword) => keyword.name === KeywordName.Coordinate);
            Contract.assertTrue(
                coordinateKeywords.length > 0,
                `Attempting to add a coordinate ability '${properties.title}' to ${this.internalName} but it has no printed instances of the Coordinate keyword`
            );

            const coordinateKeywordsWithoutImpl = coordinateKeywords.filter((keyword) => !keyword.isFullyImplemented);
            Contract.assertTrue(
                coordinateKeywordsWithoutImpl.length > 0,
                `Attempting to add a coordinate ability '${properties.title}' to ${this.internalName} but all instances of the Coordinate keyword already have a definition`
            );

            const coordinateAbilityToAssign = coordinateKeywordsWithoutImpl[0];

            // TODO: see if there's a better way using discriminating unions to avoid needing a cast when getting keyword instances
            Contract.assertTrue(coordinateAbilityToAssign instanceof KeywordWithAbilityDefinition);
            coordinateAbilityToAssign.setAbilityProps(this.createCoordinateAbilityProps(properties));
        }

        private addPilotingAbility(properties: IAbilityPropsWithType<this>): void {
            this.checkIsAttachable();

            switch (properties.type) {
                case AbilityType.Action:
                    this.pilotingActionAbilities.push(this.createActionAbility(properties));
                    break;
                case AbilityType.Constant:
                    this._pilotingConstantAbilities.push(this.createConstantAbility(properties));
                    break;
                case AbilityType.Triggered:
                    this.pilotingTriggeredAbilities.push(this.createTriggeredAbility(properties));
                    break;
                case AbilityType.ReplacementEffect:
                    this.pilotingTriggeredAbilities.push(this.createReplacementEffectAbility(properties));
                    break;
                default:
                    Contract.fail(`Unsupported ability type ${(properties as any).type}`);
            }
        }

        public override takeControl(newController: Player, moveTo: ZoneName.SpaceArena | ZoneName.GroundArena | ZoneName.Resource = null) {
            const changedController = super.takeControl(newController, moveTo);

            if (changedController && this.isInPlay() && this.canHaveActiveAttack() && this.activeAttack) {
                this.activeAttack.unitChangedController(this);
            }

            return changedController;
        }

        private addPilotingConstantAbilityTargetingAttached(properties: Pick<IConstantAbilityProps<this>, 'title' | 'condition' | 'ongoingEffect'>) {
            this.addPilotingAbility({
                type: AbilityType.Constant,
                title: properties.title,
                matchTarget: (card, context) => card === context.source.parentCard,
                targetController: WildcardRelativePlayer.Any,   // this means that the effect continues to work even if the other player gains control of the upgrade
                condition: this.addZoneCheckToGainCondition(properties.condition),
                ongoingEffect: properties.ongoingEffect
            });
        }

        private addPilotingGainKeywordTargetingAttached(properties: IKeywordPropertiesWithGainCondition<this>) {
            const { gainCondition, ...gainedKeywordProperties } = properties;

            this.addPilotingConstantAbilityTargetingAttached({
                title: 'Give keyword to the attached card',
                condition: this.addZoneCheckToGainCondition(gainCondition),
                ongoingEffect: OngoingEffectLibrary.gainKeyword(gainedKeywordProperties)
            });
        }

        private addPilotingGainAbilityTargetingAttached(properties: IAbilityPropsWithGainCondition<this, IUnitCard>) {
            const { gainCondition, ...gainedAbilityProperties } = properties;

            this.addPilotingConstantAbilityTargetingAttached({
                title: 'Give ability to the attached card',
                condition: this.addZoneCheckToGainCondition(gainCondition),
                ongoingEffect: OngoingEffectLibrary.gainAbility(gainedAbilityProperties)
            });
        }

        private addPilotingGainTriggeredAbilityTargetingAttached(properties: ITriggeredAbilityPropsWithGainCondition<this, IUnitCard>) {
            this.addPilotingGainAbilityTargetingAttached({
                type: AbilityType.Triggered,
                title: 'Give triggered ability to the attached card',
                ...properties
            });
        }

        public override getTriggeredAbilities(): TriggeredAbility[] {
            if (this.isFullyBlanked() || this.hasOngoingEffect(EffectName.BlankExceptKeyword)) {
                return [];
            }

            if (EnumHelpers.isUnitUpgrade(this.getType())) {
                return this.pilotingTriggeredAbilities as TriggeredAbility[];
            }

            let triggeredAbilities = EnumHelpers.isUnitUpgrade(this.getType()) ? this.pilotingTriggeredAbilities : super.getTriggeredAbilities();

            if (this.hasOngoingEffect(EffectName.BlankExceptFromSourceCard)) {
                // Only return triggered abilities gained from the source of the blanking effect
                return triggeredAbilities.filter((ability) => this.canGainAbilityFromSource(ability.gainAbilitySource)) as TriggeredAbility[];
            }

            // add any temporarily registered attack abilities from keywords
            if (this._attackKeywordAbilities != null) {
                triggeredAbilities = triggeredAbilities.concat(this._attackKeywordAbilities.filter((ability) => ability instanceof TriggeredAbility));
            }
            if (this._whenCapturedKeywordAbilities != null) {
                triggeredAbilities = triggeredAbilities.concat(this._whenCapturedKeywordAbilities);
            }
            if (this._whenDefeatedKeywordAbilities != null) {
                triggeredAbilities = triggeredAbilities.concat(this._whenDefeatedKeywordAbilities);
            }
            if (this._whenPlayedKeywordAbilities != null) {
                triggeredAbilities = triggeredAbilities.concat(this._whenPlayedKeywordAbilities);
            }

            return triggeredAbilities as TriggeredAbility[];
        }

        public override getConstantAbilities(): ConstantAbility[] {
            if (this.isBlank()) {
                return [];
            }

            if (EnumHelpers.isUnitUpgrade(this.getType())) {
                return this._pilotingConstantAbilities as ConstantAbility[];
            }

            let constantAbilities = EnumHelpers.isUnitUpgrade(this.getType()) ? this._pilotingConstantAbilities : super.getConstantAbilities();

            // add any temporarily registered attack abilities from keywords
            if (this._attackKeywordAbilities != null) {
                constantAbilities = constantAbilities.concat(
                    this._attackKeywordAbilities.filter((ability) => !(ability instanceof TriggeredAbility))
                        .map((ability) => ability as ConstantAbility)
                );
            }

            // add any registered abilities from keywords effective while in play
            if (this._whileInPlayKeywordAbilities != null) {
                constantAbilities = constantAbilities.concat(this._whileInPlayKeywordAbilities);
            }

            return constantAbilities as ConstantAbility[];
        }

        protected override updateTriggeredAbilitiesForZone(from: ZoneName, to: ZoneName) {
            super.updateTriggeredAbilityEventsInternal(this.pilotingTriggeredAbilities.concat(this.triggeredAbilities), from, to);
        }

        protected override updateConstantAbilityEffects(from: ZoneName, to: ZoneName): void {
            super.updateConstantAbilityEffectsInternal(this._pilotingConstantAbilities.concat(this.constantAbilities), from, to, true);
        }

        /** Register / un-register the effects for any abilities from keywords */
        protected override updateKeywordAbilityEffects(from: ZoneName, to: ZoneName) {
            // Unregister all effects when moving a card from an arena to a non-arena zone
            // or from a base to an arena
            if ((EnumHelpers.isArena(from) && !EnumHelpers.isArena(to)) || (from === ZoneName.Base && EnumHelpers.isArena(to))) {
                this.unregisterWhileInPlayKeywordAbilityEffects();
            }

            // Register all effects when moving a card to a base or from a non-arena zone to an arena,
            // this is to support leaders with the Coordinate keyword
            if ((!EnumHelpers.isArena(from) && EnumHelpers.isArena(to)) || to === ZoneName.Base) {
                this.registerWhileInPlayKeywordAbilityEffects();
            }
        }

        public refreshWhileInPlayKeywordAbilityEffects() {
            this.unregisterWhileInPlayKeywordAbilityEffects();
            this.registerWhileInPlayKeywordAbilityEffects();
        }

        private unregisterWhileInPlayKeywordAbilityEffects() {
            Contract.assertTrue(Array.isArray(this._whileInPlayKeywordAbilities), 'Keyword ability while in play registration was skipped');

            for (const keywordAbility of this._whileInPlayKeywordAbilities) {
                this.removeEffectFromEngine(keywordAbility.registeredEffects);
                keywordAbility.registeredEffects = [];
            }

            this._whileInPlayKeywordAbilities = null;
        }

        private registerWhileInPlayKeywordAbilityEffects() {
            Contract.assertIsNullLike(
                this._whileInPlayKeywordAbilities,
                () => `Failed to unregister when played abilities from previous play: ${this._whileInPlayKeywordAbilities?.map((ability) => ability.title).join(', ')}`
            );

            this._whileInPlayKeywordAbilities = [];

            for (const keywordInstance of this.getCoordinateAbilities()) {
                const gainedAbilityProps = keywordInstance.abilityProps;

                const coordinateKeywordAbilityProps: IConstantAbilityProps = {
                    title: `Coordinate: ${gainedAbilityProps.title}`,
                    condition: (context) => context.player.getArenaUnits().length >= 3 && !keywordInstance.isBlank,
                    ongoingEffect: OngoingEffectLibrary.gainAbility(gainedAbilityProps)
                };

                const coordinateKeywordAbility = this.createConstantAbility(coordinateKeywordAbilityProps);
                coordinateKeywordAbility.registeredEffects = this.addEffectToEngine(coordinateKeywordAbility);

                this._whileInPlayKeywordAbilities.push(coordinateKeywordAbility);
            }

            if (this.hasSomeKeyword(KeywordName.Hidden)) {
                const hiddenKeywordAbilityProps: IConstantAbilityProps<this> = {
                    title: 'Hidden',
                    condition: (context) => context.source.isInPlay() && this.wasPlayedThisPhase(context.source),
                    ongoingEffect: this.game.abilityHelper.ongoingEffects.cardCannot(AbilityRestriction.BeAttacked)
                };

                const hiddenKeywordAbility = this.createConstantAbility(hiddenKeywordAbilityProps);
                hiddenKeywordAbility.registeredEffects = this.addEffectToEngine(hiddenKeywordAbility);

                this._whileInPlayKeywordAbilities.push(hiddenKeywordAbility);
            }
        }

        private wasPlayedThisPhase(card: this = this): boolean {
            try {
                return this._cardsPlayedThisWatcher.someCardPlayed((entry) => entry.card === card && entry.inPlayId === card.inPlayId) ||
                  this._leadersDeployedThisPhaseWatcher.someLeaderDeployed((entry) => entry.card === card);
            } catch (err) {
                return false;
            }
        }

        // *************************************** KEYWORD HELPERS ***************************************
        /**
         * Checks if the unit currently has any keywords with a "when played" effect and registers them if so.
         * Also adds a listener to remove the registered abilities after the effect resolves.
         */
        public checkRegisterWhenPlayedKeywordAbilities(event: GameEvent) {
            const hasAmbush = this.hasSomeKeyword(KeywordName.Ambush);
            const hasShielded = this.hasSomeKeyword(KeywordName.Shielded);

            if (!hasAmbush && !hasShielded) {
                return;
            }

            Contract.assertIsNullLike(
<<<<<<< HEAD
                this._whenPlayedKeywordAbilities,
                `Failed to unregister when played abilities from previous play: ${this._whenPlayedKeywordAbilities?.map((ability) => ability.title).join(', ')}`
=======
                this.whenPlayedKeywordAbilities,
                `Failed to unregister when played abilities from previous play: ${this.whenPlayedKeywordAbilities?.map((ability) => ability.getTitle()).join(', ')}`
>>>>>>> ad4468c1
            );

            this._whenPlayedKeywordAbilities = [];

            if (hasAmbush) {
                const ambushProps = Object.assign(this.buildGeneralAbilityProps('keyword_ambush'), AmbushAbility.buildAmbushAbilityProperties());
                const ambushAbility = this.createTriggeredAbility(ambushProps);
                ambushAbility.registerEvents();
                this._whenPlayedKeywordAbilities.push(ambushAbility);
            }

            if (hasShielded) {
                const shieldedProps = Object.assign(this.buildGeneralAbilityProps('keyword_shielded'), ShieldedAbility.buildShieldedAbilityProperties());
                const shieldedAbility = this.createTriggeredAbility(shieldedProps);
                shieldedAbility.registerEvents();
                this._whenPlayedKeywordAbilities.push(shieldedAbility);
            }

            event.addCleanupHandler(() => this.unregisterWhenPlayedKeywords());
        }

        /**
         * Registers any keywords which need to be explicitly registered for the attack process.
         * These should be unregistered after the end of the attack.
         *
         * Note: Check rule 7.5 to see if a keyword should be here. Only keywords that are
         *      "On Attack" keywords should go here. As of Set 2 (SHD) this is only Restore
         *      and the defeat all shields portion of Saboteur.
         */
        public checkRegisterOnAttackKeywordAbilities(event: GameEvent) {
            const hasRestore = this.hasSomeKeyword(KeywordName.Restore);
            const hasSaboteur = this.hasSomeKeyword(KeywordName.Saboteur);

            if (!hasRestore && !hasSaboteur) {
                return;
            }

            Contract.assertIsNullLike(
<<<<<<< HEAD
                this._attackKeywordAbilities,
                () => `Failed to unregister on attack abilities from previous attack: ${this._attackKeywordAbilities?.map((ability) => ability.title).join(', ')}`
=======
                this.state.attackKeywordAbilities,
                () => `Failed to unregister on attack abilities from previous attack: ${this.attackKeywordAbilities?.map((ability) => ability.getTitle()).join(', ')}`
>>>>>>> ad4468c1
            );

            this._attackKeywordAbilities = [];

            if (hasRestore) {
                const restoreAmount = this.getNumericKeywordTotal(KeywordName.Restore);
                const restoreProps = Object.assign(this.buildGeneralAbilityProps('keyword_restore'), RestoreAbility.buildRestoreAbilityProperties(restoreAmount));
                const restoreAbility = this.createTriggeredAbility(restoreProps);
                restoreAbility.registerEvents();
                this._attackKeywordAbilities.push(restoreAbility);
            }

            if (hasSaboteur) {
                const saboteurProps = Object.assign(this.buildGeneralAbilityProps('keyword_saboteur'), SaboteurDefeatShieldsAbility.buildSaboteurAbilityProperties());
                const saboteurAbility = this.createTriggeredAbility(saboteurProps);
                saboteurAbility.registerEvents();
                this._attackKeywordAbilities.push(saboteurAbility);
            }

            event.addCleanupHandler(() => this.unregisterAttackKeywords());
        }

        /**
         * Checks if the unit currently has any keywords with a "when defeated" effect and registers them if so.
         * Also adds a listener to remove the registered abilities after the effect resolves.
         */
        public checkRegisterWhenDefeatedKeywordAbilities(event: GameEvent) {
            const bountyKeywords = this.getBountyKeywords();
            if (bountyKeywords.length === 0) {
                return;
            }

            Contract.assertIsNullLike(
<<<<<<< HEAD
                this._whenDefeatedKeywordAbilities,
                `Failed to unregister when defeated abilities from previous defeat: ${this._whenDefeatedKeywordAbilities?.map((ability) => ability.title).join(', ')}`
=======
                this.state.whenDefeatedKeywordAbilities,
                `Failed to unregister when defeated abilities from previous defeat: ${this.whenDefeatedKeywordAbilities?.map((ability) => ability.getTitle()).join(', ')}`
>>>>>>> ad4468c1
            );

            this._whenDefeatedKeywordAbilities = this.registerBountyKeywords(bountyKeywords);

            event.addCleanupHandler(() => this.unregisterWhenDefeatedKeywords());
        }

        /**
         * Checks if the unit currently has any keywords with a "when captured" effect and registers them if so.
         * Also adds a listener to remove the registered abilities after the effect resolves.
         */
        public checkRegisterWhenCapturedKeywordAbilities(event: GameEvent) {
            const bountyKeywords = this.getBountyKeywords();
            if (bountyKeywords.length === 0) {
                return;
            }

            Contract.assertIsNullLike(
<<<<<<< HEAD
                this._whenCapturedKeywordAbilities,
                () => `Failed to unregister when captured abilities from previous capture: ${this._whenCapturedKeywordAbilities?.map((ability) => ability.title).join(', ')}`
=======
                this.state.whenCapturedKeywordAbilities,
                () => `Failed to unregister when captured abilities from previous capture: ${this.whenCapturedKeywordAbilities?.map((ability) => ability.getTitle()).join(', ')}`
>>>>>>> ad4468c1
            );

            this._whenCapturedKeywordAbilities = this.registerBountyKeywords(bountyKeywords);

            event.addCleanupHandler(() => this.unregisterWhenCapturedKeywords());
        }

        private registerBountyKeywords(bountyKeywords: BountyKeywordInstance[]): TriggeredAbility[] {
            const registeredAbilities: TriggeredAbility[] = [];

            for (const bountyKeyword of bountyKeywords) {
                const abilityProps = bountyKeyword.abilityProps;

                const bountyAbility = new BountyAbility(this.game, this, { ...this.buildGeneralAbilityProps('triggered'), ...abilityProps });

                bountyAbility.registerEvents();
                registeredAbilities.push(bountyAbility);
            }

            return registeredAbilities;
        }

        private getBountyKeywords() {
            return this.getKeywords().filter((keyword) => keyword.name === KeywordName.Bounty)
                .map((keyword) => keyword as BountyKeywordInstance)
                .filter((keyword) => keyword.isFullyImplemented);
        }

        private getCoordinateAbilities() {
            return this.getKeywords().filter((keyword) => keyword.name === KeywordName.Coordinate)
                .map((keyword) => keyword as KeywordWithAbilityDefinition)
                .filter((keyword) => keyword.isFullyImplemented);
        }

        public unregisterWhenPlayedKeywords() {
            Contract.assertTrue(Array.isArray(this._whenPlayedKeywordAbilities), 'Keyword ability when played registration was skipped');

            for (const ability of this._whenPlayedKeywordAbilities) {
                if (ability instanceof TriggeredAbility) {
                    ability.unregisterEvents();
                }
            }

            this._whenPlayedKeywordAbilities = null;
        }

        /**
         * Unregisters any keywords which need to be explicitly registered for the attack process.
         * These should be unregistered after the end of the attack.
         */
        public unregisterAttackKeywords() {
            Contract.assertTrue(Array.isArray(this._attackKeywordAbilities), 'Keyword ability attack registration was skipped');

            for (const ability of this._attackKeywordAbilities) {
                if (ability instanceof TriggeredAbility) {
                    ability.unregisterEvents();
                } else {
                    this.removeEffectFromEngine(ability.registeredEffects[0]);
                }
            }

            this._attackKeywordAbilities = null;
        }

        public unregisterWhenDefeatedKeywords() {
            Contract.assertTrue(Array.isArray(this._whenDefeatedKeywordAbilities), 'Keyword ability when defeated registration was skipped');

            for (const ability of this._whenDefeatedKeywordAbilities) {
                if (ability instanceof TriggeredAbility) {
                    ability.unregisterEvents();
                }
            }

            this._whenDefeatedKeywordAbilities = null;
        }

        public unregisterWhenCapturedKeywords() {
            Contract.assertTrue(Array.isArray(this._whenCapturedKeywordAbilities), 'Keyword ability when captured registration was skipped');

            for (const ability of this._whenCapturedKeywordAbilities) {
                if (ability instanceof TriggeredAbility) {
                    ability.unregisterEvents();
                }
            }

            this._whenCapturedKeywordAbilities = null;
        }

        // ***************************************** STAT HELPERS *****************************************
        public override addDamage(amount: number, source: IDamageSource): number {
            const damageAdded = super.addDamage(amount, source);

            if (damageAdded > 0) {
                this._expiredLastingEffectChangedRemainingHp = false;
            }

            this.checkDefeated(source);

            return damageAdded;
        }

        // TODO: FFG has yet to release detailed rules about how effects are used to determine which player defeated a unit,
        // specifically for complex cases like "what if Dodonna effect is keeping a Rebel unit alive and Dodonna is defeated."
        // Need to come through and implement that in the methods below once rules 3.0 comes out.

        /** Checks if the unit has been defeated due to an ongoing effect such as hp reduction */
        public checkDefeatedByOngoingEffect() {
            this.checkDefeated(DefeatSourceType.FrameworkEffect);
        }

        protected checkDefeated(source: IDamageSource | DefeatSourceType.FrameworkEffect) {
            // if this card can't be defeated by damage (e.g. Chirrut), skip the check
            if (this.hasOngoingEffect(EffectName.CannotBeDefeatedByDamage)) {
                return;
            }

            if (this.damage >= this.getHp() && !this.pendingDefeat) {
                const defeatEvent = new FrameworkDefeatCardSystem({
                    target: this,
                    defeatSource: source,
                    defeatedByExpiringLastingEffect: this._expiredLastingEffectChangedRemainingHp,
                }).generateEvent(
                    this.game.getFrameworkContext(typeof source === 'object' ? source.player : null)
                );

                // add defeat event to window
                this.game.addSubwindowEvents(defeatEvent);

                this.game.queueSimpleStep(() => {
                    const responsiblePlayer = (defeatEvent as any).defeatSource?.player;
                    if (responsiblePlayer) {
                        this.game.addMessage('{0}\'s {1} is defeated by {2} due to having no remaining HP', this.controller, this, responsiblePlayer);
                    } else {
                        this.game.addMessage('{0}\'s {1} is defeated due to having no remaining HP', this.controller, this);
                    }
                }, `Log defeat message for ${this.internalName}`);

                // mark that this unit has a defeat pending so that other effects targeting it will not resolve
                this._pendingDefeat = true;
            }

            // Reset the flag becuase at this point we already know if the unit was defeated or not
            this._expiredLastingEffectChangedRemainingHp = false;
        }

        private getModifiedStatValue(statType: StatType, floor = true, excludeModifiers: string[] = []) {
            const wrappedModifiers = this.getStatModifiers(excludeModifiers);

            const baseStatValue = StatsModifierWrapper.fromPrintedValues(this);

            const stat = wrappedModifiers.reduce((total, wrappedModifier) => total + wrappedModifier.modifier[statType], baseStatValue.modifier[statType]);

            return floor ? Math.max(0, stat) : stat;
        }

        // TODO: add a summary method that logs these modifiers (i.e., the names, amounts, etc.)
        private getStatModifiers(exclusions: (string[] | ((effect: OngoingCardEffect) => boolean)) = []): StatsModifierWrapper[] {
            let rawEffects: OngoingCardEffect[];
            if (typeof exclusions === 'function') {
                rawEffects = this.getOngoingEffects().filter((effect) => !exclusions(effect));
            } else {
                rawEffects = this.getOngoingEffects().filter((effect) => !exclusions.includes(effect.type));
            }

            const modifierEffects: OngoingCardEffect[] = rawEffects.filter((effect) => effect.type === EffectName.ModifyStats);
            const wrappedStatsModifiers = modifierEffects.map((modifierEffect) => StatsModifierWrapper.fromEffect(modifierEffect, this));

            if (!this.isAttached()) {
                // add stat bonuses from attached upgrades
                this.upgrades.forEach((upgrade) => wrappedStatsModifiers.push(StatsModifierWrapper.fromPrintedValues(upgrade)));

                if (this.hasSomeKeyword(KeywordName.Grit)) {
                    const gritModifier = { power: this.damage, hp: 0 };
                    wrappedStatsModifiers.push(new StatsModifierWrapper(gritModifier, 'Grit', false, this.type));
                }

                const raidAmount = this.getNumericKeywordTotal(KeywordName.Raid);
                if (this.isAttacking() && raidAmount > 0) {
                    const raidModifier = { power: raidAmount, hp: 0 };
                    wrappedStatsModifiers.push(new StatsModifierWrapper(raidModifier, 'Raid', false, this.type));
                }
            }

            return wrappedStatsModifiers;
        }


        public override checkIsAttachable(): void {
            throw new Error('Should not call this - call overriding methods');
        }

        /**
         *  This should only be called if a unit is a Pilot or has some other ability that lets it attach as an upgrade
         * @param {Card} targetCard The card that this would be attached to
         * @param {AbilityContext} context The ability context
         * @param {Player} controller The controller of this card
         * @returns True if this is allowed to attach to the targetCard; false otherwise
         */
        public override canAttach(targetCard: Card, context: AbilityContext, controller: Player = this.controller): boolean {
            Contract.assertTrue(this.canBeUpgrade);
            if (targetCard.isUnit()) {
                if (context.playType === PlayType.Piloting && this.hasSomeKeyword(KeywordName.Piloting)) {
                    // This is needed for abilities that let you play Pilots from the opponent's discard
                    const canPlayFromAnyZone = (context.ability as PlayUpgradeAction).canPlayFromAnyZone;
                    return targetCard.canAttachPilot(this) && (targetCard.controller === controller || canPlayFromAnyZone);
                } else if (this.hasSomeTrait(Trait.Pilot)) {
                    return targetCard.canAttachPilot(this);
                }
            }
            // TODO: Handle Phantom II and Sidon Ithano
            return false;
        }

        /**
         * Checks if a pilot can be attached to this unit
         * @param {IUnitCard} pilot The pilot card that would be attached to this unit
         * @returns True if a Pilot can be attached to this unit; false otherwise
         */
        public canAttachPilot(pilot: IUnitCard): boolean {
            if (!this.hasSomeTrait(Trait.Vehicle)) {
                return false;
            }

            // Check if the card can be played with Piloting ignoring the pilot limit,
            // for example "R2-D2, Artooooooooo"
            if (pilot.hasOngoingEffect(EffectName.CanBePlayedWithPilotingIgnoringPilotLimit)) {
                return true;
            }

            // Calculate the pilot limit of the card applying all the modifiers
            const pilotCount = this.upgrades
                .reduce((count, upgrade) => (upgrade.hasSomeTrait(Trait.Pilot) ? count + 1 : count), 0);
            const pilotLimit = this.getOngoingEffectValues<PilotLimitModifier>(EffectName.ModifyPilotLimit)
                .reduce((limit, modifier) => limit + modifier.amount, 1);

            // Ensure that the card doesn't already have the maximum number of pilots
            return pilotCount < pilotLimit;
        }

        /**
         * Removes an upgrade from this card's upgrade list
         * @param upgrade
         */
        public unattachUpgrade(upgrade: IUpgradeCard, event = null) {
            this.assertPropertyEnabledForZone(this._upgrades, 'upgrades');
            this._upgrades = this._upgrades.filter((card) => card.uuid !== upgrade.uuid);
            if (upgrade.getPrintedHp() !== 0) {
                this._lastPlayerToModifyHp = event?.context?.ability ? event.context.ability.controller : upgrade.owner;
            }
        }

        /**
         * Add the passed card to this card's upgrade list. Upgrade must already be moved to the correct arena.
         */
        public attachUpgrade(upgrade: IUpgradeCard) {
            this.assertPropertyEnabledForZone(this._upgrades, 'upgrades');
            Contract.assertEqual(upgrade.zoneName, this.zoneName);
            Contract.assertTrue(this.zone.hasCard(upgrade));

            this._upgrades.push(upgrade);

            if (upgrade.getPrintedHp() !== 0) {
                this._lastPlayerToModifyHp = upgrade.controller;
            }
        }

        protected override updateStateOnAttach() {
            this.setActiveAttackEnabled(false);
            this.setDamageEnabled(false);
            this.setExhaustEnabled(false);
            this.setUpgradesEnabled(false);
            this.setCaptureZoneEnabled(false);
        }

        public getMaxUnitAttackLimit(): number {
            let attackLimit = 1;
            if (this.hasOngoingEffect(EffectName.CanAttackMultipleUnitsSimultaneously)) {
                for (const ongoingEffect of this.getOngoingEffectValues(EffectName.CanAttackMultipleUnitsSimultaneously)) {
                    if (ongoingEffect.amount > attackLimit) {
                        attackLimit = ongoingEffect.amount;
                    }
                }
            }
            return attackLimit;
        }

        public override getSummary(activePlayer: Player) {
            if (this.isInPlay()) {
                const hasSentinel = this.hasSomeKeyword(KeywordName.Sentinel);
                const cannotBeAttacked = (this.hasRestriction(AbilityRestriction.BeAttacked) && !hasSentinel);
                const clonedCardSetId = this.hasOngoingEffect(EffectName.CloneUnit) ? this.getOngoingEffectValues<Card>(EffectName.CloneUnit)[0].setId : null;
                const clonedCardTitle = this.hasOngoingEffect(EffectName.CloneUnit) ? this.getOngoingEffectValues<Card>(EffectName.CloneUnit)[0].title : null;

                return {
                    ...super.getSummary(activePlayer),
                    power: this.getPower(),
                    hp: this.getHp(),
                    sentinel: hasSentinel,
                    cannotBeAttacked: cannotBeAttacked,
                    isAttacker: this.isInPlay() && this.isUnit() && (this.isAttacking() || this.controller.getAttackerHighlightingState(this)),
                    isDefender: this.isInPlay() && this.isUnit() && this.isDefending(),
                    clonedCardId: clonedCardSetId,
                    clonedCardName: clonedCardTitle
                };
            }

            return {
                ...super.getSummary(activePlayer),
                parentCardId: this.getCaptor()?.uuid,
            };
        }

        public override getCardState(): any {
            if (this.isInPlay()) {
                return {
                    ...super.getCardState(),
                    upgrades: this.upgrades,
                    capturedUnits: this.capturedUnits
                };
            }
        }

        public override addOngoingEffect(ongoingEffect: OngoingCardEffect): void {
            if (ongoingEffect.type === EffectName.ModifyStats && ongoingEffect?.getValue(this)?.hp !== 0) {
                this._lastPlayerToModifyHp = ongoingEffect.context.source.controller;
                this._expiredLastingEffectChangedRemainingHp = false;
            }
            super.addOngoingEffect(ongoingEffect);
        }

        public override removeOngoingEffect(ongoingEffect: OngoingCardEffect): void {
            if (ongoingEffect.type === EffectName.ModifyStats && ongoingEffect?.getValue(this)?.hp !== 0) {
                if (this.game.currentAbilityResolver?.context?.player) {
                    this._lastPlayerToModifyHp = this.game.currentAbilityResolver.context.player;
                }

                this._expiredLastingEffectChangedRemainingHp = ongoingEffect.context.ongoingEffect?.isLastingEffect ?? false;
            }
            super.removeOngoingEffect(ongoingEffect);
        }

        // STATE TODO: We need to really dig into what is being updated by resolveAbilitiesForNewZone. We desperately want to remove this onAfter method.
        //              Good rollback code shouldn't need to use this method. Instead all game actions should result in Game State changes, so that when we rollback we never
        //              need to redo the action that causes this; it should all be captured within State.
        public override afterSetAllState(oldState) {
            super.afterSetAllState(oldState);

            // STATE TODO: I don't wholly trust this covers all cases, but it's a good start at least.
            // if (oldState.zone?.uuid !== this.state.zone.uuid) {
            //     const oldZone = this.game.gameObjectManager.get<Zone>(oldState.zone);
            //     this.movedFromZone = oldZone?.name;
            //     // This is a bad work around, if it does change zones, it always resets limits on abilities. We want to reset to the exact state, not call functions to mutate state.
            //     this.resolveAbilitiesForNewZone();
            // }
        }
    }

    return AsUnit;
}<|MERGE_RESOLUTION|>--- conflicted
+++ resolved
@@ -709,13 +709,8 @@
             }
 
             Contract.assertIsNullLike(
-<<<<<<< HEAD
                 this._whenPlayedKeywordAbilities,
-                `Failed to unregister when played abilities from previous play: ${this._whenPlayedKeywordAbilities?.map((ability) => ability.title).join(', ')}`
-=======
-                this.whenPlayedKeywordAbilities,
-                `Failed to unregister when played abilities from previous play: ${this.whenPlayedKeywordAbilities?.map((ability) => ability.getTitle()).join(', ')}`
->>>>>>> ad4468c1
+                `Failed to unregister when played abilities from previous play: ${this._whenPlayedKeywordAbilities?.map((ability) => ability.getTitle()).join(', ')}`
             );
 
             this._whenPlayedKeywordAbilities = [];
@@ -754,13 +749,8 @@
             }
 
             Contract.assertIsNullLike(
-<<<<<<< HEAD
                 this._attackKeywordAbilities,
-                () => `Failed to unregister on attack abilities from previous attack: ${this._attackKeywordAbilities?.map((ability) => ability.title).join(', ')}`
-=======
-                this.state.attackKeywordAbilities,
-                () => `Failed to unregister on attack abilities from previous attack: ${this.attackKeywordAbilities?.map((ability) => ability.getTitle()).join(', ')}`
->>>>>>> ad4468c1
+                () => `Failed to unregister on attack abilities from previous attack: ${this._attackKeywordAbilities?.map((ability) => ability.getTitle()).join(', ')}`
             );
 
             this._attackKeywordAbilities = [];
@@ -794,13 +784,8 @@
             }
 
             Contract.assertIsNullLike(
-<<<<<<< HEAD
                 this._whenDefeatedKeywordAbilities,
-                `Failed to unregister when defeated abilities from previous defeat: ${this._whenDefeatedKeywordAbilities?.map((ability) => ability.title).join(', ')}`
-=======
-                this.state.whenDefeatedKeywordAbilities,
-                `Failed to unregister when defeated abilities from previous defeat: ${this.whenDefeatedKeywordAbilities?.map((ability) => ability.getTitle()).join(', ')}`
->>>>>>> ad4468c1
+                `Failed to unregister when defeated abilities from previous defeat: ${this._whenDefeatedKeywordAbilities?.map((ability) => ability.getTitle()).join(', ')}`
             );
 
             this._whenDefeatedKeywordAbilities = this.registerBountyKeywords(bountyKeywords);
@@ -819,13 +804,8 @@
             }
 
             Contract.assertIsNullLike(
-<<<<<<< HEAD
                 this._whenCapturedKeywordAbilities,
-                () => `Failed to unregister when captured abilities from previous capture: ${this._whenCapturedKeywordAbilities?.map((ability) => ability.title).join(', ')}`
-=======
-                this.state.whenCapturedKeywordAbilities,
-                () => `Failed to unregister when captured abilities from previous capture: ${this.whenCapturedKeywordAbilities?.map((ability) => ability.getTitle()).join(', ')}`
->>>>>>> ad4468c1
+                () => `Failed to unregister when captured abilities from previous capture: ${this._whenCapturedKeywordAbilities?.map((ability) => ability.getTitle()).join(', ')}`
             );
 
             this._whenCapturedKeywordAbilities = this.registerBountyKeywords(bountyKeywords);
