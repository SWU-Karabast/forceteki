--- conflicted
+++ resolved
@@ -480,13 +480,8 @@
          */
         public attachUpgrade(upgrade) {
             this.assertPropertyEnabled(this._upgrades, 'upgrades');
-<<<<<<< HEAD
-            Contract.assertEqual(upgrade.location, this.location);
+            Contract.assertEqual(upgrade.zoneName, this.zoneName);
             Contract.assertTrue(this.zone.hasCard(upgrade));
-=======
-            Contract.assertEqual(upgrade.zoneName, this.zoneName);
-            Contract.assertTrue(this.controller.getCardPile(this.zoneName).includes(upgrade));
->>>>>>> 44535345
 
             this._upgrades.push(upgrade);
         }
