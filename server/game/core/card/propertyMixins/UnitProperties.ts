--- conflicted
+++ resolved
@@ -9,13 +9,9 @@
 import { WithPrintedPower } from './PrintedPower';
 import type { WithPrintedHp } from './PrintedHp';
 import * as EnumHelpers from '../../utils/EnumHelpers';
-<<<<<<< HEAD
 import { UpgradeCard } from '../UpgradeCard';
-import AbilityHelper from '../../../AbilityHelper';
 import { Card } from '../Card';
-=======
 import { ITriggeredAbilityProps } from '../../../Interfaces';
->>>>>>> f8542b7a
 
 export const UnitPropertiesCard = WithUnitProperties(InPlayCard);
 
@@ -77,7 +73,6 @@
         }
 
         // ***************************************** ATTACK HELPERS *****************************************
-<<<<<<< HEAD
         /**
          * Check if there are any effect restrictions preventing this unit from attacking the passed target.
          * Only checks effects, **does not** check basic attack rules (e.g. target card type).
@@ -88,11 +83,11 @@
             }
 
             return true;
-=======
+        }
+
         protected addAttackAbility(properties:Omit<ITriggeredAbilityProps, 'when' | 'aggregateWhen'>): void {
             const triggeredProperties = Object.assign(properties, { when: { onAttackDeclared: (event) => event.attack.attacker === this } });
             this.addTriggeredAbility(triggeredProperties);
->>>>>>> f8542b7a
         }
 
         // ***************************************** STAT HELPERS *****************************************
