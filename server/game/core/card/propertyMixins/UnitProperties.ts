--- conflicted
+++ resolved
@@ -56,13 +56,8 @@
     unregisterWhenDefeatedKeywords();
     unregisterWhenCapturedKeywords();
     checkDefeatedByOngoingEffect();
-<<<<<<< HEAD
-    canPlayOn(card);
     unattachUpgrade(upgrade, event);
-=======
     canAttachPilot(): boolean;
-    unattachUpgrade(upgrade);
->>>>>>> 29e9b3f6
     attachUpgrade(upgrade);
     getNumericKeywordSum(keywordName: KeywordName.Exploit | KeywordName.Restore | KeywordName.Raid): number | null;
 }
