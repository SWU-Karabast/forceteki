--- conflicted
+++ resolved
@@ -93,11 +93,7 @@
         }
 
         protected addOnAttackAbility(properties:Omit<ITriggeredAbilityProps, 'when' | 'aggregateWhen'>): void {
-<<<<<<< HEAD
-            const triggeredProperties = Object.assign(properties, { when: { onAttackDeclared: (event) => event.attack.attacker === this } });
-=======
             const triggeredProperties = Object.assign(properties, { when: { onAttackDeclared: (event, context) => event.attack.attacker === context.source } });
->>>>>>> dfff4206
             this.addTriggeredAbility(triggeredProperties);
         }
 
