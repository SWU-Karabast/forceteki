import { InitiateAttackAction } from '../../../actions/InitiateAttackAction';
import type { Arena, MoveZoneDestination } from '../../Constants';
import { AbilityRestriction, AbilityType, CardType, EffectName, EventName, KeywordName, PlayType, StandardTriggeredAbilityType, StatType, Trait, WildcardRelativePlayer, ZoneName } from '../../Constants';
import StatsModifierWrapper from '../../ongoingEffect/effectImpl/StatsModifierWrapper';
import type { IOngoingCardEffect } from '../../ongoingEffect/IOngoingCardEffect';
import * as Contract from '../../utils/Contract';
import type { IInPlayCard, IInPlayCardState, InPlayCardConstructor } from '../baseClasses/InPlayCard';
import { InPlayCard } from '../baseClasses/InPlayCard';
import type { ICardWithDamageProperty } from './Damage';
import { WithDamage } from './Damage';
import type { ICardWithPrintedPowerProperty } from './PrintedPower';
import { WithPrintedPower } from './PrintedPower';
import * as EnumHelpers from '../../utils/EnumHelpers';
import type { Card } from '../Card';
import { InitializeCardStateOption } from '../Card';
import type { IAbilityPropsWithType, IConstantAbilityProps, IGainCondition, IKeywordPropertiesWithGainCondition, ITriggeredAbilityBaseProps, ITriggeredAbilityProps, ITriggeredAbilityPropsWithGainCondition, WhenTypeOrStandard, Zone } from '../../../Interfaces';
import { BountyKeywordInstance } from '../../ability/KeywordInstance';
import { KeywordWithAbilityDefinition } from '../../ability/KeywordInstance';
import TriggeredAbility from '../../ability/TriggeredAbility';
import type { IConstantAbility } from '../../ongoingEffect/IConstantAbility';
import { RestoreAbility } from '../../../abilities/keyword/RestoreAbility';
import { ShieldedAbility } from '../../../abilities/keyword/ShieldedAbility';
import { SaboteurDefeatShieldsAbility } from '../../../abilities/keyword/SaboteurDefeatShieldsAbility';
import { AmbushAbility } from '../../../abilities/keyword/AmbushAbility';
import type Game from '../../Game';
import type { GameEvent } from '../../event/GameEvent';
import type { IDamageSource } from '../../../IDamageOrDefeatSource';
import { DefeatSourceType } from '../../../IDamageOrDefeatSource';
import { FrameworkDefeatCardSystem } from '../../../gameSystems/FrameworkDefeatCardSystem';
import { CaptureZone } from '../../zone/CaptureZone';
import OngoingEffectLibrary from '../../../ongoingEffects/OngoingEffectLibrary';
import type { Player } from '../../Player';
import { BountyAbility } from '../../../abilities/keyword/BountyAbility';
import type { IUpgradeCard } from '../CardInterfaces';
import type { ActionAbility } from '../../ability/ActionAbility';
import type { ILeaderCard } from './LeaderProperties';
import type { ILeaderUnitCard } from '../LeaderUnitCard';
import type { PilotLimitModifier } from '../../ongoingEffect/effectImpl/PilotLimitModifier';
import type { AbilityContext } from '../../ability/AbilityContext';
import type { PlayUpgradeAction } from '../../../actions/PlayUpgradeAction';
import type { GameObjectRef } from '../../GameObjectBase';

export const UnitPropertiesCard = WithUnitProperties(InPlayCard);
export interface IUnitPropertiesCardState extends IInPlayCardState {
    defaultArenaInternal: Arena;
    captureZone: GameObjectRef<CaptureZone> | null;
    lastPlayerToModifyHp?: GameObjectRef<Player>;
    upgrades: GameObjectRef<IUpgradeCard>[] | null;
}

type IAbilityPropsWithGainCondition<TSource extends IUpgradeCard, TTarget extends Card> = IAbilityPropsWithType<TTarget> & IGainCondition<TSource>;

export interface IUnitCard extends IInPlayCard, ICardWithDamageProperty, ICardWithPrintedPowerProperty {
    get defaultArena(): Arena;
    get capturedUnits(): IUnitCard[];
    get captureZone(): CaptureZone;
    get lastPlayerToModifyHp(): Player;
    readonly upgrades: IUpgradeCard[];
    getCaptor(): IUnitCard | null;
    isAttacking(): boolean;
    isCaptured(): boolean;
    isUpgraded(): boolean;
    hasShield(): boolean;
    effectsPreventAttack(target: Card);
    moveToCaptureZone(targetZone: CaptureZone);
    checkRegisterWhenPlayedKeywordAbilities(event: GameEvent);
    checkRegisterOnAttackKeywordAbilities(event: GameEvent);
    checkRegisterWhenDefeatedKeywordAbilities(event: GameEvent);
    checkRegisterWhenCapturedKeywordAbilities(event: GameEvent);
    unregisterWhenPlayedKeywords();
    unregisterAttackKeywords();
    unregisterWhenDefeatedKeywords();
    unregisterWhenCapturedKeywords();
    checkDefeatedByOngoingEffect();
    unattachUpgrade(upgrade, event);
    canAttachPilot(pilot: IUnitCard, playType?: PlayType): boolean;
    attachUpgrade(upgrade);
    getNumericKeywordSum(keywordName: KeywordName.Exploit | KeywordName.Restore | KeywordName.Raid): number | null;
    getMaxUnitAttackLimit(): number;
}

/**
 * Mixin function that adds the standard properties for a unit (leader or non-leader) to a base class.
 * Specifically it gains:
 * - hp, damage, and power (from the corresponding mixins {@link WithPrintedHp}, {@link WithDamage}, and {@link WithPrintedPower})
 * - the ability for hp and power to be modified by effects
 * - the {@link InitiateAttackAction} ability so that the card can attack
 * - the ability to have attached upgrades
 */
export function WithUnitProperties<TBaseClass extends InPlayCardConstructor<TState>, TState extends IInPlayCardState>(BaseClass: TBaseClass) {
    // create a "base" class that has the damage, hp, and power properties from other mixins
    const StatsAndDamageClass = WithDamage(WithPrintedPower(BaseClass));

    return class AsUnit extends (StatsAndDamageClass as typeof StatsAndDamageClass & InPlayCardConstructor<TState & IUnitPropertiesCardState>) implements IUnitCard {
        public static registerRulesListeners(game: Game) {
            // register listeners for when-played keyword abilities (see comment in EventWindow.ts for explanation of 'postResolve')
            game.on(EventName.OnUnitEntersPlay + ':postResolve', (event) => {
                const card = event.card as Card;
                if (card.isUnit()) {
                    card.checkRegisterWhenPlayedKeywordAbilities(event);
                }
            });

            // register listeners for on-attack keyword abilities
            game.on(EventName.OnAttackDeclared, (event) => {
                const card = event.attack.attacker as Card;
                if (card.isUnit()) {
                    card.checkRegisterOnAttackKeywordAbilities(event);
                }
            });

            // register listeners for on-defeat keyword abilities
            game.on(EventName.OnCardDefeated + ':preResolve', (event) => {
                const card = event.card as Card;
                if (card.zoneName !== ZoneName.Resource && card.isUnit()) {
                    card.checkRegisterWhenDefeatedKeywordAbilities(event);
                }
            });

            // register listeners for on-capture keyword abilities
            game.on(EventName.OnCardCaptured, (event) => {
                const card = event.card as Card;
                Contract.assertTrue(card.isNonLeaderUnit());
                card.checkRegisterWhenCapturedKeywordAbilities(event);
            });
        }

        // ************************************* FIELDS AND PROPERTIES *************************************
        public readonly defaultArena: Arena;

        protected pilotingActionAbilities: ActionAbility[];
        protected pilotingConstantAbilities: IConstantAbility[];
        protected pilotingTriggeredAbilities: TriggeredAbility[];

        private _attackKeywordAbilities?: (TriggeredAbility | IConstantAbility)[] = null;
        public get lastPlayerToModifyHp(): Player {
            Contract.assertTrue(this.isInPlay());
            return this.game.gameObjectManager.get(this.state.lastPlayerToModifyHp);
        }

        private set lastPlayerToModifyHp(value: Player) {
            this.state.lastPlayerToModifyHp = value?.getRef();
        }

        private _whenCapturedKeywordAbilities?: TriggeredAbility[] = null;
        private _whenDefeatedKeywordAbilities?: TriggeredAbility[] = null;
        private _whenPlayedKeywordAbilities?: TriggeredAbility[] = null;
        private _whileInPlayKeywordAbilities?: IConstantAbility[] = null;

        public get capturedUnits() {
            this.assertPropertyEnabledForZone(this.state.captureZone, 'capturedUnits');
            return this.captureZone.cards;
        }

        public get captureZone() {
            this.assertPropertyEnabledForZone(this.state.captureZone, 'captureZone');
            return this.game.gameObjectManager.get(this.state.captureZone);
        }

        public get upgrades(): IUpgradeCard[] {
            this.assertPropertyEnabledForZone(this.state.upgrades, 'upgrades');
            return this.state.upgrades.map((x) => this.game.gameObjectManager.get(x));
        }

        public getCaptor(): IUnitCard | null {
            if (this.zone.name !== ZoneName.Capture) {
                return null;
            }

            return this.zone.captor;
        }

        public isAttacking(): boolean {
            return this === this.activeAttack?.attacker;
        }

        public isCaptured(): boolean {
            return this.zoneName === ZoneName.Capture;
        }

        public isUpgraded(): boolean {
            return this.state.upgrades.length > 0;
        }

        public hasShield(): boolean {
            return this.upgrades.some((card) => card.isShield());
        }

        public override isLeader(): this is ILeaderCard {
            return this.isLeaderAttachedToThis();
        }

        public override isLeaderUnit(): this is ILeaderUnitCard {
            return this.isLeaderAttachedToThis();
        }

        protected isLeaderAttachedToThis(): boolean {
            return this.hasOngoingEffect(EffectName.IsLeader);
        }

        public override isUpgrade(): this is IUpgradeCard {
            return this.state.parentCard != null;
        }

        // ****************************************** CONSTRUCTOR ******************************************
        // see Card constructor for list of expected args
        public constructor(...args: any[]) {
            super(...args);
            const [Player, cardData] = this.unpackConstructorArgs(...args);

            Contract.assertTrue(EnumHelpers.isUnit(this.printedType) || this.printedType === CardType.Leader);

            Contract.assertNotNullLike(cardData.arena);
            switch (cardData.arena) {
                case 'space':
                    this.defaultArena = ZoneName.SpaceArena;
                    break;
                case 'ground':
                    this.defaultArena = ZoneName.GroundArena;
                    break;
                default:
                    Contract.fail(`Unknown arena type in card data: ${cardData.arena}`);
            }

            if (this.hasSomeKeyword(KeywordName.Piloting)) {
                Contract.assertNotNullLike(cardData.upgradeHp, `Card ${this.internalName} is missing upgradeHp`);
                Contract.assertNotNullLike(cardData.upgradePower, `Card ${this.internalName} is missing upgradePower`);

                this.validateCardAbilities(this.pilotingTriggeredAbilities, cardData.pilotText);
            }
        }

        protected override setupDefaultState() {
            super.setupDefaultState();
            this.state.upgrades = null;
        }

        protected override initializeStateForAbilitySetup() {
            super.initializeStateForAbilitySetup();
            this.pilotingActionAbilities = [];
            this.pilotingConstantAbilities = [];
            this.pilotingTriggeredAbilities = [];
        }

        // ****************************************** PROPERTY HELPERS ******************************************
        public override getHp(): number {
            return this.getModifiedStatValue(StatType.Hp);
        }

        public override getPower(): number {
            return this.getModifiedStatValue(StatType.Power);
        }

        public override isUnit(): this is IUnitCard {
            return this.state.parentCard == null;
        }

        protected override getType(): CardType {
            if (this.isLeaderAttachedToThis()) {
                return CardType.LeaderUnit;
            }
            return super.getType();
        }

        protected setCaptureZoneEnabled(enabledStatus: boolean) {
            const zone = enabledStatus ? new CaptureZone(this.game, this.owner, this) : null;
            this.state.captureZone = zone?.getRef();
        }

        protected override setDamageEnabled(enabledStatus: boolean): void {
            super.setDamageEnabled(enabledStatus);
        }

        protected setUpgradesEnabled(enabledStatus: boolean) {
            this.state.upgrades = enabledStatus ? [] : null;
        }

        // ***************************************** MISC HELPERS *****************************************
        /**
         * Check if there are any effect restrictions preventing this unit from attacking the passed target.
         * Returns true if so.
         */
        public effectsPreventAttack(target: Card) {
            if (this.hasRestriction(AbilityRestriction.Attack)) {
                return true;
            }
            if (this.hasOngoingEffect(EffectName.CannotAttackBase) && target.isBase()) {
                return true;
            }

            if (this.hasOngoingEffect(EffectName.CannotAttack)) {
                return true;
            }

            return false;
        }

        public moveToCaptureZone(targetZone: CaptureZone) {
            Contract.assertNotNullLike(this.zone, `Attempting to capture card ${this.internalName} before initializing zone`);

            const prevZone = this.zoneName;
            this.removeFromCurrentZone();

            Contract.assertTrue(this.isUnit());
            targetZone.addCard(this);
            this.zone = targetZone;

            this.postMoveSteps(prevZone);
        }

        public override moveTo(targetZoneName: MoveZoneDestination, initializeCardState: InitializeCardStateOption = InitializeCardStateOption.Initialize) {
            const preMoveZone = this.zoneName;

            super.moveTo(targetZoneName, initializeCardState);

            if (this.zoneName === preMoveZone && EnumHelpers.isArena(this.zoneName)) {
                this.updateStateOnDetach();
            }
        }

        protected updateStateOnDetach() {
            return;
        }

        // ***************************************** ABILITY HELPERS *****************************************
        public override getActions() {
            if (EnumHelpers.isUnitUpgrade(this.getType())) {
                return this.pilotingActionAbilities;
            }

            const actions = super.getActions().concat(new InitiateAttackAction(this.game, this));

            // If this unit must attack and an attack action is available, return just that action.
            // This is used by cards such as Give In to Your Anger
            if (this.hasOngoingEffect(EffectName.MustAttack) && actions.some((action) => action.isAttackAction() && action.meetsRequirements() === '')) {
                return actions.filter((action) => action.isAttackAction());
            }

            return actions;
        }

        protected addOnAttackAbility(properties: Omit<ITriggeredAbilityProps<this>, 'when' | 'aggregateWhen'>): void {
            const when: WhenTypeOrStandard = { [StandardTriggeredAbilityType.OnAttack]: true };
            this.addTriggeredAbility({ ...properties, when });
        }

        protected addBountyAbility(properties: Omit<ITriggeredAbilityBaseProps<this>, 'canBeTriggeredBy'>): void {
            const bountyKeywords = this.printedKeywords.filter((keyword) => keyword.name === KeywordName.Bounty);
            const bountyKeywordsWithoutImpl = bountyKeywords.filter((keyword) => !keyword.isFullyImplemented);

            if (bountyKeywordsWithoutImpl.length === 0) {
                const bountyKeywordsWithImpl = bountyKeywords.filter((keyword) => keyword.isFullyImplemented);

                if (bountyKeywordsWithImpl.length > 0) {
                    Contract.fail(`Attempting to add a bounty ability '${properties.title}' to ${this.internalName} but all instances of the Bounty keyword already have a definition`);
                }

                Contract.fail(`Attempting to add a bounty ability '${properties.title}' to ${this.internalName} but it has no printed instances of the Bounty keyword`);
            }

            const bountyAbilityToAssign = bountyKeywordsWithoutImpl[0];

            // TODO: see if there's a better way using discriminating unions to avoid needing a cast when getting keyword instances
            Contract.assertTrue(bountyAbilityToAssign instanceof BountyKeywordInstance);
            bountyAbilityToAssign.setAbilityProps(properties);
        }

        protected addCoordinateAbility(properties: IAbilityPropsWithType<this>): void {
            const coordinateKeywords = this.printedKeywords.filter((keyword) => keyword.name === KeywordName.Coordinate);
            Contract.assertTrue(
                coordinateKeywords.length > 0,
                `Attempting to add a coordinate ability '${properties.title}' to ${this.internalName} but it has no printed instances of the Coordinate keyword`
            );

            const coordinateKeywordsWithoutImpl = coordinateKeywords.filter((keyword) => !keyword.isFullyImplemented);
            Contract.assertTrue(
                coordinateKeywordsWithoutImpl.length > 0,
                `Attempting to add a coordinate ability '${properties.title}' to ${this.internalName} but all instances of the Coordinate keyword already have a definition`
            );

            const coordinateAbilityToAssign = coordinateKeywordsWithoutImpl[0];

            // TODO: see if there's a better way using discriminating unions to avoid needing a cast when getting keyword instances
            Contract.assertTrue(coordinateAbilityToAssign instanceof KeywordWithAbilityDefinition);
            coordinateAbilityToAssign.setAbilityProps(properties);
        }

        protected addPilotingAbility(properties: IAbilityPropsWithType<this>): void {
            this.checkIsAttachable();

            switch (properties.type) {
                case AbilityType.Action:
                    this.pilotingActionAbilities.push(this.createActionAbility(properties));
                    break;
                case AbilityType.Constant:
                    this.pilotingConstantAbilities.push(this.createConstantAbility(properties));
                    break;
                case AbilityType.Triggered:
                    this.pilotingTriggeredAbilities.push(this.createTriggeredAbility(properties));
                    break;
                case AbilityType.ReplacementEffect:
                    this.pilotingTriggeredAbilities.push(this.createReplacementEffectAbility(properties));
                    break;
                default:
                    Contract.fail(`Unsupported ability type ${(properties as any).type}`);
            }
        }

        protected addPilotingConstantAbilityTargetingAttached(properties: Pick<IConstantAbilityProps<this>, 'title' | 'condition' | 'ongoingEffect'>) {
            this.addPilotingAbility({
                type: AbilityType.Constant,
                title: properties.title,
                matchTarget: (card, context) => card === context.source.parentCard,
                targetController: WildcardRelativePlayer.Any,   // this means that the effect continues to work even if the other player gains control of the upgrade
                condition: this.addZoneCheckToGainCondition(properties.condition),
                ongoingEffect: properties.ongoingEffect
            });
        }

        public addPilotingGainKeywordTargetingAttached(properties: IKeywordPropertiesWithGainCondition<this>) {
            const { gainCondition, ...gainedKeywordProperties } = properties;

            this.addPilotingConstantAbilityTargetingAttached({
                title: 'Give keyword to the attached card',
                condition: this.addZoneCheckToGainCondition(gainCondition),
                ongoingEffect: OngoingEffectLibrary.gainKeyword(gainedKeywordProperties)
            });
        }

        public addPilotingGainAbilityTargetingAttached(properties: IAbilityPropsWithGainCondition<this, IUnitCard>) {
            const { gainCondition, ...gainedAbilityProperties } = properties;

            this.addPilotingConstantAbilityTargetingAttached({
                title: 'Give ability to the attached card',
                condition: this.addZoneCheckToGainCondition(gainCondition),
                ongoingEffect: OngoingEffectLibrary.gainAbility(gainedAbilityProperties)
            });
        }

        public addPilotingGainTriggeredAbilityTargetingAttached(properties: ITriggeredAbilityPropsWithGainCondition<this, IUnitCard>) {
            this.addPilotingGainAbilityTargetingAttached({
                type: AbilityType.Triggered,
                title: 'Give triggered ability to the attached card',
                ...properties
            });
        }

        public override getActionAbilities(): ActionAbility[] {
            return this.isBlank() ? [] : super.getActionAbilities();
        }

        public override getTriggeredAbilities(): TriggeredAbility[] {
            if (this.isBlank()) {
                return [];
            }

            if (EnumHelpers.isUnitUpgrade(this.getType())) {
                return this.pilotingTriggeredAbilities;
            }

            let triggeredAbilities = EnumHelpers.isUnitUpgrade(this.getType()) ? this.pilotingTriggeredAbilities : super.getTriggeredAbilities();

            // add any temporarily registered attack abilities from keywords
            if (this._attackKeywordAbilities !== null) {
                triggeredAbilities = triggeredAbilities.concat(this._attackKeywordAbilities.filter((ability) => ability instanceof TriggeredAbility));
            }
            if (this._whenCapturedKeywordAbilities !== null) {
                triggeredAbilities = triggeredAbilities.concat(this._whenCapturedKeywordAbilities);
            }
            if (this._whenDefeatedKeywordAbilities !== null) {
                triggeredAbilities = triggeredAbilities.concat(this._whenDefeatedKeywordAbilities);
            }
            if (this._whenPlayedKeywordAbilities !== null) {
                triggeredAbilities = triggeredAbilities.concat(this._whenPlayedKeywordAbilities);
            }

            return triggeredAbilities;
        }

        public override getConstantAbilities(): IConstantAbility[] {
            if (this.isBlank()) {
                return [];
            }

            if (EnumHelpers.isUnitUpgrade(this.getType())) {
                return this.pilotingConstantAbilities;
            }

            let constantAbilities = EnumHelpers.isUnitUpgrade(this.getType()) ? this.pilotingConstantAbilities : super.getConstantAbilities();

            // add any temporarily registered attack abilities from keywords
            if (this._attackKeywordAbilities !== null) {
                constantAbilities = constantAbilities.concat(
                    this._attackKeywordAbilities.filter((ability) => !(ability instanceof TriggeredAbility))
                        .map((ability) => ability as IConstantAbility)
                );
            }

            // add any registered abilities from keywords effective while in play
            if (this._whileInPlayKeywordAbilities !== null) {
                constantAbilities = constantAbilities.concat(this._whileInPlayKeywordAbilities);
            }

            return constantAbilities;
        }

        protected override updateTriggeredAbilitiesForZone(from: ZoneName, to: ZoneName) {
            super.updateTriggeredAbilityEventsInternal(this.pilotingTriggeredAbilities.concat(this.triggeredAbilities), from, to);
        }

        protected override updateConstantAbilityEffects(from: ZoneName, to: ZoneName): void {
            super.updateConstantAbilityEffectsInternal(this.pilotingConstantAbilities.concat(this.constantAbilities), from, to, true);
        }

        /** Register / un-register the effects for any abilities from keywords */
        protected override updateKeywordAbilityEffects(from: ZoneName, to: ZoneName) {
            // Unregister all effects when moving a card from an arena to a non-arena zone
            // or from a base to an arena
            if ((EnumHelpers.isArena(from) && !EnumHelpers.isArena(to)) || (from === ZoneName.Base && EnumHelpers.isArena(to))) {
                Contract.assertTrue(Array.isArray(this._whileInPlayKeywordAbilities), 'Keyword ability while in play registration was skipped');

                for (const keywordAbility of this._whileInPlayKeywordAbilities) {
                    this.removeEffectFromEngine(keywordAbility.registeredEffects);
                    keywordAbility.registeredEffects = [];
                }

                this._whileInPlayKeywordAbilities = null;
            }

            // Register all effects when moving a card to a base or from a non-arena zone to an arena,
            // this is to support leaders with the Coordinate keyword
            if ((!EnumHelpers.isArena(from) && EnumHelpers.isArena(to)) || to === ZoneName.Base) {
                Contract.assertIsNullLike(
                    this._whileInPlayKeywordAbilities,
                    `Failed to unregister when played abilities from previous play: ${this._whileInPlayKeywordAbilities?.map((ability) => ability.title).join(', ')}`
                );

                this._whileInPlayKeywordAbilities = [];

                for (const keywordInstance of this.getCoordinateAbilities()) {
                    const gainedAbilityProps = keywordInstance.abilityProps;

                    const coordinateKeywordAbilityProps: IConstantAbilityProps = {
                        title: `Coordinate: ${gainedAbilityProps.title}`,
                        condition: (context) => context.player.getArenaUnits().length >= 3 && !keywordInstance.isBlank,
                        ongoingEffect: OngoingEffectLibrary.gainAbility(gainedAbilityProps)
                    };

                    const coordinateKeywordAbility = this.createConstantAbility(coordinateKeywordAbilityProps);
                    coordinateKeywordAbility.registeredEffects = this.addEffectToEngine(coordinateKeywordAbility);

                    this._whileInPlayKeywordAbilities.push(coordinateKeywordAbility);
                }
            }
        }

        // *************************************** KEYWORD HELPERS ***************************************
        /**
         * Checks if the unit currently has any keywords with a "when played" effect and registers them if so.
         * Also adds a listener to remove the registered abilities after the effect resolves.
         */
        public checkRegisterWhenPlayedKeywordAbilities(event: GameEvent) {
            const hasAmbush = this.hasSomeKeyword(KeywordName.Ambush);
            const hasShielded = this.hasSomeKeyword(KeywordName.Shielded);

            if (!hasAmbush && !hasShielded) {
                return;
            }

            Contract.assertIsNullLike(
                this._whenPlayedKeywordAbilities,
                `Failed to unregister when played abilities from previous play: ${this._whenPlayedKeywordAbilities?.map((ability) => ability.title).join(', ')}`
            );

            this._whenPlayedKeywordAbilities = [];

            if (hasAmbush) {
                const ambushProps = Object.assign(this.buildGeneralAbilityProps('keyword_ambush'), AmbushAbility.buildAmbushAbilityProperties());
                const ambushAbility = this.createTriggeredAbility(ambushProps);
                ambushAbility.registerEvents();
                this._whenPlayedKeywordAbilities.push(ambushAbility);
            }

            if (hasShielded) {
                const shieldedProps = Object.assign(this.buildGeneralAbilityProps('keyword_shielded'), ShieldedAbility.buildShieldedAbilityProperties());
                const shieldedAbility = this.createTriggeredAbility(shieldedProps);
                shieldedAbility.registerEvents();
                this._whenPlayedKeywordAbilities.push(shieldedAbility);
            }

            event.addCleanupHandler(() => this.unregisterWhenPlayedKeywords());
        }

        /**
         * Registers any keywords which need to be explicitly registered for the attack process.
         * These should be unregistered after the end of the attack.
         *
         * Note: Check rule 7.5 to see if a keyword should be here. Only keywords that are
         *      "On Attack" keywords should go here. As of Set 2 (SHD) this is only Restore
         *      and the defeat all shields portion of Saboteur.
         */
        public checkRegisterOnAttackKeywordAbilities(event: GameEvent) {
            const hasRestore = this.hasSomeKeyword(KeywordName.Restore);
            const hasSaboteur = this.hasSomeKeyword(KeywordName.Saboteur);

            if (!hasRestore && !hasSaboteur) {
                return;
            }

            Contract.assertIsNullLike(
                this._attackKeywordAbilities,
                `Failed to unregister on attack abilities from previous attack: ${this._attackKeywordAbilities?.map((ability) => ability.title).join(', ')}`
            );

            this._attackKeywordAbilities = [];

            if (hasRestore) {
                const restoreAmount = this.getNumericKeywordSum(KeywordName.Restore);
                const restoreProps = Object.assign(this.buildGeneralAbilityProps('keyword_restore'), RestoreAbility.buildRestoreAbilityProperties(restoreAmount));
                const restoreAbility = this.createTriggeredAbility(restoreProps);
                restoreAbility.registerEvents();
                this._attackKeywordAbilities.push(restoreAbility);
            }

            if (hasSaboteur) {
                const saboteurProps = Object.assign(this.buildGeneralAbilityProps('keyword_saboteur'), SaboteurDefeatShieldsAbility.buildSaboteurAbilityProperties());
                const saboteurAbility = this.createTriggeredAbility(saboteurProps);
                saboteurAbility.registerEvents();
                this._attackKeywordAbilities.push(saboteurAbility);
            }

            event.addCleanupHandler(() => this.unregisterAttackKeywords());
        }

        /**
         * Checks if the unit currently has any keywords with a "when defeated" effect and registers them if so.
         * Also adds a listener to remove the registered abilities after the effect resolves.
         */
        public checkRegisterWhenDefeatedKeywordAbilities(event: GameEvent) {
            const bountyKeywords = this.getBountyKeywords();
            if (bountyKeywords.length === 0) {
                return;
            }

            Contract.assertIsNullLike(
                this._whenDefeatedKeywordAbilities,
                `Failed to unregister when defeated abilities from previous defeat: ${this._whenDefeatedKeywordAbilities?.map((ability) => ability.title).join(', ')}`
            );

            this._whenDefeatedKeywordAbilities = this.registerBountyKeywords(bountyKeywords);

            event.addCleanupHandler(() => this.unregisterWhenDefeatedKeywords());
        }

        /**
         * Checks if the unit currently has any keywords with a "when captured" effect and registers them if so.
         * Also adds a listener to remove the registered abilities after the effect resolves.
         */
        public checkRegisterWhenCapturedKeywordAbilities(event: GameEvent) {
            const bountyKeywords = this.getBountyKeywords();
            if (bountyKeywords.length === 0) {
                return;
            }

            Contract.assertIsNullLike(
                this._whenCapturedKeywordAbilities,
                `Failed to unregister when captured abilities from previous capture: ${this._whenCapturedKeywordAbilities?.map((ability) => ability.title).join(', ')}`
            );

            this._whenCapturedKeywordAbilities = this.registerBountyKeywords(bountyKeywords);

            event.addCleanupHandler(() => this.unregisterWhenCapturedKeywords());
        }

        private registerBountyKeywords(bountyKeywords: BountyKeywordInstance[]): TriggeredAbility[] {
            const registeredAbilities: TriggeredAbility[] = [];

            for (const bountyKeyword of bountyKeywords) {
                const abilityProps = bountyKeyword.abilityProps;

                const bountyAbility = new BountyAbility(this.game, this, { ...this.buildGeneralAbilityProps('triggered'), ...abilityProps });

                bountyAbility.registerEvents();
                registeredAbilities.push(bountyAbility);
            }

            return registeredAbilities;
        }

        private getBountyKeywords() {
            return this.getKeywords().filter((keyword) => keyword.name === KeywordName.Bounty)
                .map((keyword) => keyword as BountyKeywordInstance)
                .filter((keyword) => keyword.isFullyImplemented);
        }

        private getCoordinateAbilities() {
            return this.getKeywords().filter((keyword) => keyword.name === KeywordName.Coordinate)
                .map((keyword) => keyword as KeywordWithAbilityDefinition)
                .filter((keyword) => keyword.isFullyImplemented);
        }

        public unregisterWhenPlayedKeywords() {
            Contract.assertTrue(Array.isArray(this._whenPlayedKeywordAbilities), 'Keyword ability when played registration was skipped');

            for (const ability of this._whenPlayedKeywordAbilities) {
                if (ability instanceof TriggeredAbility) {
                    ability.unregisterEvents();
                }
            }

            this._whenPlayedKeywordAbilities = null;
        }

        /**
         * Unregisters any keywords which need to be explicitly registered for the attack process.
         * These should be unregistered after the end of the attack.
         */
        public unregisterAttackKeywords() {
            Contract.assertTrue(Array.isArray(this._attackKeywordAbilities), 'Keyword ability attack registration was skipped');

            for (const ability of this._attackKeywordAbilities) {
                if (ability instanceof TriggeredAbility) {
                    ability.unregisterEvents();
                } else {
                    this.removeEffectFromEngine(ability.registeredEffects[0]);
                }
            }

            this._attackKeywordAbilities = null;
        }

        public unregisterWhenDefeatedKeywords() {
            Contract.assertTrue(Array.isArray(this._whenDefeatedKeywordAbilities), 'Keyword ability when defeated registration was skipped');

            for (const ability of this._whenDefeatedKeywordAbilities) {
                if (ability instanceof TriggeredAbility) {
                    ability.unregisterEvents();
                }
            }

            this._whenDefeatedKeywordAbilities = null;
        }

        public unregisterWhenCapturedKeywords() {
            Contract.assertTrue(Array.isArray(this._whenCapturedKeywordAbilities), 'Keyword ability when captured registration was skipped');

            for (const ability of this._whenCapturedKeywordAbilities) {
                if (ability instanceof TriggeredAbility) {
                    ability.unregisterEvents();
                }
            }

            this._whenCapturedKeywordAbilities = null;
        }

        // ***************************************** STAT HELPERS *****************************************
        public override addDamage(amount: number, source: IDamageSource): number {
            const damageAdded = super.addDamage(amount, source);

            this.checkDefeated(source);

            return damageAdded;
        }

        // TODO: FFG has yet to release detailed rules about how effects are used to determine which player defeated a unit,
        // specifically for complex cases like "what if Dodonna effect is keeping a Rebel unit alive and Dodonna is defeated."
        // Need to come through and implement that in the methods below once rules 3.0 comes out.

        /** Checks if the unit has been defeated due to an ongoing effect such as hp reduction */
        public checkDefeatedByOngoingEffect() {
            this.checkDefeated(DefeatSourceType.FrameworkEffect);
        }

        protected checkDefeated(source: IDamageSource | DefeatSourceType.FrameworkEffect) {
            // if this card can't be defeated by damage (e.g. Chirrut), skip the check
            if (this.hasOngoingEffect(EffectName.CannotBeDefeatedByDamage)) {
                return;
            }

            if (this.damage >= this.getHp() && !this.state.pendingDefeat) {
                // add defeat event to window
                this.game.addSubwindowEvents(
                    new FrameworkDefeatCardSystem({ target: this, defeatSource: source })
                        .generateEvent(this.game.getFrameworkContext())
                );

                // mark that this unit has a defeat pending so that other effects targeting it will not resolve
                this.state.pendingDefeat = true;
            }
        }

        private getModifiedStatValue(statType: StatType, floor = true, excludeModifiers = []) {
            const wrappedModifiers = this.getStatModifiers(excludeModifiers);

            const baseStatValue = StatsModifierWrapper.fromPrintedValues(this);

            const stat = wrappedModifiers.reduce((total, wrappedModifier) => total + wrappedModifier.modifier[statType], baseStatValue.modifier[statType]);

            return floor ? Math.max(0, stat) : stat;
        }

        // TODO: add a summary method that logs these modifiers (i.e., the names, amounts, etc.)
        private getStatModifiers(exclusions): StatsModifierWrapper[] {
            if (!exclusions) {
                exclusions = [];
            }

            let rawEffects;
            if (typeof exclusions === 'function') {
                rawEffects = this.getOngoingEffects().filter((effect) => !exclusions(effect));
            } else {
                rawEffects = this.getOngoingEffects().filter((effect) => !exclusions.includes(effect.type));
            }

            const modifierEffects: IOngoingCardEffect[] = rawEffects.filter((effect) => effect.type === EffectName.ModifyStats);
            const wrappedStatsModifiers = modifierEffects.map((modifierEffect) => StatsModifierWrapper.fromEffect(modifierEffect, this));

            if (!this.isAttached()) {
                // add stat bonuses from attached upgrades
                this.upgrades.forEach((upgrade) => wrappedStatsModifiers.push(StatsModifierWrapper.fromPrintedValues(upgrade)));

                if (this.hasSomeKeyword(KeywordName.Grit)) {
                    const gritModifier = { power: this.damage, hp: 0 };
                    wrappedStatsModifiers.push(new StatsModifierWrapper(gritModifier, 'Grit', false, this.type));
                }

                const raidAmount = this.getNumericKeywordSum(KeywordName.Raid);
                if (this.isAttacking() && raidAmount > 0) {
                    const raidModifier = { power: raidAmount, hp: 0 };
                    wrappedStatsModifiers.push(new StatsModifierWrapper(raidModifier, 'Raid', false, this.type));
                }
            }

            return wrappedStatsModifiers;
        }


        public override checkIsAttachable(): void {
            throw new Error('Should not call this - call overriding methods');
        }

        /**
         *  This should only be called if a unit is a Pilot or has some other ability that lets it attach as an upgrade
         * @param {Card} targetCard The card that this would be attached to
         * @param {AbilityContext} context The ability context
         * @param {Player} controller The controller of this card
         * @returns True if this is allowed to attach to the targetCard; false otherwise
         */
        public override canAttach(targetCard: Card, context: AbilityContext, controller: Player = this.controller): boolean {
            Contract.assertTrue(this.canBeUpgrade);
            if (targetCard.isUnit()) {
                if (context.playType === PlayType.Piloting && this.hasSomeKeyword(KeywordName.Piloting)) {
                    // This is needed for abilities that let you play Pilots from the opponent's discard
                    const canPlayFromAnyZone = (context.ability as PlayUpgradeAction).canPlayFromAnyZone;
                    return targetCard.canAttachPilot(this, context.playType) && (targetCard.controller === controller || canPlayFromAnyZone);
                } else if (this.hasSomeTrait(Trait.Pilot)) {
                    return targetCard.canAttachPilot(this, context.playType);
                }
            }
            // TODO: Handle Phantom II and Sidon Ithano
            return false;
        }

        /**
         * Checks if a pilot can be attached to this unit
         * @param {IUnitCard} pilot The pilot card that would be attached to this unit
         * @param {PlayType=} playType The type of play that is being used to attach the pilot
         * @returns True if a Pilot can be attached to this unit; false otherwise
         */
        public canAttachPilot(pilot: IUnitCard, playType?: PlayType): boolean {
            if (!this.hasSomeTrait(Trait.Vehicle)) {
                return false;
            }

            // Check if the card is being played with Piloting since the pilot limit
            // applies only in that case
            if (playType === PlayType.Piloting) {
                // Check if the card can be played with Piloting ignoring the pilot limit,
                // for example "R2-D2, Artooooooooo"
                if (pilot.hasOngoingEffect(EffectName.CanBePlayedWithPilotingIgnoringPilotLimit)) {
                    return true;
                }

                // Calculate the pilot limit of the card applying all the modifiers
                const pilotCount = this.upgrades
                    .reduce((count, upgrade) => (upgrade.hasSomeTrait(Trait.Pilot) ? count + 1 : count), 0);
                const pilotLimit = this.getOngoingEffectValues<PilotLimitModifier>(EffectName.ModifyPilotLimit)
                    .reduce((limit, modifier) => limit + modifier.amount, 1);

                // Ensure that the card doesn't already have the maximum number of pilots
                if (pilotCount >= pilotLimit) {
                    return false;
                }
            }

            return true;
        }

        /**
         * Removes an upgrade from this card's upgrade list
         * @param upgrade
         */
        public unattachUpgrade(upgrade: IUpgradeCard, event = null) {
            this.assertPropertyEnabledForZone(this.state.upgrades, 'upgrades');
            this.state.upgrades = this.state.upgrades.filter((card) => card.uuid !== upgrade.uuid);
            if (upgrade.printedHp !== 0) {
                this.lastPlayerToModifyHp = event?.context?.ability ? event.context.ability.controller : upgrade.owner;
            }
        }

        /**
         * Add the passed card to this card's upgrade list. Upgrade must already be moved to the correct arena.
         */
        public attachUpgrade(upgrade: IUpgradeCard) {
            this.assertPropertyEnabledForZone(this.state.upgrades, 'upgrades');
            Contract.assertEqual(upgrade.zoneName, this.zoneName);
            Contract.assertTrue(this.zone.hasCard(upgrade));

            this.state.upgrades.push(upgrade.getRef());

            if (upgrade.printedHp !== 0) {
                this.lastPlayerToModifyHp = upgrade.controller;
            }
        }

<<<<<<< HEAD
        public getMaxUnitAttackLimit(): number {
            let attackLimit = 1;
            if (this.hasOngoingEffect(EffectName.CanAttackMultipleUnitsSimultaneously)) {
                for (const ongoingEffect of this.getOngoingEffectValues(EffectName.CanAttackMultipleUnitsSimultaneously)) {
                    if (ongoingEffect.amount > attackLimit) {
                        attackLimit = ongoingEffect.amount;
                    }
                }
            }
            return attackLimit;
=======
        protected override updateStateOnAttach() {
            this.setActiveAttackEnabled(false);
            this.setDamageEnabled(false);
            this.setExhaustEnabled(false);
            this.setUpgradesEnabled(false);
            this.setCaptureZoneEnabled(false);
>>>>>>> 4ea20d3a
        }

        public override getSummary(activePlayer: Player) {
            if (this.isInPlay()) {
                // Check for sentinel keyword and no blanking effects
                const keywords = this.keywords;
                const sentinelKeyword = keywords.find(
                    (keyword) => keyword.name === 'sentinel' && !keyword.isBlank
                );

                // If sentinelKeyword is found and has no blanking effects, sentinel is true
                const hasSentinel = !!sentinelKeyword;

                return {
                    ...super.getSummary(activePlayer),
                    power: this.getPower(),
                    hp: this.getHp(),
                    sentinel: hasSentinel
                };
            }
            return {
                ...super.getSummary(activePlayer),
                parentCardId: this.getCaptor()?.uuid,
            };
        }

        public override getCardState(): any {
            if (this.isInPlay()) {
                return {
                    ...super.getCardState(),
                    upgrades: this.upgrades,
                    capturedUnits: this.capturedUnits
                };
            }
        }

        public override addOngoingEffect(ongoingEffect: IOngoingCardEffect): void {
            if (ongoingEffect.type === EffectName.ModifyStats && ongoingEffect?.getValue(this)?.hp !== 0) {
                this.lastPlayerToModifyHp = ongoingEffect.context.source.controller;
            }
            super.addOngoingEffect(ongoingEffect);
        }

        protected override afterSetState(oldState) {
            super.afterSetState(oldState);
            // STATE: I don't wholly trust this covers all cases, but it's a good start at least.
            if (oldState.zone?.uuid !== this.state.zone.uuid) {
                const oldZone = this.game.gameObjectManager.get<Zone>(oldState.zone);
                this.movedFromZone = oldZone?.name;
                this.resolveAbilitiesForNewZone();
            }
        }
    };
}<|MERGE_RESOLUTION|>--- conflicted
+++ resolved
@@ -923,7 +923,14 @@
             }
         }
 
-<<<<<<< HEAD
+        protected override updateStateOnAttach() {
+            this.setActiveAttackEnabled(false);
+            this.setDamageEnabled(false);
+            this.setExhaustEnabled(false);
+            this.setUpgradesEnabled(false);
+            this.setCaptureZoneEnabled(false);
+        }
+
         public getMaxUnitAttackLimit(): number {
             let attackLimit = 1;
             if (this.hasOngoingEffect(EffectName.CanAttackMultipleUnitsSimultaneously)) {
@@ -934,14 +941,6 @@
                 }
             }
             return attackLimit;
-=======
-        protected override updateStateOnAttach() {
-            this.setActiveAttackEnabled(false);
-            this.setDamageEnabled(false);
-            this.setExhaustEnabled(false);
-            this.setUpgradesEnabled(false);
-            this.setCaptureZoneEnabled(false);
->>>>>>> 4ea20d3a
         }
 
         public override getSummary(activePlayer: Player) {
