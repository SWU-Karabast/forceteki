--- conflicted
+++ resolved
@@ -313,10 +313,7 @@
                 return this.pilotingActionAbilities;
             }
 
-<<<<<<< HEAD
-            return super.getActions().concat(new InitiateAttackAction(this.game, this));
-=======
-            const actions = super.getActions().concat(this.attackAction);
+            const actions = super.getActions().concat(new InitiateAttackAction(this.game, this));
 
             // If this unit must attack and an attack action is available, return just that action.
             // This is used by cards such as Give In to Your Anger
@@ -325,7 +322,6 @@
             }
 
             return actions;
->>>>>>> 305df406
         }
 
         protected addOnAttackAbility(properties: Omit<ITriggeredAbilityProps<this>, 'when' | 'aggregateWhen'>): void {
