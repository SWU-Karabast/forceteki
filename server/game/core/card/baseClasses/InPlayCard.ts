import type { IActionAbilityProps, IConstantAbilityProps, IReplacementEffectAbilityProps, ITriggeredAbilityBaseProps, ITriggeredAbilityProps } from '../../../Interfaces';
import type TriggeredAbility from '../../ability/TriggeredAbility';
import { ZoneName } from '../../Constants';
import { CardType, RelativePlayer, WildcardZoneName } from '../../Constants';
import type Player from '../../Player';
import * as EnumHelpers from '../../utils/EnumHelpers';
import type { IDecreaseCostAbilityProps, IIgnoreAllAspectPenaltiesProps, IIgnoreSpecificAspectPenaltyProps, IPlayableOrDeployableCard, IPlayableOrDeployableCardState } from './PlayableOrDeployableCard';
import { PlayableOrDeployableCard } from './PlayableOrDeployableCard';
import * as Contract from '../../utils/Contract';
import { DefeatSourceType } from '../../../IDamageOrDefeatSource';
import { FrameworkDefeatCardSystem } from '../../../gameSystems/FrameworkDefeatCardSystem';
import type { IConstantAbility } from '../../ongoingEffect/IConstantAbility';
import type { ICardWithCostProperty } from '../propertyMixins/Cost';
import { WithCost } from '../propertyMixins/Cost';
import type { ICardWithTriggeredAbilities } from '../propertyMixins/TriggeredAbilityRegistration';
import { WithAllAbilityTypes } from '../propertyMixins/AllAbilityTypeRegistrations';
import { SelectCardMode } from '../../gameSteps/PromptInterfaces';
import type { IUnitCard } from '../propertyMixins/UnitProperties';
import type { Card } from '../Card';
import type { AbilityContext } from '../../ability/AbilityContext';

const InPlayCardParent = WithCost(WithAllAbilityTypes(PlayableOrDeployableCard));

// required for mixins to be based on this class
export type InPlayCardConstructor<T extends IInPlayCardState = IInPlayCardState> = new (...args: any[]) => InPlayCard<T>;

export interface IInPlayCardState extends IPlayableOrDeployableCardState {
    disableOngoingEffectsForDefeat: boolean | null;
    mostRecentInPlayId: number;
    pendingDefeat: boolean | null;
    movedFromZone: ZoneName | null;
}

export interface IInPlayCard extends IPlayableOrDeployableCard, ICardWithCostProperty, ICardWithTriggeredAbilities {
    readonly printedUpgradeHp: number;
    readonly printedUpgradePower: number;
    get disableOngoingEffectsForDefeat(): boolean;
    get inPlayId(): number;
    get mostRecentInPlayId(): number;
    get parentCard(): IUnitCard;
    get pendingDefeat(): boolean;
    isInPlay(): boolean;
    addGainedActionAbility(properties: IActionAbilityProps): number;
    removeGainedActionAbility(removeAbilityUuid: number): void;
    addGainedConstantAbility(properties: IConstantAbilityProps): number;
    removeGainedConstantAbility(removeAbilityUuid: number): void;
    addGainedTriggeredAbility(properties: ITriggeredAbilityProps): number;
    addGainedReplacementEffectAbility(properties: IReplacementEffectAbilityProps): number;
    removeGainedTriggeredAbility(removeAbilityUuid: number): void;
    removeGainedReplacementEffectAbility(removeAbilityUuid: number): void;
    registerPendingUniqueDefeat();
    checkUnique();
    attachTo(newParentCard: IUnitCard, newController?: Player);
    isAttached(): boolean;
    unattach(event?: any);
    canAttach(targetCard: Card, context: AbilityContext, controller?: Player): boolean;
}

/**
 * Subclass of {@link Card} (via {@link PlayableOrDeployableCard}) that adds properties for cards that
 * can be in any "in-play" zones (`SWU 4.9`). This encompasses all card types other than events or bases.
 *
 * The unique properties of in-play cards added by this subclass are:
 * 1. "Ongoing" abilities, i.e., triggered abilities and constant abilities
 * 2. Defeat state management
 * 3. Uniqueness management
 */
<<<<<<< HEAD
export class InPlayCard<T extends IInPlayCardState = IInPlayCardState> extends InPlayCardParent<T> implements IInPlayCard {
=======
export class InPlayCard extends InPlayCardParent implements IInPlayCard {
    public readonly printedUpgradeHp: number;
    public readonly printedUpgradePower: number;

>>>>>>> 30ea2e14
    protected _disableOngoingEffectsForDefeat?: boolean = null;
    protected _mostRecentInPlayId = -1;
    protected _parentCard?: IUnitCard = null;
    protected _pendingDefeat?: boolean = null;

    protected attachCondition: (card: Card) => boolean;

    /**
     * If true, then this card's ongoing effects are disabled in preparation for it to be defeated (usually due to unique rule).
     * Triggered abilities are not disabled until it leaves the field.
     *
     * Can only be true if pendingDefeat is also true.
     */
    public get disableOngoingEffectsForDefeat() {
        this.assertPropertyEnabledForZone(this.state.disableOngoingEffectsForDefeat, 'disableOngoingEffectsForDefeat');
        return this.state.disableOngoingEffectsForDefeat;
    }

    /**
     * Every time a card enters play, it becomes a new "copy" of the card as far as the game is concerned (SWU 8.6.4).
     * This in-play id is used to distinguish copies of the card - every time it enters play, the id is incremented.
     * If the card is no longer in play, this property is not available and {@link mostRecentInPlayId} should be used instead.
     */
    public get inPlayId() {
        this.assertPropertyEnabledForZoneBoolean(EnumHelpers.isArena(this.zoneName), 'inPlayId');
        return this.state.mostRecentInPlayId;
    }

    /**
     * If the card is in a non-hidden, non-arena zone, this property is the most recent value of {@link inPlayId} for the card.
     * This is used to determine e.g. if a card in the discard pile was defeated this phase.
     */
    public get mostRecentInPlayId() {
        this.assertPropertyEnabledForZoneBoolean(
            !EnumHelpers.isArena(this.zoneName) && this.zone.hiddenForPlayers == null,
            'mostRecentInPlayId'
        );

        return this._mostRecentInPlayId;
    }

    /** The card that this card is underneath */
    public get parentCard(): IUnitCard {
        Contract.assertNotNullLike(this._parentCard);
        // TODO: move IsInPlay to be usable here
        Contract.assertTrue(this.isInPlay());

        return this._parentCard;
    }

    /**
     * If true, then this card is queued to be defeated as a consequence of another effect (damage, unique rule)
     * and will be removed from the field after the current event window has finished the resolution step.
     *
     * When this is true, most systems cannot target the card.
     */
    public get pendingDefeat() {
        this.assertPropertyEnabledForZone(this.state.pendingDefeat, 'pendingDefeat');
        return this.state.pendingDefeat;
    }

    public set pendingDefeat(value) {
        this.state.pendingDefeat = value;
    }

    public constructor(owner: Player, cardData: any) {
        super(owner, cardData);

        // this class is for all card types other than Base and Event (Base is checked in the superclass constructor)
        Contract.assertFalse(this.printedType === CardType.Event);

        if (this.isUpgrade()) {
            Contract.assertNotNullLike(cardData.upgradeHp);
            Contract.assertNotNullLike(cardData.upgradePower);
        }

        const hasUpgradeStats = cardData.upgradePower != null && cardData.upgradeHp != null;

        Contract.assertTrue(hasUpgradeStats ||
          (cardData.upgradePower == null && cardData.upgradeHp == null));

        if (hasUpgradeStats) {
            this.printedUpgradePower = cardData.upgradePower;
            this.printedUpgradeHp = cardData.upgradeHp;
        }
    }

    public isInPlay(): boolean {
        return EnumHelpers.isArena(this.zoneName);
    }

    public override canBeInPlay(): this is IInPlayCard {
        return true;
    }

    protected setPendingDefeatEnabled(enabledStatus: boolean) {
        this.state.pendingDefeat = enabledStatus ? false : null;
        this.state.disableOngoingEffectsForDefeat = enabledStatus ? false : null;
    }

    public checkIsAttachable(): void {
        throw new Error(`Card ${this.internalName} may not be attached`);
    }

    public assertIsUpgrade(): void {
        Contract.assertTrue(this.isUpgrade());
        Contract.assertNotNullLike(this.parentCard);
    }

    public getUpgradeHp(): number {
        return this.printedUpgradeHp;
    }

    public getUpgradePower(): number {
        return this.printedUpgradePower;
    }

    public attachTo(newParentCard: IUnitCard, newController?: Player) {
        this.checkIsAttachable();
        Contract.assertTrue(newParentCard.isUnit());

        // this assert needed for type narrowing or else the moveTo fails
        Contract.assertTrue(newParentCard.zoneName === ZoneName.SpaceArena || newParentCard.zoneName === ZoneName.GroundArena);

        if (this._parentCard) {
            this.unattach();
        }

        if (newController && newController !== this.controller) {
            this.takeControl(newController, newParentCard.zoneName);
        } else {
            this.moveTo(newParentCard.zoneName);
        }

        newParentCard.attachUpgrade(this);
        this._parentCard = newParentCard;
    }

    public isAttached(): boolean {
        // TODO: I think we can't check this here because we need to be able to check if this is attached in some places like the getType method
        // this.assertIsUpgrade();
        return !!this._parentCard;
    }

    public unattach(event = null) {
        Contract.assertNotNullLike(this._parentCard, 'Attempting to unattach upgrade when already unattached');
        this.assertIsUpgrade();

        this.parentCard.unattachUpgrade(this, event);
        this._parentCard = null;
    }

    /**
     * Checks whether the passed card meets any attachment restrictions for this card. Upgrade
     * implementations must override this if they have specific attachment conditions.
     */
    public canAttach(targetCard: Card, context: AbilityContext, controller: Player = this.controller): boolean {
        this.checkIsAttachable();
        if (!targetCard.isUnit() || (this.attachCondition && !this.attachCondition(targetCard))) {
            return false;
        }

        return true;
    }

    /**
     * This is required because a gainCondition call can happen after an upgrade is discarded,
     * so we need to short-circuit in that case to keep from trying to access illegal state such as parentCard
     */
    protected addZoneCheckToGainCondition(gainCondition?: (context: AbilityContext<this>) => boolean) {
        return gainCondition == null
            ? null
            : (context: AbilityContext<this>) => this.isInPlay() && gainCondition(context);
    }

    public override getSummary(activePlayer: Player) {
        return { ...super.getSummary(activePlayer),
            parentCardId: this._parentCard ? this._parentCard.uuid : null };
    }

    // ********************************************* ABILITY SETUP *********************************************
    protected override addConstantAbility(properties: IConstantAbilityProps<this>): IConstantAbility {
        const ability = super.addConstantAbility(properties);
        // This check is necessary to make sure on-play cost-reduction effects are registered
        if (ability.sourceZoneFilter === WildcardZoneName.Any) {
            ability.registeredEffects = this.addEffectToEngine(ability);
        }
        return ability;
    }

    protected addWhenPlayedAbility(properties: ITriggeredAbilityBaseProps<this>): TriggeredAbility {
        const triggeredProperties = Object.assign(properties, { when: { onCardPlayed: (event, context) => event.card === context.source } });
        return this.addTriggeredAbility(triggeredProperties);
    }

    protected addWhenDefeatedAbility(properties: ITriggeredAbilityBaseProps<this>): TriggeredAbility {
        const triggeredProperties = Object.assign(properties, { when: { onCardDefeated: (event, context) => event.card === context.source } });
        return this.addTriggeredAbility(triggeredProperties);
    }

    /** Add a constant ability on the card that decreases its cost under the given condition */
    protected addDecreaseCostAbility(properties: IDecreaseCostAbilityProps<this>): IConstantAbilityProps<this> {
        return this.addConstantAbility(this.createConstantAbility(this.generateDecreaseCostAbilityProps(properties)));
    }

    /** Add a constant ability on the card that ignores all aspect penalties under the given condition */
    protected addIgnoreAllAspectPenaltiesAbility(properties: IIgnoreAllAspectPenaltiesProps<this>): IConstantAbilityProps<this> {
        return this.addConstantAbility(this.createConstantAbility(this.generateIgnoreAllAspectPenaltiesAbilityProps(properties)));
    }

    /** Add a constant ability on the card that ignores specific aspect penalties under the given condition */
    protected addIgnoreSpecificAspectPenaltyAbility(properties: IIgnoreSpecificAspectPenaltyProps<this>): IConstantAbilityProps<this> {
        return this.addConstantAbility(this.createConstantAbility(this.generateIgnoreSpecificAspectPenaltiesAbilityProps(properties)));
    }

    // ******************************************** ABILITY STATE MANAGEMENT ********************************************
    /**
     * Adds a dynamically gained action ability to the card. Used for "gain ability" effects.
     *
     * Duplicates of the same gained action from duplicates of the same source card can be added,
     * but only one will be presented to the user as an available action.
     *
     * @returns The uuid of the created action ability
     */
    public addGainedActionAbility(properties: IActionAbilityProps): number {
        const addedAbility = this.createActionAbility(properties);
        this.actionAbilities.push(addedAbility);

        return addedAbility.uuid;
    }

    /** Removes a dynamically gained action ability */
    public removeGainedActionAbility(removeAbilityUuid: number): void {
        const updatedAbilityList = this.actionAbilities.filter((ability) => ability.uuid !== removeAbilityUuid);
        Contract.assertEqual(updatedAbilityList.length, this.actionAbilities.length - 1, `Expected to find one instance of gained action ability to remove but instead found ${this.actionAbilities.length - updatedAbilityList.length}`);

        this.actionAbilities = updatedAbilityList;
    }

    /**
     * Adds a dynamically gained constant ability to the card and immediately registers its triggers. Used for "gain ability" effects.
     *
     * @returns The uuid of the created triggered ability
     */
    public addGainedConstantAbility(properties: IConstantAbilityProps): number {
        const addedAbility = this.createConstantAbility(properties);
        this.constantAbilities.push(addedAbility);
        addedAbility.registeredEffects = this.addEffectToEngine(addedAbility);

        return addedAbility.uuid;
    }

    /** Removes a dynamically gained constant ability and unregisters its effects */
    public removeGainedConstantAbility(removeAbilityUuid: number): void {
        let abilityToRemove: IConstantAbility = null;
        const remainingAbilities: IConstantAbility[] = [];

        for (const constantAbility of this.constantAbilities) {
            if (constantAbility.uuid === removeAbilityUuid) {
                if (abilityToRemove) {
                    Contract.fail(`Expected to find one instance of gained ability '${abilityToRemove.abilityIdentifier}' on card ${this.internalName} to remove but instead found multiple`);
                }

                abilityToRemove = constantAbility;
            } else {
                remainingAbilities.push(constantAbility);
            }
        }

        if (abilityToRemove == null) {
            Contract.fail(`Did not find any instance of target gained ability to remove on card ${this.internalName}`);
        }

        this.constantAbilities = remainingAbilities;

        this.removeEffectFromEngine(abilityToRemove.registeredEffects);
        abilityToRemove.registeredEffects = [];
    }

    /**
     * Adds a dynamically gained triggered ability to the card and immediately registers its triggers. Used for "gain ability" effects.
     *
     * @returns The uuid of the created triggered ability
     */
    public addGainedTriggeredAbility(properties: ITriggeredAbilityProps): number {
        const addedAbility = this.createTriggeredAbility(properties);
        this.triggeredAbilities.push(addedAbility);
        addedAbility.registerEvents();

        return addedAbility.uuid;
    }

    /**
     * Adds a dynamically gained triggered ability to the card and immediately registers its triggers. Used for "gain ability" effects.
     *
     * @returns The uuid of the created triggered ability
     */
    public addGainedReplacementEffectAbility(properties: IReplacementEffectAbilityProps): number {
        const addedAbility = this.createReplacementEffectAbility(properties);
        this.triggeredAbilities.push(addedAbility);
        addedAbility.registerEvents();

        return addedAbility.uuid;
    }

    /** Removes a dynamically gained triggered ability and unregisters its effects */
    public removeGainedTriggeredAbility(removeAbilityUuid: number): void {
        let abilityToRemove: TriggeredAbility = null;
        const remainingAbilities: TriggeredAbility[] = [];

        for (const triggeredAbility of this.triggeredAbilities) {
            if (triggeredAbility.uuid === removeAbilityUuid) {
                if (abilityToRemove) {
                    Contract.fail(`Expected to find one instance of gained ability '${abilityToRemove.abilityIdentifier}' on card ${this.internalName} to remove but instead found multiple`);
                }

                abilityToRemove = triggeredAbility;
            } else {
                remainingAbilities.push(triggeredAbility);
            }
        }

        if (abilityToRemove == null) {
            Contract.fail(`Did not find any instance of target gained ability to remove on card ${this.internalName}`);
        }

        this.triggeredAbilities = remainingAbilities;
        abilityToRemove.unregisterEvents();
    }

    public removeGainedReplacementEffectAbility(removeAbilityUuid: number): void {
        this.removeGainedTriggeredAbility(removeAbilityUuid);
    }


    public override registerMove(movedFromZone: ZoneName): void {
        super.registerMove(movedFromZone);

        this.movedFromZone = movedFromZone;
    }

    protected override initializeForCurrentZone(prevZone?: ZoneName) {
        super.initializeForCurrentZone(prevZone);

        if (EnumHelpers.isArena(this.zoneName)) {
            this.setPendingDefeatEnabled(true);

            // increment to a new in-play id if we're entering play, indicating that we are now a new "copy" of this card (SWU 8.6.4)
            if (!EnumHelpers.isArena(prevZone)) {
                this.state.mostRecentInPlayId += 1;
            }
        } else {
            this.setPendingDefeatEnabled(false);

            // if we're moving from a visible zone (discard, capture) to a hidden zone, increment the in-play id to represent the loss of information (card becomes a new copy)
            if (EnumHelpers.isHiddenFromOpponent(this.zoneName, RelativePlayer.Self) && !EnumHelpers.isHiddenFromOpponent(prevZone, RelativePlayer.Self)) {
                this.state.mostRecentInPlayId += 1;
            }
        }
    }

    // ******************************************** UNIQUENESS MANAGEMENT ********************************************
    public registerPendingUniqueDefeat() {
        Contract.assertTrue(this.getDuplicatesInPlayForController().length === 1);

        this.state.pendingDefeat = true;
        this.state.disableOngoingEffectsForDefeat = true;
    }

    public checkUnique() {
        Contract.assertTrue(this.unique);

        // need to filter for other cards that have unique = true since Clone will create non-unique duplicates
        const uniqueDuplicatesInPlay = this.getDuplicatesInPlayForController();
        if (uniqueDuplicatesInPlay.length === 0) {
            return;
        }

        Contract.assertTrue(
            uniqueDuplicatesInPlay.length < 2,
            `Found that ${this.controller.name} has ${uniqueDuplicatesInPlay.length} duplicates of ${this.internalName} in play`
        );

        const unitDisplayName = this.title + (this.subtitle ? ', ' + this.subtitle : '');

        const chooseDuplicateToDefeatPromptProperties = {
            activePromptTitle: `Choose which copy of ${unitDisplayName} to defeat`,
            waitingPromptTitle: `Waiting for opponent to choose which copy of ${unitDisplayName} to defeat`,
            source: 'Unique rule',
            selectCardMode: SelectCardMode.Single,
            zoneFilter: WildcardZoneName.AnyArena,
            controller: RelativePlayer.Self,
            cardCondition: (card: InPlayCard) =>
                card.unique && card.title === this.title && card.subtitle === this.subtitle && !card.pendingDefeat,
            onSelect: (card) => this.resolveUniqueDefeat(card)
        };
        this.game.promptForSelect(this.controller, chooseDuplicateToDefeatPromptProperties);
    }

    private getDuplicatesInPlayForController() {
        return this.controller.getDuplicatesInPlay(this).filter(
            (duplicateCard) => duplicateCard.unique && !duplicateCard.pendingDefeat
        );
    }

    private resolveUniqueDefeat(duplicateToDefeat: InPlayCard) {
        const duplicateDefeatSystem = new FrameworkDefeatCardSystem({ defeatSource: DefeatSourceType.UniqueRule, target: duplicateToDefeat });
        this.game.addSubwindowEvents(duplicateDefeatSystem.generateEvent(this.game.getFrameworkContext()));

        duplicateToDefeat.registerPendingUniqueDefeat();

        return true;
    }
}<|MERGE_RESOLUTION|>--- conflicted
+++ resolved
@@ -65,14 +65,10 @@
  * 2. Defeat state management
  * 3. Uniqueness management
  */
-<<<<<<< HEAD
 export class InPlayCard<T extends IInPlayCardState = IInPlayCardState> extends InPlayCardParent<T> implements IInPlayCard {
-=======
-export class InPlayCard extends InPlayCardParent implements IInPlayCard {
     public readonly printedUpgradeHp: number;
     public readonly printedUpgradePower: number;
 
->>>>>>> 30ea2e14
     protected _disableOngoingEffectsForDefeat?: boolean = null;
     protected _mostRecentInPlayId = -1;
     protected _parentCard?: IUnitCard = null;
@@ -429,7 +425,7 @@
 
             // if we're moving from a visible zone (discard, capture) to a hidden zone, increment the in-play id to represent the loss of information (card becomes a new copy)
             if (EnumHelpers.isHiddenFromOpponent(this.zoneName, RelativePlayer.Self) && !EnumHelpers.isHiddenFromOpponent(prevZone, RelativePlayer.Self)) {
-                this.state.mostRecentInPlayId += 1;
+                this._mostRecentInPlayId += 1;
             }
         }
     }
