import type { IConstantAbilityProps, IOngoingEffectGenerator } from '../../../Interfaces';
import OngoingEffectLibrary from '../../../ongoingEffects/OngoingEffectLibrary';
import type { AbilityContext } from '../../ability/AbilityContext';
import * as KeywordHelpers from '../../ability/KeywordHelpers';
import { KeywordWithNumericValue } from '../../ability/KeywordInstance';
import type { IAlternatePlayActionProperties, IPlayCardActionProperties, IPlayCardActionPropertiesBase, PlayCardAction } from '../../ability/PlayCardAction';
import type PlayerOrCardAbility from '../../ability/PlayerOrCardAbility';
import type { Aspect } from '../../Constants';
import { CardType, EffectName, KeywordName, PlayType, WildcardRelativePlayer, WildcardZoneName, ZoneName } from '../../Constants';
import type { ICostAdjusterProperties, IIgnoreAllAspectsCostAdjusterProperties, IIgnoreSpecificAspectsCostAdjusterProperties, IIncreaseOrDecreaseCostAdjusterProperties } from '../../cost/CostAdjuster';
import { CostAdjustType } from '../../cost/CostAdjuster';
import type Player from '../../Player';
import * as Contract from '../../utils/Contract';
import * as Helpers from '../../utils/Helpers';
import { Card } from '../Card';
import type { ICardState } from '../Card';
import type { ICardWithCostProperty } from '../propertyMixins/Cost';

export type IPlayCardActionOverrides = Omit<IPlayCardActionPropertiesBase, 'playType'>;

// required for mixins to be based on this class
export type PlayableOrDeployableCardConstructor<T extends IPlayableOrDeployableCardState = IPlayableOrDeployableCardState> = new (...args: any[]) => PlayableOrDeployableCard<T>;

export interface IDecreaseCostAbilityProps<TSource extends Card = Card> extends Omit<IIncreaseOrDecreaseCostAdjusterProperties, 'cardTypeFilter' | 'match' | 'costAdjustType'> {
    title: string;
    condition?: (context: AbilityContext<TSource>) => boolean;
}

export interface IIgnoreAllAspectPenaltiesProps<TSource extends Card = Card> extends Omit<IIgnoreAllAspectsCostAdjusterProperties, 'cardTypeFilter' | 'match' | 'costAdjustType'> {
    title: string;
    condition?: (context: AbilityContext<TSource>) => boolean;
}

export interface IIgnoreSpecificAspectPenaltyProps<TSource extends Card = Card> extends Omit<IIgnoreSpecificAspectsCostAdjusterProperties, 'cardTypeFilter' | 'match' | 'costAdjustType'> {
    title: string;
    ignoredAspects: Aspect | Aspect[];
    condition?: (context: AbilityContext<TSource>) => boolean;
}

export interface ICardWithExhaustProperty extends Card {
    get exhausted(): boolean;
    set exhausted(value: boolean);
    exhaust();
    ready();
}

// eslint-disable-next-line @typescript-eslint/no-empty-object-type
export interface IPlayableOrDeployableCard extends ICardWithExhaustProperty {}

export interface IPlayableCard extends IPlayableOrDeployableCard, ICardWithCostProperty {
    getPlayCardActions(propertyOverrides?: IPlayCardActionOverrides): PlayCardAction[];
    getPlayCardFromOutOfPlayActions(propertyOverrides?: IPlayCardActionOverrides);
    buildPlayCardAction(properties: IPlayCardActionProperties): PlayCardAction;
}

export interface IPlayableOrDeployableCardState extends ICardState {
    exhausted: boolean | null;
}

/**
 * Subclass of {@link Card} that represents shared features of all non-base cards.
 * Implements the basic pieces for a card to be able to be played (non-leader) or deployed (leader),
 * as well as exhausted status.
 */
export class PlayableOrDeployableCard<T extends IPlayableOrDeployableCardState = IPlayableOrDeployableCardState> extends Card<T> {
    public get exhausted(): boolean {
        this.assertPropertyEnabledForZone(this.state.exhausted, 'exhausted');
        return this.state.exhausted;
    }

    public set exhausted(val: boolean) {
        this.assertPropertyEnabledForZone(this.state.exhausted, 'exhausted');
        this.state.exhausted = val;
    }

    // see Card constructor for list of expected args
    public constructor(owner: Player, cardData: any) {
        super(owner, cardData);

        // this class is for all card types other than Base
        Contract.assertFalse(this.printedType === CardType.Base);
    }

    public override getActions(): PlayerOrCardAbility[] {
        return super.getActions()
            .concat(this.getPlayCardActions());
    }

    protected override onSetupDefaultState(): void {
        this.state.exhausted = null;
    }

    /**
     * Get the available "play card" actions for this card in its current zone. If `propertyOverrides` is provided, will generate the actions using the included overrides.
     *
     * Note that if the card is currently in an out-of-play zone, by default this will return nothing since cards cannot be played from out of play in normal circumstances.
     * If using an ability to grant an out-of-play action, use `getPlayCardFromOutOfPlayActions` which will generate the appropriate actions.
     */
    public getPlayCardActions(propertyOverrides: IPlayCardActionOverrides = null): PlayCardAction[] {
        let playCardActions: PlayCardAction[] = [];

        if (this.zoneName === ZoneName.Hand) {
            let playActions = this.buildPlayCardActions(PlayType.PlayFromHand, propertyOverrides);
            // TODO: update this once we suppport Piloting from discard
            if (this.hasSomeKeyword(KeywordName.Piloting)) {
                playActions = playActions.concat(this.buildPlayCardActions(PlayType.Piloting, propertyOverrides));
            }
            return playActions;
        }

        if (this.zoneName === ZoneName.Resource && this.hasSomeKeyword(KeywordName.Smuggle)) {
            playCardActions = this.buildPlayCardActions(PlayType.Smuggle, propertyOverrides);
        }

        if (this.zoneName === ZoneName.Discard && this.hasOngoingEffect(EffectName.CanPlayFromDiscard)) {
            playCardActions = this.buildPlayCardActions(PlayType.PlayFromOutOfPlay, propertyOverrides);
        }

        return playCardActions;
    }

    /**
     * Get the available "play card" actions for this card in the current out-of-play zone.
     * This will generate an action to play the card from out of play even if it would normally not have one available.
     *
     * If `propertyOverrides` is provided, will generate the actions using the included overrides.
     */
    public getPlayCardFromOutOfPlayActions(propertyOverrides: IPlayCardActionOverrides = null) {
        Contract.assertFalse(
            [ZoneName.Hand, ZoneName.SpaceArena, ZoneName.GroundArena].includes(this.zoneName),
            `Attempting to get "play from out of play" actions for card ${this.internalName} in invalid zone: ${this.zoneName}`
        );

        return this.buildPlayCardActions(PlayType.PlayFromOutOfPlay, propertyOverrides);
    }

    protected buildPlayCardActions(playType: PlayType = PlayType.PlayFromHand, propertyOverrides: IPlayCardActionOverrides = null): PlayCardAction[] {
        // add this card's Exploit amount onto any that come from the property overrides
        const exploitValue = this.getNumericKeywordSum(KeywordName.Exploit);
        const propertyOverridesWithExploit = Helpers.mergeNumericProperty(propertyOverrides, 'exploitValue', exploitValue);

        let defaultPlayAction: PlayCardAction = null;
        if (playType === PlayType.Piloting) {
            if (this.hasSomeKeyword(KeywordName.Piloting)) {
                defaultPlayAction = this.buildCheapestAlternatePlayAction(propertyOverridesWithExploit, KeywordName.Piloting, playType);
            }
        } else if (playType === PlayType.Smuggle) {
            if (this.hasSomeKeyword(KeywordName.Smuggle)) {
                defaultPlayAction = this.buildCheapestAlternatePlayAction(propertyOverridesWithExploit, KeywordName.Smuggle, playType);
            }
        } else {
            defaultPlayAction = this.buildPlayCardAction({ ...propertyOverridesWithExploit, playType });
        }

        // if there's not a basic play action available for the requested play type, return nothing
        if (defaultPlayAction == null) {
            return [];
        }

        const actions: PlayCardAction[] = [defaultPlayAction];

        return actions;
    }

    /** This will calculate the cheapest possible play action for alternate play costs such as Smuggle or Piloting */
    protected buildCheapestAlternatePlayAction(propertyOverrides: IPlayCardActionOverrides = null, keyword: KeywordName, playType: PlayType) {
        Contract.assertTrue(this.hasSomeKeyword(keyword));

        // find all keywords, filtering out any with additional ability costs as those will be implemented manually (e.g. First Light)
        const keywords = this.getKeywordsWithCostValues(keyword)
            .filter((keyword) => !keyword.additionalCosts);

        const alternatePlayActions = keywords.map((keywordWithCostValue) => {
            const alternateActionProps: IAlternatePlayActionProperties = {
                ...propertyOverrides,
                playType: playType,
                alternatePlayActionResourceCost: keywordWithCostValue.cost,
                alternatePlayActionAspects: keywordWithCostValue.aspects
            };

            return this.buildPlayCardAction(alternateActionProps);
        });

        return KeywordHelpers.getCheapestPlayAction(playType, alternatePlayActions);
    }

    // can't do abstract due to mixins
    public buildPlayCardAction(properties: IPlayCardActionProperties): PlayCardAction {
        Contract.fail('This method should be overridden by the subclass');
    }

    public exhaust() {
        this.assertPropertyEnabledForZone(this.state.exhausted, 'exhausted');
        this.state.exhausted = true;
    }

    public ready() {
        this.assertPropertyEnabledForZone(this.state.exhausted, 'exhausted');
        this.state.exhausted = false;
    }

    public override canBeExhausted(): this is IPlayableOrDeployableCard {
        return true;
    }

    public override getSummary(activePlayer: Player) {
<<<<<<< HEAD
        return { ...super.getSummary(activePlayer), exhausted: this.state.exhausted };
=======
        return { ...super.getSummary(activePlayer),
            exhausted: this._exhausted };
>>>>>>> 3daf7d26
    }

    protected setExhaustEnabled(enabledStatus: boolean) {
        this.state.exhausted = enabledStatus ? true : null;
    }

    /**
     * For the "numeric" keywords (e.g. Raid), finds all instances of that keyword that are active
     * for this card and adds up the total of their effect values.
     * @returns value of the total effect if enabled, `null` if the effect is not present
     */
    public getNumericKeywordSum(keywordName: KeywordName.Exploit | KeywordName.Restore | KeywordName.Raid): number | null {
        let keywordValueTotal = 0;

        for (const keyword of this.keywords.filter((keyword) => keyword.name === keywordName)) {
            Contract.assertTrue(keyword instanceof KeywordWithNumericValue);
            keywordValueTotal += keyword.value;
        }

        return keywordValueTotal > 0 ? keywordValueTotal : null;
    }


    /**
     * The passed player takes control of this card. If `moveTo` is provided, the card will be moved to that zone under the
     * player's control. If not, it will move to the same zone type it currently occupies but under the new controller.
     *
     * For example, if the card is current in the resource zone and `moveTo` is not provided, it will move to the new
     * controller's resource zone.
     *
     * If `newController` is the same as the current controller, nothing happens.
     */
    public takeControl(newController: Player, moveTo: ZoneName.SpaceArena | ZoneName.GroundArena | ZoneName.Resource = null) {
        if (newController === this.controller) {
            return;
        }

        this.controller = newController;

        const moveDestination = moveTo || this.zone.name;

        Contract.assertTrue(
            moveDestination === ZoneName.SpaceArena || moveDestination === ZoneName.GroundArena || moveDestination === ZoneName.Resource,
            `Attempting to take control of card ${this.internalName} for player ${newController.name} in invalid zone: ${moveDestination}`
        );

        // if we're changing controller and staying in the arena, just tell the arena to update our controller. no move needed
        if (moveDestination === this.zoneName && (this.zone.name === ZoneName.GroundArena || this.zone.name === ZoneName.SpaceArena)) {
            this.zone.updateController(this);

            // register this transition with the engine so it can do uniqueness check if needed
            this.registerMove(this.zone.name);
        } else {
            this.moveTo(moveDestination);
        }

        // update the context of all constant abilities so they are aware of the new controller
        for (const constantAbility of this.constantAbilities) {
            if (constantAbility.registeredEffects) {
                for (const effect of constantAbility.registeredEffects) {
                    effect.refreshContext();
                }
            }
        }
    }

    /** Create constant ability props on the card that decreases its cost under the given condition */
    protected generateDecreaseCostAbilityProps(properties: IDecreaseCostAbilityProps<this>): IConstantAbilityProps {
        const { title, condition, ...otherProps } = properties;

        const costAdjusterProps: ICostAdjusterProperties = {
            ...this.buildCostAdjusterGenericProperties(),
            costAdjustType: CostAdjustType.Decrease,
            ...otherProps
        };

        const effect = OngoingEffectLibrary.decreaseCost(costAdjusterProps);
        return this.buildCostAdjusterAbilityProps(condition, title, effect);
    }


    /** Create constant ability props on the card that decreases its cost under the given condition */
    protected generateIgnoreAllAspectPenaltiesAbilityProps(properties: IIgnoreAllAspectPenaltiesProps<this>): IConstantAbilityProps {
        const { title, condition, ...otherProps } = properties;

        const costAdjusterProps: ICostAdjusterProperties = {
            ...this.buildCostAdjusterGenericProperties(),
            costAdjustType: CostAdjustType.IgnoreAllAspects,
            ...otherProps
        };

        const effect = OngoingEffectLibrary.ignoreAllAspectPenalties(costAdjusterProps);
        return this.buildCostAdjusterAbilityProps(condition, title, effect);
    }


    /** Create constant ability props on the card that decreases its cost under the given condition */
    protected generateIgnoreSpecificAspectPenaltiesAbilityProps(properties: IIgnoreSpecificAspectPenaltyProps<this>): IConstantAbilityProps {
        const { title, ignoredAspects, condition, ...otherProps } = properties;

        const costAdjusterProps: ICostAdjusterProperties = {
            ...this.buildCostAdjusterGenericProperties(),
            costAdjustType: CostAdjustType.IgnoreSpecificAspects,
            ignoredAspects: ignoredAspects,
            ...otherProps
        };

        const effect = OngoingEffectLibrary.ignoreSpecificAspectPenalties(costAdjusterProps);
        return this.buildCostAdjusterAbilityProps(condition, title, effect);
    }

    private buildCostAdjusterGenericProperties() {
        return {
            cardTypeFilter: this.printedType,
            match: (card, adjusterSource) => card === adjusterSource
        };
    }

    private buildCostAdjusterAbilityProps(condition: (context: AbilityContext<this>) => boolean, title: string, ongoingEffect: IOngoingEffectGenerator): IConstantAbilityProps {
        const costAdjustAbilityProps: IConstantAbilityProps = {
            title,
            sourceZoneFilter: WildcardZoneName.Any,
            targetController: WildcardRelativePlayer.Any,
            condition,
            ongoingEffect
        };

        return costAdjustAbilityProps;
    }
}<|MERGE_RESOLUTION|>--- conflicted
+++ resolved
@@ -204,12 +204,7 @@
     }
 
     public override getSummary(activePlayer: Player) {
-<<<<<<< HEAD
         return { ...super.getSummary(activePlayer), exhausted: this.state.exhausted };
-=======
-        return { ...super.getSummary(activePlayer),
-            exhausted: this._exhausted };
->>>>>>> 3daf7d26
     }
 
     protected setExhaustEnabled(enabledStatus: boolean) {
