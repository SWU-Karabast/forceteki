import type { IConstantAbilityProps, IOngoingEffectGenerator } from '../../../Interfaces';
import OngoingEffectLibrary from '../../../ongoingEffects/OngoingEffectLibrary';
import type { AbilityContext } from '../../ability/AbilityContext';
import * as KeywordHelpers from '../../ability/KeywordHelpers';
import { KeywordWithNumericValue } from '../../ability/KeywordInstance';
import type { IPilotingCardActionProperties, IPlayCardActionProperties, IPlayCardActionPropertiesBase, ISmuggleCardActionProperties, PlayCardAction } from '../../ability/PlayCardAction';
import type PlayerOrCardAbility from '../../ability/PlayerOrCardAbility';
import type { Aspect } from '../../Constants';
import { CardType, EffectName, KeywordName, PlayType, WildcardRelativePlayer, WildcardZoneName, ZoneName } from '../../Constants';
import type { ICostAdjusterProperties, IIgnoreAllAspectsCostAdjusterProperties, IIgnoreSpecificAspectsCostAdjusterProperties, IIncreaseOrDecreaseCostAdjusterProperties } from '../../cost/CostAdjuster';
import { CostAdjustType } from '../../cost/CostAdjuster';
import type Player from '../../Player';
import * as Contract from '../../utils/Contract';
import * as Helpers from '../../utils/Helpers';
import { Card } from '../Card';
import type { ICardWithCostProperty } from '../propertyMixins/Cost';
import type { IUnitCard } from '../propertyMixins/UnitProperties';

export type IPlayCardActionOverrides = Omit<IPlayCardActionPropertiesBase, 'playType'>;

// required for mixins to be based on this class
export type PlayableOrDeployableCardConstructor = new (...args: any[]) => PlayableOrDeployableCard;

export interface IDecreaseCostAbilityProps<TSource extends Card = Card> extends Omit<IIncreaseOrDecreaseCostAdjusterProperties, 'cardTypeFilter' | 'match' | 'costAdjustType'> {
    title: string;
    condition?: (context: AbilityContext<TSource>) => boolean;
}

export interface IIgnoreAllAspectPenaltiesProps<TSource extends Card = Card> extends Omit<IIgnoreAllAspectsCostAdjusterProperties, 'cardTypeFilter' | 'match' | 'costAdjustType'> {
    title: string;
    condition?: (context: AbilityContext<TSource>) => boolean;
}

export interface IIgnoreSpecificAspectPenaltyProps<TSource extends Card = Card> extends Omit<IIgnoreSpecificAspectsCostAdjusterProperties, 'cardTypeFilter' | 'match' | 'costAdjustType'> {
    title: string;
    ignoredAspects: Aspect | Aspect[];
    condition?: (context: AbilityContext<TSource>) => boolean;
}

export interface ICardWithExhaustProperty extends Card {
    get exhausted(): boolean;
    set exhausted(value: boolean);
    exhaust();
    ready();
}

// eslint-disable-next-line @typescript-eslint/no-empty-object-type
export interface IPlayableOrDeployableCard extends ICardWithExhaustProperty {}

export interface IPlayableCard extends IPlayableOrDeployableCard, ICardWithCostProperty {
    getPlayCardActions(propertyOverrides?: IPlayCardActionOverrides): PlayCardAction[];
    getPlayCardFromOutOfPlayActions(propertyOverrides?: IPlayCardActionOverrides);
    buildPlayCardAction(properties: IPlayCardActionProperties): PlayCardAction;
}

/**
 * Subclass of {@link Card} that represents shared features of all non-base cards.
 * Implements the basic pieces for a card to be able to be played (non-leader) or deployed (leader),
 * as well as exhausted status.
 */
export class PlayableOrDeployableCard extends Card implements IPlayableOrDeployableCard {
    private _exhausted?: boolean = null;
    protected _parentCard?: IUnitCard = null;

    protected attachCondition: (card: Card) => boolean;

    public get exhausted(): boolean {
        this.assertPropertyEnabledForZone(this._exhausted, 'exhausted');
        return this._exhausted;
    }

    public set exhausted(val: boolean) {
        this.assertPropertyEnabledForZone(this._exhausted, 'exhausted');
        this._exhausted = val;
    }

    /** The card that this card is underneath */
    public get parentCard(): IUnitCard {
        Contract.assertNotNullLike(this._parentCard);
        // TODO: move IsInPlay to be usable here
        // Contract.assertTrue(this.isInPlay());

        return this._parentCard;
    }

    // see Card constructor for list of expected args
    public constructor(owner: Player, cardData: any) {
        super(owner, cardData);

        // this class is for all card types other than Base
        Contract.assertFalse(this.printedType === CardType.Base);
    }

    public override getActions(): PlayerOrCardAbility[] {
        return super.getActions()
            .concat(this.getPlayCardActions());
    }

    /**
     * Get the available "play card" actions for this card in its current zone. If `propertyOverrides` is provided, will generate the actions using the included overrides.
     *
     * Note that if the card is currently in an out-of-play zone, by default this will return nothing since cards cannot be played from out of play in normal circumstances.
     * If using an ability to grant an out-of-play action, use `getPlayCardFromOutOfPlayActions` which will generate the appropriate actions.
     */
    public getPlayCardActions(propertyOverrides: IPlayCardActionOverrides = null): PlayCardAction[] {
        let playCardActions: PlayCardAction[] = [];

        if (this.zoneName === ZoneName.Hand) {
<<<<<<< HEAD
            let playActions = this.buildPlayCardActions(PlayType.PlayFromHand, propertyOverrides);
            // TODO: update this once we suppport Piloting from discard
            if (this.hasSomeKeyword(KeywordName.Piloting)) {
                playActions = playActions.concat(this.buildPlayCardActions(PlayType.Piloting, propertyOverrides));
            }
            return playActions;
=======
            playCardActions = this.buildPlayCardActions(PlayType.PlayFromHand, propertyOverrides);
>>>>>>> 6eaee46c
        }

        if (this.zoneName === ZoneName.Resource && this.hasSomeKeyword(KeywordName.Smuggle)) {
            playCardActions = this.buildPlayCardActions(PlayType.Smuggle, propertyOverrides);
        }

        if (this.zoneName === ZoneName.Discard && this.hasOngoingEffect(EffectName.CanPlayFromDiscard)) {
            playCardActions = this.buildPlayCardActions(PlayType.PlayFromOutOfPlay, propertyOverrides);
        }

        return playCardActions;
    }

    /**
     * Get the available "play card" actions for this card in the current out-of-play zone.
     * This will generate an action to play the card from out of play even if it would normally not have one available.
     *
     * If `propertyOverrides` is provided, will generate the actions using the included overrides.
     */
    public getPlayCardFromOutOfPlayActions(propertyOverrides: IPlayCardActionOverrides = null) {
        Contract.assertFalse(
            [ZoneName.Hand, ZoneName.SpaceArena, ZoneName.GroundArena].includes(this.zoneName),
            `Attempting to get "play from out of play" actions for card ${this.internalName} in invalid zone: ${this.zoneName}`
        );

        return this.buildPlayCardActions(PlayType.PlayFromOutOfPlay, propertyOverrides);
    }

    protected buildPlayCardActions(playType: PlayType = PlayType.PlayFromHand, propertyOverrides: IPlayCardActionOverrides = null): PlayCardAction[] {
        // add this card's Exploit amount onto any that come from the property overrides
        const exploitValue = this.getNumericKeywordSum(KeywordName.Exploit);
        const propertyOverridesWithExploit = Helpers.mergeNumericProperty(propertyOverrides, 'exploitValue', exploitValue);

        let defaultPlayAction: PlayCardAction = null;
        if (playType === PlayType.Piloting) {
            if (this.hasSomeKeyword(KeywordName.Piloting)) {
                defaultPlayAction = this.buildCheapestPilotingAction(propertyOverrides);
            }
        } else if (playType === PlayType.Smuggle) {
            if (this.hasSomeKeyword(KeywordName.Smuggle)) {
                defaultPlayAction = this.buildCheapestSmuggleAction(propertyOverridesWithExploit);
            }
        } else {
            defaultPlayAction = this.buildPlayCardAction({ ...propertyOverridesWithExploit, playType });
        }

        // if there's not a basic play action available for the requested play type, return nothing
        if (defaultPlayAction == null) {
            return [];
        }

        const actions: PlayCardAction[] = [defaultPlayAction];

        return actions;
    }

    // TODO: Simplify this if it turns out there are no alternative ways to gain a Piloting cost
    protected buildCheapestPilotingAction(propertyOverrides: IPlayCardActionOverrides = null) {
        Contract.assertTrue(this.hasSomeKeyword(KeywordName.Piloting));

        // find all Piloting keywords, filtering out any with additional ability costs as those will be implemented manually
        const pilotingKeywords = this.getKeywordsWithCostValues(KeywordName.Piloting)
            .filter((keyword) => !keyword.additionalCosts);

        const pilotingActions = pilotingKeywords.map((pilotingKeyword) => {
            const pilotingActionProps: IPilotingCardActionProperties = {
                ...propertyOverrides,
                playType: PlayType.Piloting,
                alternatePlayActionResourceCost: pilotingKeyword.cost,
                alternatePlayActionAspects: pilotingKeyword.aspects
            };

            return this.buildPlayCardAction(pilotingActionProps);
        });

        return KeywordHelpers.getCheapestPlayAction(PlayType.Piloting, pilotingActions);
    }

    protected buildCheapestSmuggleAction(propertyOverrides: IPlayCardActionOverrides = null) {
        Contract.assertTrue(this.hasSomeKeyword(KeywordName.Smuggle));

        // find all Smuggle keywords, filtering out any with additional ability costs as those will be implemented manually (e.g. First Light)
        const smuggleKeywords = this.getKeywordsWithCostValues(KeywordName.Smuggle)
            .filter((keyword) => !keyword.additionalCosts);

        const smuggleActions = smuggleKeywords.map((smuggleKeyword) => {
            const smuggleActionProps: ISmuggleCardActionProperties = {
                ...propertyOverrides,
                playType: PlayType.Smuggle,
                alternatePlayActionResourceCost: smuggleKeyword.cost,
                alternatePlayActionAspects: smuggleKeyword.aspects
            };

            return this.buildPlayCardAction(smuggleActionProps);
        });

        return KeywordHelpers.getCheapestPlayAction(PlayType.Smuggle, smuggleActions);
    }

    // can't do abstract due to mixins
    public buildPlayCardAction(properties: IPlayCardActionProperties): PlayCardAction {
        Contract.fail('This method should be overridden by the subclass');
    }

    public exhaust() {
        this.assertPropertyEnabledForZone(this._exhausted, 'exhausted');
        this._exhausted = true;
    }

    public ready() {
        this.assertPropertyEnabledForZone(this._exhausted, 'exhausted');
        this._exhausted = false;
    }

    public override canBeExhausted(): this is IPlayableOrDeployableCard {
        return true;
    }

    public override getSummary(activePlayer: Player) {
        return { ...super.getSummary(activePlayer),
            exhausted: this._exhausted,
            parentCardId: this._parentCard ? this._parentCard.uuid : null };
    }

    protected setExhaustEnabled(enabledStatus: boolean) {
        this._exhausted = enabledStatus ? true : null;
    }

    /**
     * For the "numeric" keywords (e.g. Raid), finds all instances of that keyword that are active
     * for this card and adds up the total of their effect values.
     * @returns value of the total effect if enabled, `null` if the effect is not present
     */
    public getNumericKeywordSum(keywordName: KeywordName.Exploit | KeywordName.Restore | KeywordName.Raid): number | null {
        let keywordValueTotal = 0;

        for (const keyword of this.keywords.filter((keyword) => keyword.name === keywordName)) {
            Contract.assertTrue(keyword instanceof KeywordWithNumericValue);
            keywordValueTotal += keyword.value;
        }

        return keywordValueTotal > 0 ? keywordValueTotal : null;
    }


    /**
     * The passed player takes control of this card. If `moveTo` is provided, the card will be moved to that zone under the
     * player's control. If not, it will move to the same zone type it currently occupies but under the new controller.
     *
     * For example, if the card is current in the resource zone and `moveTo` is not provided, it will move to the new
     * controller's resource zone.
     *
     * If `newController` is the same as the current controller, nothing happens.
     */
    public takeControl(newController: Player, moveTo: ZoneName.SpaceArena | ZoneName.GroundArena | ZoneName.Resource = null) {
        if (newController === this.controller) {
            return;
        }

        this._controller = newController;

        const moveDestination = moveTo || this.zone.name;

        Contract.assertTrue(
            moveDestination === ZoneName.SpaceArena || moveDestination === ZoneName.GroundArena || moveDestination === ZoneName.Resource,
            `Attempting to take control of card ${this.internalName} for player ${newController.name} in invalid zone: ${moveDestination}`
        );

        // if we're changing controller and staying in the arena, just tell the arena to update our controller. no move needed
        if (moveDestination === this.zoneName && (this.zone.name === ZoneName.GroundArena || this.zone.name === ZoneName.SpaceArena)) {
            this.zone.updateController(this);

            // register this transition with the engine so it can do uniqueness check if needed
            this.registerMove(this.zone.name);
        } else {
            this.moveTo(moveDestination);
        }

        // update the context of all constant abilities so they are aware of the new controller
        for (const constantAbility of this.constantAbilities) {
            if (constantAbility.registeredEffects) {
                for (const effect of constantAbility.registeredEffects) {
                    effect.refreshContext();
                }
            }
        }
    }

    /** Create constant ability props on the card that decreases its cost under the given condition */
    protected generateDecreaseCostAbilityProps(properties: IDecreaseCostAbilityProps<this>): IConstantAbilityProps {
        const { title, condition, ...otherProps } = properties;

        const costAdjusterProps: ICostAdjusterProperties = {
            ...this.buildCostAdjusterGenericProperties(),
            costAdjustType: CostAdjustType.Decrease,
            ...otherProps
        };

        const effect = OngoingEffectLibrary.decreaseCost(costAdjusterProps);
        return this.buildCostAdjusterAbilityProps(condition, title, effect);
    }


    /** Create constant ability props on the card that decreases its cost under the given condition */
    protected generateIgnoreAllAspectPenaltiesAbilityProps(properties: IIgnoreAllAspectPenaltiesProps<this>): IConstantAbilityProps {
        const { title, condition, ...otherProps } = properties;

        const costAdjusterProps: ICostAdjusterProperties = {
            ...this.buildCostAdjusterGenericProperties(),
            costAdjustType: CostAdjustType.IgnoreAllAspects,
            ...otherProps
        };

        const effect = OngoingEffectLibrary.ignoreAllAspectPenalties(costAdjusterProps);
        return this.buildCostAdjusterAbilityProps(condition, title, effect);
    }


    /** Create constant ability props on the card that decreases its cost under the given condition */
    protected generateIgnoreSpecificAspectPenaltiesAbilityProps(properties: IIgnoreSpecificAspectPenaltyProps<this>): IConstantAbilityProps {
        const { title, ignoredAspects, condition, ...otherProps } = properties;

        const costAdjusterProps: ICostAdjusterProperties = {
            ...this.buildCostAdjusterGenericProperties(),
            costAdjustType: CostAdjustType.IgnoreSpecificAspects,
            ignoredAspects: ignoredAspects,
            ...otherProps
        };

        const effect = OngoingEffectLibrary.ignoreSpecificAspectPenalties(costAdjusterProps);
        return this.buildCostAdjusterAbilityProps(condition, title, effect);
    }

    private buildCostAdjusterGenericProperties() {
        return {
            cardTypeFilter: this.printedType,
            match: (card, adjusterSource) => card === adjusterSource
        };
    }

    private buildCostAdjusterAbilityProps(condition: (context: AbilityContext<this>) => boolean, title: string, ongoingEffect: IOngoingEffectGenerator): IConstantAbilityProps {
        const costAdjustAbilityProps: IConstantAbilityProps = {
            title,
            sourceZoneFilter: WildcardZoneName.Any,
            targetController: WildcardRelativePlayer.Any,
            condition,
            ongoingEffect
        };

        return costAdjustAbilityProps;
    }
}<|MERGE_RESOLUTION|>--- conflicted
+++ resolved
@@ -106,16 +106,12 @@
         let playCardActions: PlayCardAction[] = [];
 
         if (this.zoneName === ZoneName.Hand) {
-<<<<<<< HEAD
             let playActions = this.buildPlayCardActions(PlayType.PlayFromHand, propertyOverrides);
             // TODO: update this once we suppport Piloting from discard
             if (this.hasSomeKeyword(KeywordName.Piloting)) {
                 playActions = playActions.concat(this.buildPlayCardActions(PlayType.Piloting, propertyOverrides));
             }
             return playActions;
-=======
-            playCardActions = this.buildPlayCardActions(PlayType.PlayFromHand, propertyOverrides);
->>>>>>> 6eaee46c
         }
 
         if (this.zoneName === ZoneName.Resource && this.hasSomeKeyword(KeywordName.Smuggle)) {
