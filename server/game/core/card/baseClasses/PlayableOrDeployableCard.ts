--- conflicted
+++ resolved
@@ -87,15 +87,11 @@
         return [];
     }
 
-<<<<<<< HEAD
     public isZoneInPlay(zoneName: ZoneName): boolean {
         return [ZoneName.Hand, ZoneName.SpaceArena, ZoneName.GroundArena].includes(zoneName);
     }
 
 
-    public getPlayCardFromOutOfPlayActions() {
-        Contract.assertFalse(this.isZoneInPlay(this.zoneName),
-=======
     /**
      * Get the available "play card" actions for this card in the current out-of-play zone.
      * This will generate an action to play the card from out of play even if it would normally not have one available.
@@ -103,9 +99,7 @@
      * If `propertyOverrides` is provided, will generate the actions using the included overrides.
      */
     public getPlayCardFromOutOfPlayActions(propertyOverrides: IPlayCardActionOverrides = null) {
-        Contract.assertFalse(
-            [ZoneName.Hand, ZoneName.SpaceArena, ZoneName.GroundArena].includes(this.zoneName),
->>>>>>> 029306e9
+        Contract.assertFalse(this.isZoneInPlay(this.zoneName),
             `Attempting to get "play from out of play" actions for card ${this.internalName} in invalid zone: ${this.zoneName}`
         );
 
