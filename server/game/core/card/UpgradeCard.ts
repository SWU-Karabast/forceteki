--- conflicted
+++ resolved
@@ -7,11 +7,7 @@
 import { AbilityType, CardType, KeywordName, Location, RelativePlayer } from '../Constants';
 import { UnitCard } from './CardTypes';
 import { PlayUpgradeAction } from '../../actions/PlayUpgradeAction';
-<<<<<<< HEAD
-import { IActionAbilityProps, IConstantAbilityProps, IKeywordProperties, ITriggeredAbilityProps } from '../../Interfaces';
-=======
-import { IConstantAbilityProps, IKeywordProperties, ITriggeredAbilityBaseProps, ITriggeredAbilityProps } from '../../Interfaces';
->>>>>>> ed5da8fd
+import { IActionAbilityProps, ITriggeredAbilityBaseProps, IConstantAbilityProps, IKeywordProperties, ITriggeredAbilityProps } from '../../Interfaces';
 import { Card } from './Card';
 import * as EnumHelpers from '../utils/EnumHelpers';
 import AbilityHelper from '../../AbilityHelper';
@@ -130,7 +126,19 @@
         this.addConstantAbilityTargetingAttached({
             title: 'Give ability to the attached card',
             condition: gainCondition,
-            ongoingEffect: AbilityHelper.ongoingEffects.gainAbility(AbilityType.Triggered, gainedAbilityProperties)
+            ongoingEffect: AbilityHelper.ongoingEffects.gainAbility({ type: AbilityType.Triggered, ...properties })
+        });
+    }
+
+    /**
+     * Adds an "attached card gains [X]" ability, where X is an action ability. You can provide a match function
+     * to narrow down whether the effect is applied (for cases where the effect has conditions).
+     */
+    protected addGainActionAbilityTargetingAttached(properties: IActionAbilityProps<UnitCard>, gainCondition: (context: AbilityContext<this>) => boolean = null) {
+        this.addConstantAbilityTargetingAttached({
+            title: 'Give ability to the attached card',
+            condition: gainCondition,
+            ongoingEffect: AbilityHelper.ongoingEffects.gainAbility({ type: AbilityType.Action, ...properties })
         });
     }
 
@@ -146,23 +154,7 @@
         this.addConstantAbilityTargetingAttached({
             title: 'Give ability to the attached card',
             condition: gainCondition,
-<<<<<<< HEAD
-            ongoingEffect: AbilityHelper.ongoingEffects.gainAbility({ type: AbilityType.Triggered, ...properties })
-        });
-    }
-
-    /**
-     * Adds an "attached card gains [X]" ability, where X is an action ability. You can provide a match function
-     * to narrow down whether the effect is applied (for cases where the effect has conditions).
-     */
-    protected addGainActionAbilityTargetingAttached(properties: IActionAbilityProps<UnitCard>, gainCondition: (context: AbilityContext<this>) => boolean = null) {
-        this.addConstantAbilityTargetingAttached({
-            title: 'Give ability to the attached card',
-            condition: gainCondition,
-            ongoingEffect: AbilityHelper.ongoingEffects.gainAbility({ type: AbilityType.Action, ...properties })
-=======
-            ongoingEffect: AbilityHelper.ongoingEffects.gainAbility(AbilityType.Triggered, propsWithWhen)
->>>>>>> ed5da8fd
+            ongoingEffect: AbilityHelper.ongoingEffects.gainAbility({ type: AbilityType.Triggered, ...propsWithWhen })
         });
     }
 
