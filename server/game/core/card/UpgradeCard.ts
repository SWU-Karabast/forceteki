import Player from '../Player';
import { WithPrintedHp } from './propertyMixins/PrintedHp';
import { WithCost } from './propertyMixins/Cost';
import { InPlayCard } from './baseClasses/InPlayCard';
import { WithPrintedPower } from './propertyMixins/PrintedPower';
import * as Contract from '../utils/Contract';
import { AbilityType, CardType, KeywordName, Location, RelativePlayer } from '../Constants';
import { UnitCard } from './CardTypes';
import { PlayUpgradeAction } from '../../actions/PlayUpgradeAction';
import { IConstantAbilityProps, IKeywordProperties, ITriggeredAbilityProps } from '../../Interfaces';
import { Card } from './Card';
import * as EnumHelpers from '../utils/EnumHelpers';
import AbilityHelper from '../../AbilityHelper';
import { WithStandardAbilitySetup } from './propertyMixins/StandardAbilitySetup';
import { AbilityContext } from '../ability/AbilityContext';

const UpgradeCardParent = WithPrintedPower(WithPrintedHp(WithCost(WithStandardAbilitySetup(InPlayCard))));

export class UpgradeCard extends UpgradeCardParent {
    protected _parentCard?: UnitCard = null;

    public constructor(owner: Player, cardData: any) {
        super(owner, cardData);
        Contract.assertTrue([CardType.BasicUpgrade, CardType.TokenUpgrade].includes(this.printedType));

        this.defaultActions.push(new PlayUpgradeAction(this));
    }

    public override isUpgrade(): this is UpgradeCard {
        return true;
    }

    // TODO CAPTURE: we may need to use the "parent" concept for captured cards as well
    /** The card that this card is underneath */
    public get parentCard(): UnitCard {
        Contract.assertNotNullLike(this._parentCard);
        Contract.assertTrue(EnumHelpers.isArena(this.location));

        return this._parentCard;
    }

    public override moveTo(targetLocation: Location) {
        Contract.assertFalse(this._parentCard && targetLocation !== this._parentCard.location,
            `Attempting to move upgrade ${this.internalName} while it is still attached to ${this._parentCard?.internalName}`);

        super.moveTo(targetLocation);
    }

    public attachTo(newParentCard: UnitCard) {
        Contract.assertTrue(newParentCard.isUnit());
        Contract.assertTrue(EnumHelpers.isArena(newParentCard.location));

        if (this._parentCard) {
            this.unattach();
        } else {
            this.controller.removeCardFromPile(this);
        }

        this.moveTo(newParentCard.location);
        newParentCard.controller.putUpgradeInArena(this, newParentCard.location);
        newParentCard.attachUpgrade(this);
        this._parentCard = newParentCard;
    }

    public unattach() {
        Contract.assertNotNullLike(this._parentCard, 'Attempting to unattach upgrade when already unattached');

        this.parentCard.unattachUpgrade(this);
        this.parentCard.controller.removeCardFromPile(this);
        this._parentCard = null;
    }

    /**
     * Checks whether the passed card meets any attachment restrictions for this card. Upgrade
     * implementations must override this if they have specific attachment conditions.
     */
    public canAttach(targetCard: Card, controller: Player = this.controller): boolean {
        if (!targetCard.isUnit()) {
            return false;
        }

        return true;
    }

    public override leavesPlay() {
        if (this._parentCard) {
            this.unattach();
        }

        super.leavesPlay();
    }

    /**
     * Helper that adds an effect that applies to the attached unit. You can provide a match function
     * to narrow down whether the effect is applied (for cases where the effect has conditions).
     */
    protected addConstantAbilityTargetingAttached(properties: Pick<IConstantAbilityProps<this>, 'title' | 'condition' | 'matchTarget' | 'ongoingEffect'>) {
        this.addConstantAbility({
            title: properties.title,
            condition: properties.condition || (() => true),
            matchTarget: (card, context) => card === context.source.parentCard && (!properties.matchTarget || properties.matchTarget(card, context)),
            targetController: RelativePlayer.Any,   // this means that the effect continues to work even if the other player gains control of the upgrade
            ongoingEffect: properties.ongoingEffect
        });
    }

    // TODO: add "gainOnAttack", "gainWhenPlayed", "gainWhenDefeated" helpers
<<<<<<< HEAD
=======
    // TODO: refactor the gainCondition parameter to be a part of the properties object
>>>>>>> c3676535
    /**
     * Adds an "attached card gains [X]" ability, where X is a triggered ability. You can provide a match function
     * to narrow down whether the effect is applied (for cases where the effect has conditions).
     */
    protected addGainTriggeredAbilityTargetingAttached(properties: ITriggeredAbilityProps<UnitCard>, gainCondition: (context: AbilityContext<this>) => boolean = null) {
        this.addConstantAbilityTargetingAttached({
            title: 'Give ability to the attached card',
            condition: gainCondition,
            ongoingEffect: AbilityHelper.ongoingEffects.gainAbility(AbilityType.Triggered, properties)
        });
    }

    /**
     * Adds an "attached card gains [X]" ability, where X is a keyword ability. You can provide a match function
     * to narrow down whether the effect is applied (for cases where the effect has conditions).
     */
    protected addGainKeywordTargetingAttached(properties: IKeywordProperties, gainCondition: (context: AbilityContext<this>) => boolean = null) {
        this.addConstantAbilityTargetingAttached({
            title: 'Give keyword to the attached card',
            condition: gainCondition,
            ongoingEffect: AbilityHelper.ongoingEffects.gainKeyword(properties)
        });
    }

    protected override initializeForCurrentLocation(prevLocation: Location): void {
        super.initializeForCurrentLocation(prevLocation);

        switch (this.location) {
            case Location.Resource:
                this.setExhaustEnabled(true);
                break;

            default:
                this.setExhaustEnabled(false);
                break;
        }
    }
}<|MERGE_RESOLUTION|>--- conflicted
+++ resolved
@@ -105,10 +105,7 @@
     }
 
     // TODO: add "gainOnAttack", "gainWhenPlayed", "gainWhenDefeated" helpers
-<<<<<<< HEAD
-=======
     // TODO: refactor the gainCondition parameter to be a part of the properties object
->>>>>>> c3676535
     /**
      * Adds an "attached card gains [X]" ability, where X is a triggered ability. You can provide a match function
      * to narrow down whether the effect is applied (for cases where the effect has conditions).
