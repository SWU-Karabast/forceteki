--- conflicted
+++ resolved
@@ -30,17 +30,6 @@
 
 const UpgradeCardParent = WithPrintedPower(WithPrintedHp(WithStandardAbilitySetup(InPlayCard)));
 
-<<<<<<< HEAD
-export interface IUpgradeCard extends IInPlayCard, ICardWithPrintedPowerProperty, ICardWithPrintedHpProperty, ICardWithCostProperty, ICardCanChangeControllers {
-    get parentCard(): IUnitCard;
-    attachTo(newParentCard: IUnitCard, newController?: Player);
-    isAttached(): boolean;
-    unattach(event?);
-    canAttach(targetCard: Card, controller?: Player): boolean;
-}
-
-=======
->>>>>>> 29e9b3f6
 export class UpgradeCard extends UpgradeCardParent implements IUpgradeCard, IPlayableCard {
     public constructor(owner: Player, cardData: any) {
         super(owner, cardData);
@@ -79,52 +68,6 @@
         super.moveTo(targetZoneName);
     }
 
-<<<<<<< HEAD
-    public attachTo(newParentCard: IUnitCard, newController?: Player) {
-        Contract.assertTrue(newParentCard.isUnit());
-
-        // this assert needed for type narrowing or else the moveTo fails
-        Contract.assertTrue(newParentCard.zoneName === ZoneName.SpaceArena || newParentCard.zoneName === ZoneName.GroundArena);
-
-        if (this._parentCard) {
-            this.unattach();
-        }
-
-        if (newController && newController !== this.controller) {
-            this.takeControl(newController, newParentCard.zoneName);
-        } else {
-            this.moveTo(newParentCard.zoneName);
-        }
-
-        newParentCard.attachUpgrade(this);
-        this._parentCard = newParentCard;
-    }
-
-    public isAttached(): boolean {
-        return !!this._parentCard;
-    }
-
-    public unattach(event = null) {
-        Contract.assertNotNullLike(this._parentCard, 'Attempting to unattach upgrade when already unattached');
-
-        this.parentCard.unattachUpgrade(this, event);
-        this._parentCard = null;
-    }
-
-    /**
-     * Checks whether the passed card meets any attachment restrictions for this card. Upgrade
-     * implementations must override this if they have specific attachment conditions.
-     */
-    public canAttach(targetCard: Card, controller: Player = this.controller): boolean {
-        if (!targetCard.isUnit() || (this.attachCondition && !this.attachCondition(targetCard))) {
-            return false;
-        }
-
-        return true;
-    }
-
-=======
->>>>>>> 29e9b3f6
     /**
      * Helper that adds an effect that applies to the attached unit. You can provide a match function
      * to narrow down whether the effect is applied (for cases where the effect has conditions).
