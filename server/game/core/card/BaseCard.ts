--- conflicted
+++ resolved
@@ -107,9 +107,5 @@
     }
 
     // eslint-disable-next-line @typescript-eslint/no-empty-function
-<<<<<<< HEAD
-    protected override setupCardAbilities(registrar: IBaseAbilityRegistrar, AbilityHelper: IAbilityHelper) { }
-=======
-    public override setupCardAbilities(registrar: IBaseAbilityRegistrar) { }
->>>>>>> 1bf5a3bc
+    public override setupCardAbilities(registrar: IBaseAbilityRegistrar, AbilityHelper: IAbilityHelper) { }
 }