import Player from '../Player';
import { Card } from './Card';
import { CardType, EffectName } from '../Constants';
import * as Contract from '../utils/Contract';
import { WithDamage } from './propertyMixins/Damage';
import { ActionAbility } from '../ability/ActionAbility';
import AbilityHelper from '../../AbilityHelper';
import { IActionAbilityProps, IEpicActionProps } from '../../Interfaces';
import { WithStandardAbilitySetup } from './propertyMixins/StandardAbilitySetup';
import { IOngoingCardEffect } from '../ongoingEffect/IOngoingCardEffect';

const BaseCardParent = WithDamage(WithStandardAbilitySetup(Card));

/** A Base card (as in, the card you put in your base zone) */
export class BaseCard extends BaseCardParent {
    private _epicActionAbility: ActionAbility;

    public get epicActionSpent() {
        return this._epicActionAbility.limit.isAtMax(this.owner);
    }

    public constructor(owner: Player, cardData: any) {
        super(owner, cardData);
        Contract.assertEqual(this.printedType, CardType.Base);

        this.setDamageEnabled(true);
        this.setActiveAttackEnabled(true);
    }

    public override isBase(): this is BaseCard {
        return true;
    }

    public override getActionAbilities(): ActionAbility[] {
        if (this._epicActionAbility) {
            return super.getActionAbilities().concat(this._epicActionAbility);
        }

        return super.getActionAbilities();
    }

    public setEpicActionAbility(properties: IEpicActionProps<this>): void {
        Contract.assertIsNullLike(this._epicActionAbility, 'Epic action ability already set');

        const propertiesWithLimit: IActionAbilityProps<this> = Object.assign(properties, {
            limit: AbilityHelper.limit.epicAction()
        });

        this._epicActionAbility = new ActionAbility(this.game, this, propertiesWithLimit);
    }

    public override addDamage(amount: number) {
        super.addDamage(amount);

        // TODO EFFECTS: the win effect should almost certainly be handled elsewhere, probably in a game state check
        if (this.damage >= this.getHp()) {
            this.game.recordWinner(this.owner.opponent, 'base destroyed');
        }
    }
<<<<<<< HEAD

    public override addOngoingEffect(ongoingEffect: IOngoingCardEffect) {
        // TODO: better system for determining legal targets for ongoing effects
        Contract.assertNotEqual(ongoingEffect.type, EffectName.ModifyStats, 'Cannot apply stat modifier effects to a base');

        super.addOngoingEffect(ongoingEffect);
    }
=======
>>>>>>> c3676535
}<|MERGE_RESOLUTION|>--- conflicted
+++ resolved
@@ -57,14 +57,4 @@
             this.game.recordWinner(this.owner.opponent, 'base destroyed');
         }
     }
-<<<<<<< HEAD
-
-    public override addOngoingEffect(ongoingEffect: IOngoingCardEffect) {
-        // TODO: better system for determining legal targets for ongoing effects
-        Contract.assertNotEqual(ongoingEffect.type, EffectName.ModifyStats, 'Cannot apply stat modifier effects to a base');
-
-        super.addOngoingEffect(ongoingEffect);
-    }
-=======
->>>>>>> c3676535
 }