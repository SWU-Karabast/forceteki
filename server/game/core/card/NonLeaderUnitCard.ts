import type { Player } from '../Player';
import { PlayUnitAction } from '../../actions/PlayUnitAction';
import * as Contract from '../utils/Contract';
import { CardType, PlayType, Trait, ZoneName } from '../Constants';
import type { IUnitCard } from './propertyMixins/UnitProperties';
import { WithUnitProperties } from './propertyMixins/UnitProperties';
import { InPlayCard } from './baseClasses/InPlayCard';
import { WithStandardAbilitySetup } from './propertyMixins/StandardAbilitySetup';
import type { IPlayCardActionProperties } from '../ability/PlayCardAction';
import type { IPlayableCard } from './baseClasses/PlayableOrDeployableCard';
import type { ICardCanChangeControllers } from './CardInterfaces';
import { PlayUpgradeAction } from '../../actions/PlayUpgradeAction';
import type { ICardDataJson } from '../../../utils/cardData/CardDataInterfaces';
import type { INonLeaderUnitAbilityRegistrar } from './AbilityRegistrationInterfaces';
import { type IAbilityHelper } from '../../AbilityHelper';

const NonLeaderUnitCardParent = WithUnitProperties(WithStandardAbilitySetup(InPlayCard));

export interface INonLeaderUnitCard extends IUnitCard, IPlayableCard {}

export class NonLeaderUnitCardInternal extends NonLeaderUnitCardParent implements INonLeaderUnitCard, ICardCanChangeControllers {
    public constructor(owner: Player, cardData: ICardDataJson) {
        super(owner, cardData);

        // superclasses check that we are a unit, check here that we are a non-leader unit
        Contract.assertFalse(this.printedType === CardType.Leader);
    }

    public override isNonLeaderUnit(): this is INonLeaderUnitCard {
        return !this.isAttached() && !this.isLeaderAttachedToThis();
    }

    public override canChangeController(): this is ICardCanChangeControllers {
        return true;
    }

    public override buildPlayCardAction(properties: IPlayCardActionProperties) {
        if (properties.playType === PlayType.Piloting) {
            return new PlayUpgradeAction(this.game, this, properties);
        }
        return new PlayUnitAction(this.game, this, properties);
    }

    public override isPlayable(): this is IPlayableCard {
        return true;
    }

    protected override getType(): CardType {
        return this.isAttached() ? CardType.NonLeaderUnitUpgrade : super.getType();
    }

    protected override initializeForCurrentZone(prevZone?: ZoneName): void {
        super.initializeForCurrentZone(prevZone);

        switch (this.zoneName) {
            case ZoneName.GroundArena:
            case ZoneName.SpaceArena:
                this.setActiveAttackEnabled(true);
                this.setDamageEnabled(true);
                this.setExhaustEnabled(true);
                this.setUpgradesEnabled(true);
                this.setCaptureZoneEnabled(true);
                break;

            case ZoneName.Resource:
                this.setActiveAttackEnabled(false);
                this.setDamageEnabled(false);
                this.setExhaustEnabled(true);
                this.setUpgradesEnabled(false);
                this.setCaptureZoneEnabled(false);
                break;

            default:
                this.setActiveAttackEnabled(false);
                this.setDamageEnabled(false);
                this.setExhaustEnabled(false);
                this.setUpgradesEnabled(false);
                this.setCaptureZoneEnabled(false);
                break;
        }
    }

    public override checkIsAttachable(): void {
        Contract.assertTrue(this.hasSomeTrait(Trait.Pilot));
    }
}

/** used for derived implementations classes. */
export class NonLeaderUnitCard extends NonLeaderUnitCardInternal {
    protected override state: never;

    protected override getAbilityRegistrar(): INonLeaderUnitAbilityRegistrar {
        return super.getAbilityRegistrar();
    }

    protected override callSetupWithRegistrar() {
        this.setupCardAbilities(this.getAbilityRegistrar(), this.game.abilityHelper);
    }

    // eslint-disable-next-line @typescript-eslint/no-empty-function
<<<<<<< HEAD
    protected override setupCardAbilities(registrar: INonLeaderUnitAbilityRegistrar, AbilityHelper: IAbilityHelper) { }
=======
    public override setupCardAbilities(registrar: INonLeaderUnitAbilityRegistrar) { }
>>>>>>> 1bf5a3bc
}<|MERGE_RESOLUTION|>--- conflicted
+++ resolved
@@ -98,9 +98,5 @@
     }
 
     // eslint-disable-next-line @typescript-eslint/no-empty-function
-<<<<<<< HEAD
-    protected override setupCardAbilities(registrar: INonLeaderUnitAbilityRegistrar, AbilityHelper: IAbilityHelper) { }
-=======
-    public override setupCardAbilities(registrar: INonLeaderUnitAbilityRegistrar) { }
->>>>>>> 1bf5a3bc
+    public override setupCardAbilities(registrar: INonLeaderUnitAbilityRegistrar, AbilityHelper: IAbilityHelper) { }
 }