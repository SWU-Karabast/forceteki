import Player from '../Player';
import { WithCost } from './propertyMixins/Cost';
import { PlayUnitAction } from '../../actions/PlayUnitAction';
import * as Contract from '../utils/Contract';
import { CardType, KeywordName, ZoneName, PlayType } from '../Constants';
import { WithUnitProperties } from './propertyMixins/UnitProperties';
import { InPlayCard } from './baseClasses/InPlayCard';
import { WithStandardAbilitySetup } from './propertyMixins/StandardAbilitySetup';
import PlayerOrCardAbility from '../ability/PlayerOrCardAbility';
import { PlayableCard } from './CardTypes';

const NonLeaderUnitCardParent = WithUnitProperties(WithCost(WithStandardAbilitySetup(InPlayCard)));

export class NonLeaderUnitCard extends NonLeaderUnitCardParent {
    public constructor(owner: Player, cardData: any) {
        super(owner, cardData);

        // superclasses check that we are a unit, check here that we are a non-leader unit
        Contract.assertFalse(this.printedType === CardType.Leader);

        this.defaultActions.push(new PlayUnitAction(this));
    }

    public override isNonLeaderUnit(): this is NonLeaderUnitCard {
        return true;
    }

    public override getActions(): PlayerOrCardAbility[] {
        const actions = super.getActions();

        if (this.zoneName === ZoneName.Resource && this.hasSomeKeyword(KeywordName.Smuggle)) {
            actions.push(new PlayUnitAction(this, PlayType.Smuggle));
        }
        return actions;
    }

<<<<<<< HEAD
    public override isTokenOrPlayable(): this is PlayableCard {
        return true;
    }

    protected override initializeForCurrentLocation(prevLocation?: Location): void {
        super.initializeForCurrentLocation(prevLocation);
=======
    protected override initializeForCurrentZone(prevZone: ZoneName): void {
        super.initializeForCurrentZone(prevZone);
>>>>>>> 44535345

        switch (this.zoneName) {
            case ZoneName.GroundArena:
            case ZoneName.SpaceArena:
                this.setActiveAttackEnabled(true);
                this.setDamageEnabled(true);
                this.setExhaustEnabled(true);
                this.setUpgradesEnabled(true);
                break;

            case ZoneName.Resource:
                this.setActiveAttackEnabled(false);
                this.setDamageEnabled(false);
                this.setExhaustEnabled(true);
                this.setUpgradesEnabled(false);
                break;

            default:
                this.setActiveAttackEnabled(false);
                this.setDamageEnabled(false);
                this.setExhaustEnabled(false);
                this.setUpgradesEnabled(false);
                break;
        }
    }
}<|MERGE_RESOLUTION|>--- conflicted
+++ resolved
@@ -7,7 +7,7 @@
 import { InPlayCard } from './baseClasses/InPlayCard';
 import { WithStandardAbilitySetup } from './propertyMixins/StandardAbilitySetup';
 import PlayerOrCardAbility from '../ability/PlayerOrCardAbility';
-import { PlayableCard } from './CardTypes';
+import { TokenOrPlayableCard } from './CardTypes';
 
 const NonLeaderUnitCardParent = WithUnitProperties(WithCost(WithStandardAbilitySetup(InPlayCard)));
 
@@ -34,17 +34,12 @@
         return actions;
     }
 
-<<<<<<< HEAD
-    public override isTokenOrPlayable(): this is PlayableCard {
+    public override isTokenOrPlayable(): this is TokenOrPlayableCard {
         return true;
     }
 
-    protected override initializeForCurrentLocation(prevLocation?: Location): void {
-        super.initializeForCurrentLocation(prevLocation);
-=======
-    protected override initializeForCurrentZone(prevZone: ZoneName): void {
+    protected override initializeForCurrentZone(prevZone?: ZoneName): void {
         super.initializeForCurrentZone(prevZone);
->>>>>>> 44535345
 
         switch (this.zoneName) {
             case ZoneName.GroundArena:
