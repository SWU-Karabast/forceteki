import { IActionAbilityProps } from '../../Interfaces';
import { ActionAbility } from '../ability/ActionAbility';
import PlayerOrCardAbility from '../ability/PlayerOrCardAbility';
import OngoingEffectSource from '../ongoingEffect/OngoingEffectSource';
import type Player from '../Player';
import Contract from '../utils/Contract';
import { AbilityRestriction, AbilityType, Arena, Aspect, CardType, EffectName, EventName, KeywordName, Location, Trait } from '../Constants';
import * as EnumHelpers from '../utils/EnumHelpers';
import AbilityHelper from '../../AbilityHelper';
import * as Helpers from '../utils/Helpers';
import { AbilityContext } from '../ability/AbilityContext';
import CardAbility from '../ability/CardAbility';
<<<<<<< HEAD
import type Shield from '../../cardImplementations/01_SOR/Shield';
=======
import type Shield from '../../cards/01_SOR/Shield';
>>>>>>> dfff4206
import { KeywordInstance } from '../ability/KeywordInstance';
import * as KeywordHelpers from '../ability/KeywordHelpers';
import type { EventCard } from './EventCard';
import type { CardWithExhaustProperty, CardWithTriggeredAbilities, CardWithConstantAbilities, TokenCard, UnitCard, CardWithDamageProperty } from './CardTypes';
import type { UpgradeCard } from './UpgradeCard';
import type { BaseCard } from './BaseCard';
import type { LeaderCard } from './LeaderCard';
import type { LeaderUnitCard } from './LeaderUnitCard';
import type { NonLeaderUnitCard } from './NonLeaderUnitCard';
import type { PlayableOrDeployableCard } from './baseClasses/PlayableOrDeployableCard';
import type { InPlayCard } from './baseClasses/InPlayCard';

// required for mixins to be based on this class
export type CardConstructor = new (...args: any[]) => Card;

/**
 * The base class for all card types. Any shared properties among all cards will be present here.
 *
 * To access properties / methods of specific subclass types, use check methods such as {@link Card.isUnit}
 * or {@link Card.canBeExhausted} to confirm that the card has the expected properties and then cast
 * to the specific card type or one of the union types in `CardTypes.js` as needed.
 */
export class Card extends OngoingEffectSource {
    public static implemented = false;

    public readonly aspects: Aspect[] = [];
    public readonly internalName: string;
    public readonly subtitle?: string;
    public readonly title: string;
    public readonly unique: boolean;

    public controller: Player;

    protected override readonly id: string;
    protected readonly printedKeywords: KeywordInstance[];
    protected readonly printedTraits: Set<Trait>;
    protected readonly printedType: CardType;

    protected actionAbilities: ActionAbility[] = [];
    protected _controller: Player;
    protected defaultController: Player;
    protected _facedown = true;
    protected hiddenForController = true;      // TODO: is this correct handling of hidden / visible card state? not sure how this integrates with the client
    protected hiddenForOpponent = true;

    private _location: Location;


    // ******************************************** PROPERTY GETTERS ********************************************
    public get facedown(): boolean {
        return this._facedown;
    }

    public get keywords(): KeywordInstance[] {
        return this.getKeywords();
    }

    public get location(): Location {
        return this._location;
    }

    public get traits(): Set<Trait> {
        return this.getTraits();
    }

    public get type(): CardType {
        return this.printedType;
    }

    // *********************************************** CONSTRUCTOR ***********************************************
    public constructor(
        public readonly owner: Player,
        private readonly cardData: any
    ) {
        super(owner.game, cardData.title);

        this.validateCardData(cardData);
        this.validateImplementationId(cardData);

        this.aspects = EnumHelpers.checkConvertToEnum(cardData.aspects, Aspect);
        this.internalName = cardData.internalName;
        this.subtitle = cardData.subtitle;
        this.title = cardData.title;
        this.unique = cardData.unique;

        this.controller = owner;
        this.defaultController = owner;
        this.id = cardData.id;
        this.printedTraits = new Set(EnumHelpers.checkConvertToEnum(cardData.traits, Trait));
        this.printedType = Card.buildTypeFromPrinted(cardData.types);

        this.printedKeywords = KeywordHelpers.parseKeywords(cardData.keywords,
            this.printedType === CardType.Leader ? cardData.deployBox : cardData.text,
            this.internalName);

        if (this.isToken()) {
            this._location = Location.OutsideTheGame;
        } else {
            this._location = Location.Deck;
        }

        // this.activateAbilityInitializersForTypes(AbilityType.Action);
    }


    // ******************************************* ABILITY GETTERS *******************************************
    /**
     * `SWU 7.2.1`: An action ability is an ability indicated by the bolded word “Action.” Most action
     * abilities have a cost in brackets that must be paid in order to use the ability.
     */
    public getActionAbilities(): ActionAbility[] {
        return this.isBlank() ? []
            : this.actionAbilities
                .concat(this.getGainedAbilityEffects<ActionAbility>(AbilityType.Action));
    }

    /**
     * Any actions that a player could legally invoke with this card as the source. This includes "default"
     * actions such as playing a card or attacking, as well as any action abilities from card text.
     */
    public getActions(): PlayerOrCardAbility[] {
        return this.isBlank() ? []
            : this.getActionAbilities();
    }


    // **************************************** INITIALIZATION HELPERS ****************************************
    public static buildTypeFromPrinted(printedTypes: string[]): CardType {
        if (printedTypes.length === 2) {
            if (printedTypes[0] !== 'token') {
                throw new Error(`Unexpected card types: ${printedTypes}`);
            }

            switch (printedTypes[1]) {
                case 'unit':
                    return CardType.TokenUnit;
                case 'upgrade':
                    return CardType.TokenUpgrade;
                default:
                    throw new Error(`Unexpected token types: ${printedTypes}`);
            }
        }

        Contract.assertArraySize(printedTypes, 1, `Unexpected card types: ${printedTypes}`);
        switch (printedTypes[0]) {
            case 'event':
                return CardType.Event;
            case 'unit':
                return CardType.BasicUnit;
            case 'leader':
                return CardType.Leader;
            case 'base':
                return CardType.Base;
            case 'upgrade':
                return CardType.BasicUpgrade;
            default:
                throw new Error(`Unexpected card type: ${printedTypes[0]}`);
        }
    }

    private validateCardData(cardData: any) {
        Contract.assertNotNullLike(cardData);
        Contract.assertNotNullLike(cardData.id);
        Contract.assertNotNullLike(cardData.title);
        Contract.assertNotNullLike(cardData.types);
        Contract.assertNotNullLike(cardData.traits);
        Contract.assertNotNullLike(cardData.aspects);
        Contract.assertNotNullLike(cardData.keywords);
        Contract.assertNotNullLike(cardData.unique);
    }

    /**
     * If this is a subclass implementation of a specific card, validate that it matches the provided card data
     */
    private validateImplementationId(cardData: any): void {
        const implementationId = this.getImplementationId();
        if (implementationId) {
            if (cardData.id !== implementationId.id || cardData.internalName !== implementationId.internalName) {
                throw new Error(
                    `Provided card data { ${cardData.id}, ${cardData.internalName} } does not match the data from the card class: { ${implementationId.id}, ${implementationId.internalName} }. Confirm that you are matching the card data to the right card implementation class.`
                );
            }
        }
    }

    /**
     * Subclass implementations for specific cards must override this method and provide the id
     * information for the specific card
     */
    protected getImplementationId(): null | { internalName: string, id: string } {
        return null;
    }

    protected unpackConstructorArgs(...args: any[]): [Player, any] {
        Contract.assertArraySize(args, 2);

        return [args[0] as Player, args[1]];
    }

    public createActionAbility(properties: IActionAbilityProps): ActionAbility {
        properties.cardName = this.title;
        return new ActionAbility(this.game, this, properties);
    }


    // ******************************************* CARD TYPE HELPERS *******************************************
    public isEvent(): this is EventCard {
        return this.type === CardType.Event;
    }

    public isUnit(): this is UnitCard {
        return this.type === CardType.BasicUnit || this.type === CardType.LeaderUnit || this.type === CardType.TokenUnit;
    }

    public isUpgrade(): this is UpgradeCard {
        return this.type === CardType.BasicUpgrade || this.type === CardType.TokenUpgrade;
    }

    public isBase(): this is BaseCard {
        return this.type === CardType.Base;
    }

    public isLeader(): this is LeaderCard {
        return this.type === CardType.Leader || this.type === CardType.LeaderUnit;
    }

    public isLeaderUnit(): this is LeaderUnitCard {
        return this.type === CardType.LeaderUnit;
    }

    public isNonLeaderUnit(): this is NonLeaderUnitCard {
        return this.type === CardType.BasicUnit || this.type === CardType.TokenUnit;
    }

    public isToken(): this is TokenCard {
        return this.type === CardType.TokenUnit || this.type === CardType.TokenUpgrade;
    }

    public isShield(): this is Shield {
        return false;
    }

    /** Returns true if the card is in a location where it can legally be damaged */
    public canBeDamaged(): this is CardWithDamageProperty {
        return false;
    }

    /**
     * Returns true if the card is in a location where it can legally be exhausted.
     * The returned type set is equivalent to {@link CardWithExhaustProperty}.
     */
    public canBeExhausted(): this is PlayableOrDeployableCard {
        return false;
    }

    /**
     * Returns true if the card is a type that can legally have triggered abilities
     * The returned type set is equivalent to {@link CardWithTriggeredAbilities}.
     */
    public canRegisterTriggeredAbilities(): this is InPlayCard {
        return false;
    }

    /**
     * Returns true if the card is a type that can legally have constant abilities
     * The returned type set is equivalent to {@link CardWithConstantAbilities}.
     */
    public canRegisterConstantAbilities(): this is InPlayCard {
        return false;
    }


    // ******************************************* KEYWORD HELPERS *******************************************
    /** Helper method for {@link Card.keywords} */
    private getKeywords() {
        let keywords = [...this.printedKeywords];

        // TODO: this is currently wrong, lost keywords should be able to be re-added by later effects
        for (const gainedKeyword of this.getEffectValues(EffectName.GainKeyword)) {
            keywords.push(gainedKeyword);
        }
        for (const lostKeyword of this.getEffectValues(EffectName.LoseKeyword)) {
            keywords = keywords.filter((keyword) => keyword.name === lostKeyword);
        }

        return keywords;
    }

    public hasSomeKeyword(keywords: Set<KeywordName> | KeywordName | KeywordName[]): boolean {
        return this.hasSome(keywords, this.keywords.map((keyword) => keyword.name));
    }

    public hasEveryKeyword(keywords: Set<KeywordName> | KeywordName[]): boolean {
        return this.hasEvery(keywords, this.keywords.map((keyword) => keyword.name));
    }


    // ******************************************* TRAIT HELPERS *******************************************
    /** Helper method for {@link Card.traits} */
    private getTraits() {
        const traits = new Set(
            this.getEffectValues(EffectName.Blank).some((blankTraits: boolean) => blankTraits)
                ? []
                : this.printedTraits
        );

        for (const gainedTrait of this.getEffectValues(EffectName.AddTrait)) {
            traits.add(gainedTrait);
        }
        for (const lostTrait of this.getEffectValues(EffectName.LoseTrait)) {
            traits.delete(lostTrait);
        }

        return traits;
    }

    public hasSomeTrait(traits: Set<Trait> | Trait | Trait[]): boolean {
        return this.hasSome(traits, this.traits);
    }

    public hasEveryTrait(traits: Set<Trait> | Trait[]): boolean {
        return this.hasEvery(traits, this.traits);
    }


    // *************************************** EFFECT HELPERS ***************************************
    public isBlank(): boolean {
        return this.hasEffect(EffectName.Blank);
    }

    public canTriggerAbilities(context: AbilityContext, ignoredRequirements = []): boolean {
        return (
            !this.facedown &&
            (ignoredRequirements.includes('triggeringRestrictions') ||
                !this.hasRestriction(AbilityRestriction.TriggerAbilities, context))
        );
    }

    public canInitiateKeywords(context: AbilityContext): boolean {
        return !this.facedown && !this.hasRestriction(AbilityRestriction.InitiateKeywords, context);
    }

    protected getGainedAbilityEffects<TAbility>(abilityType: AbilityType): TAbility[] {
        return this.getEffectValues(EffectName.GainAbility).filter((ability) => ability.type === abilityType);
    }


    // ******************************************* LOCATION MANAGEMENT *******************************************
    public moveTo(targetLocation: Location) {
        const originalLocation = this.location;

        if (originalLocation === targetLocation) {
            return;
        }

        const prevLocation = this._location;
        this._location = targetLocation;
        this.initializeForCurrentLocation(prevLocation);

        this.game.emitEvent(EventName.OnCardMoved, {
            card: this,
            originalLocation: originalLocation,
            newLocation: targetLocation
        });
    }

    /**
     * Deals with the engine effects of entering a new location, making sure all statuses are set with legal values.
     * If a card should have a different status on entry (e.g., readied instead of exhausted), call this method first
     * and then update the card state(s) as needed.
     *
     * Subclass methods should override this and call the super method to ensure all statuses are set correctly.
     */
    protected initializeForCurrentLocation(prevLocation: Location) {
        switch (this.location) {
            case Location.SpaceArena:
            case Location.GroundArena:
                this.controller = this.owner;
                this._facedown = false;
                this.hiddenForController = false;
                this.hiddenForOpponent = false;
                break;

            case Location.Base:
                this.controller = this.owner;
                this._facedown = false;
                this.hiddenForController = false;
                this.hiddenForOpponent = false;
                break;

            case Location.Resource:
                this.controller = this.owner;
                this._facedown = true;
                this.hiddenForController = false;
                this.hiddenForOpponent = true;
                break;

            case Location.Deck:
                this.controller = this.owner;
                this._facedown = true;
                this.hiddenForController = true;
                this.hiddenForOpponent = true;
                break;

            case Location.Hand:
                this.controller = this.owner;
                this._facedown = false;
                this.hiddenForController = false;
                this.hiddenForOpponent = true;
                break;

            case Location.Discard:
            case Location.RemovedFromGame:
            case Location.OutsideTheGame:
                this.controller = this.owner;
                this._facedown = false;
                this.hiddenForController = false;
                this.hiddenForOpponent = false;
                break;

            default:
                Contract.fail(`Unknown location enum value: ${this.location}`);
        }
    }

    // ******************************************* MISC *******************************************
    protected assertPropertyEnabled(propertyVal: any, propertyName: string) {
        Contract.assertNotNullLike(propertyVal, `Attempting to read property '${propertyName}' on '${this.internalName}' but it is in location '${this.location}' where the property does not apply`);
    }

    protected resetLimits() {
        for (const action of this.actionAbilities) {
            if (action.limit) {
                action.limit.reset();
            }
        }
    }

    public setDefaultController(player) {
        this.defaultController = player;
    }

    public getModifiedController() {
        if (EnumHelpers.isArena(this.location)) {
            return this.mostRecentEffect(EffectName.TakeControl) || this.defaultController;
        }
        return this.owner;
    }

    public isResource() {
        return this.location === Location.Resource;
    }

    // TODO: should we break this out into variants for event (Play) vs other (EnterPlay)?
    public canPlay(context, type) {
        return (
            !this.hasRestriction(type, context) &&
            !context.player.hasRestriction(type, context) &&
            !this.hasRestriction(AbilityRestriction.Play, context) &&
            !context.player.hasRestriction(AbilityRestriction.Play, context) &&
            !this.hasRestriction(AbilityRestriction.EnterPlay, context) &&
            !context.player.hasRestriction(AbilityRestriction.EnterPlay, context)
        );
    }

    /** @deprecated Copied from L5R, not yet updated for SWU rules */
    public anotherUniqueInPlay(player) {
        return (
            this.unique &&
            this.game.allCards.some(
                (card) =>
                    card.isInPlay() &&
                    card.title === this.title &&
                    card !== this &&
                    (card.owner === player || card.controller === player || card.owner === this.owner)
            )
        );
    }

    /** @deprecated Copied from L5R, not yet updated for SWU rules */
    public anotherUniqueInPlayControlledBy(player) {
        return (
            this.unique &&
            this.game.allCards.some(
                (card) =>
                    card.isInPlay() &&
                    card.title === this.title &&
                    card !== this &&
                    card.controller === player
            )
        );
    }

    private hasSome<T>(valueOrValuesToCheck: T | Set<T> | T[], cardValues: Set<T> | T[]): boolean {
        const valuesToCheck = this.asSetOrArray(valueOrValuesToCheck);
        const cardValuesContains = Array.isArray(cardValues)
            ? (value: T) => cardValues.includes(value)
            : (value: T) => cardValues.has(value);

        for (const value of valuesToCheck) {
            if (cardValuesContains(value)) {
                return true;
            }
        }
        return false;
    }

    private hasEvery<T>(valueOrValuesToCheck: T | Set<T> | T[], cardValues: Set<T> | T[]): boolean {
        const valuesToCheck = this.asSetOrArray(valueOrValuesToCheck);
        const cardValuesContains = Array.isArray(cardValues)
            ? (value: T) => cardValues.includes(value)
            : (value: T) => cardValues.has(value);

        for (const value of valuesToCheck) {
            if (!cardValuesContains(value)) {
                return false;
            }
        }
        return false;
    }

    private asSetOrArray<T>(valueOrValuesToCheck: T | Set<T> | T[]): Set<T> | T[] {
        if (!(valueOrValuesToCheck instanceof Set) && !(valueOrValuesToCheck instanceof Array)) {
            return [valueOrValuesToCheck];
        }
        return valueOrValuesToCheck;
    }

    public getModifiedAbilityLimitMax(player: Player, ability: CardAbility, max: number): number {
        const effects = this.getEffects().filter((effect) => effect.type === EffectName.IncreaseLimitOnAbilities);
        let total = max;
        effects.forEach((effect) => {
            const value = effect.getValue(this);
            const applyingPlayer = value.applyingPlayer || effect.context.player;
            const targetAbility = value.targetAbility;
            if ((!targetAbility || targetAbility === ability) && applyingPlayer === player) {
                total++;
            }
        });

        return total;
    }

    /**
     * Deals with the engine effects of leaving play, making sure all statuses are removed. Anything which changes
     * the state of the card should be here. This is also called in some strange corner cases e.g. for upgrades
     * which aren't actually in play themselves when their parent (which is in play) leaves play.
     */
    public leavesPlay() {
        // TODO: reuse this for capture logic
        // // Remove any cards underneath from the game
        // const cardsUnderneath = this.controller.getCardPile(this.uuid).map((a) => a);
        // if (cardsUnderneath.length > 0) {
        //     cardsUnderneath.forEach((card) => {
        //         this.controller.moveCard(card, Location.RemovedFromGame);
        //     });
        //     this.game.addMessage(
        //         '{0} {1} removed from the game due to {2} leaving play',
        //         cardsUnderneath,
        //         cardsUnderneath.length === 1 ? 'is' : 'are',
        //         this
        //     );
        // }
    }

    // TODO: is this actually helpful?
    // isInPlay(): boolean {
    //     if (this.isFacedown()) {
    //         return false;
    //     }
    //     if ([CardType.Holding, CardType.Province, CardType.Stronghold].includes(this.type)) {
    //         return this.isInProvince();
    //     }
    //     return this.location === Location.PlayArea;
    // }

    // TODO CAPTURE: will probably need to leverage or modify the below "child card" methods (see basecard.ts in L5R for reference)
    // originally these were for managing province cards

    // protected addChildCard(card, location) {
    //     this.childCards.push(card);
    //     this.controller.moveCard(card, location);
    // }

    // protected removeChildCard(card, location) {
    //     if (!card) {
    //         return;
    //     }

    //     this.childCards = this.childCards.filter((a) => a !== card);
    //     this.controller.moveCard(card, location);
    // }

    // createSnapshot() {
    //     const clone = new Card(this.owner, this.cardData);

    //     // clone.upgrades = _(this.upgrades.map((attachment) => attachment.createSnapshot()));
    //     clone.childCards = this.childCards.map((card) => card.createSnapshot());
    //     clone.effects = [...this.effects];
    //     clone.controller = this.controller;
    //     clone.exhausted = this.exhausted;
    //     // clone.statusTokens = [...this.statusTokens];
    //     clone.location = this.location;
    //     clone.parentCard = this.parentCard;
    //     clone.aspects = [...this.aspects];
    //     // clone.fate = this.fate;
    //     // clone.inConflict = this.inConflict;
    //     clone.traits = Array.from(this.getTraits());
    //     clone.uuid = this.uuid;
    //     return clone;
    // }

    // getSummary(activePlayer, hideWhenFaceup) {
    //     let isActivePlayer = activePlayer === this.controller;
    //     let selectionState = activePlayer.getCardSelectionState(this);

    //     // This is my facedown card, but I'm not allowed to look at it
    //     // OR This is not my card, and it's either facedown or hidden from me
    //     if (
    //         isActivePlayer
    //             ? this.isFacedown() && this.hideWhenFacedown()
    //             : this.isFacedown() || hideWhenFaceup || this.hasEffect(EffectName.HideWhenFaceUp)
    //     ) {
    //         let state = {
    //             controller: this.controller.getShortSummary(),
    //             menu: isActivePlayer ? this.getMenu() : undefined,
    //             facedown: true,
    //             inConflict: this.inConflict,
    //             location: this.location,
    //             uuid: isActivePlayer ? this.uuid : undefined
    //         };
    //         return Object.assign(state, selectionState);
    //     }

    //     let state = {
    //         id: this.cardData.id,
    //         controlled: this.owner !== this.controller,
    //         inConflict: this.inConflict,
    //         facedown: this.isFacedown(),
    //         location: this.location,
    //         menu: this.getMenu(),
    //         name: this.cardData.name,
    //         popupMenuText: this.popupMenuText,
    //         showPopup: this.showPopup,
    //         tokens: this.tokens,
    //         types: this.types,
    //         isDishonored: this.isDishonored,
    //         isHonored: this.isHonored,
    //         isTainted: !!this.isTainted,
    //         uuid: this.uuid
    //     };

    //     return Object.assign(state, selectionState);
    // }

    public override getShortSummaryForControls(activePlayer: Player): any {
        if (!this.isHiddenForPlayer(activePlayer)) {
            return { hidden: true };
        }
        return super.getShortSummaryForControls(activePlayer);
    }

    private isHiddenForPlayer(player: Player) {
        switch (player) {
            case this.controller:
                return this.hiddenForController;
            case this.controller.opponent:
                return this.hiddenForOpponent;
            default:
                Contract.fail(`Unknown player: ${player}`);
                return false;
        }
    }
}<|MERGE_RESOLUTION|>--- conflicted
+++ resolved
@@ -10,11 +10,7 @@
 import * as Helpers from '../utils/Helpers';
 import { AbilityContext } from '../ability/AbilityContext';
 import CardAbility from '../ability/CardAbility';
-<<<<<<< HEAD
-import type Shield from '../../cardImplementations/01_SOR/Shield';
-=======
 import type Shield from '../../cards/01_SOR/Shield';
->>>>>>> dfff4206
 import { KeywordInstance } from '../ability/KeywordInstance';
 import * as KeywordHelpers from '../ability/KeywordHelpers';
 import type { EventCard } from './EventCard';
