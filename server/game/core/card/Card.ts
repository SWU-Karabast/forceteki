--- conflicted
+++ resolved
@@ -47,11 +47,8 @@
 import { ConstantAbility } from '../ability/ConstantAbility';
 import { getPrintedAttributesOverride } from '../ongoingEffect/effectImpl/PrintedAttributesOverride';
 import type { ICardWithPreEnterPlayAbilities } from './propertyMixins/PreEnterPlayAbilityRegistration';
-<<<<<<< HEAD
+import type { ICardWithStandardAbilitySetup } from './propertyMixins/StandardAbilitySetup';
 import type { IAbilityHelper } from '../../AbilityHelper';
-=======
-import type { ICardWithStandardAbilitySetup } from './propertyMixins/StandardAbilitySetup';
->>>>>>> 1bf5a3bc
 
 // required for mixins to be based on this class
 export type CardConstructor<T extends ICardState = ICardState> = new (...args: any[]) => Card<T>;
@@ -408,7 +405,7 @@
         return this.constantAbilities as ConstantAbility[];
     }
 
-    public getPrintedConstantAbilities(): IConstantAbility[] {
+    public getPrintedConstantAbilities(): ConstantAbility[] {
         return this.constantAbilities.filter((constant) => constant.printedAbility);
     }
 
