--- conflicted
+++ resolved
@@ -4,11 +4,7 @@
 import { OngoingEffectSource } from '../ongoingEffect/OngoingEffectSource';
 import type Player from '../Player';
 import * as Contract from '../utils/Contract';
-<<<<<<< HEAD
 import { AbilityRestriction, Aspect, CardType, Duration, EffectName, EventName, KeywordName, ZoneName, MoveZoneName, MoveToDeckZoneName, RelativePlayer, Trait, WildcardZoneName } from '../Constants';
-=======
-import { AbilityRestriction, Aspect, CardType, Duration, EffectName, EventName, KeywordName, ZoneName, RelativePlayer, Trait, WildcardZoneName } from '../Constants';
->>>>>>> 0907caf5
 import * as EnumHelpers from '../utils/EnumHelpers';
 import { AbilityContext } from '../ability/AbilityContext';
 import { CardAbility } from '../ability/CardAbility';
@@ -62,11 +58,7 @@
     protected hiddenForController = true;      // TODO: is this correct handling of hidden / visible card state? not sure how this integrates with the client
     protected hiddenForOpponent = true;
 
-<<<<<<< HEAD
     private _zone: Zone;
-=======
-    private _zoneName: ZoneName;
->>>>>>> 0907caf5
     private nextAbilityIdx = 0;
 
 
@@ -85,11 +77,7 @@
     }
 
     public get zoneName(): ZoneName {
-<<<<<<< HEAD
         return this._zone?.name;
-=======
-        return this._zoneName;
->>>>>>> 0907caf5
     }
 
     public get traits(): Set<Trait> {
@@ -134,15 +122,6 @@
             this.printedType === CardType.Leader ? cardData.deployBox : cardData.text,
             this.internalName);
 
-<<<<<<< HEAD
-=======
-        if (this.isToken()) {
-            this._zoneName = ZoneName.OutsideTheGame;
-        } else {
-            this._zoneName = ZoneName.Deck;
-        }
-
->>>>>>> 0907caf5
         this.setupStateWatchers(this.owner.game.stateWatcherRegistrar);
     }
 
@@ -464,23 +443,16 @@
 
 
     // ******************************************* ZONE MANAGEMENT *******************************************
-<<<<<<< HEAD
     public moveTo(targetZone: MoveZoneName) {
         Contract.assertNotNullLike(this._zone, `Attempting to move card ${this.internalName} before initializing zone`);
 
         const originalZone = this.zoneName;
 
-=======
-    public moveTo(targetZone: ZoneName) {
-        const originalZone = this.zoneName;
-
->>>>>>> 0907caf5
         if (originalZone === targetZone) {
             return;
         }
 
         this.cleanupBeforeMove(targetZone);
-<<<<<<< HEAD
 
         const prevZone = this._zone;
 
@@ -495,11 +467,6 @@
 
         this.addSelfToZone(targetZone);
         this.initializeForCurrentZone(prevZone.name);
-=======
-        const prevZone = this._zoneName;
-        this._zoneName = targetZone;
-        this.initializeForCurrentZone(prevZone);
->>>>>>> 0907caf5
 
         this.game.emitEvent(EventName.OnCardMoved, null, {
             card: this,
@@ -586,11 +553,7 @@
      * Deals with any engine effects of leaving the current zone before the move happens
      */
     // eslint-disable-next-line @typescript-eslint/no-empty-function
-<<<<<<< HEAD
     protected cleanupBeforeMove(nextZone: MoveZoneName) {}
-=======
-    protected cleanupBeforeMove(nextZone: ZoneName) {}
->>>>>>> 0907caf5
 
     /**
      * Updates the card's abilities for its current zone after being moved.
@@ -606,11 +569,7 @@
      *
      * Subclass methods should override this and call the super method to ensure all statuses are set correctly.
      */
-<<<<<<< HEAD
     protected initializeForCurrentZone(prevZone?: ZoneName) {
-=======
-    protected initializeForCurrentZone(prevZone: ZoneName) {
->>>>>>> 0907caf5
         this.hiddenForOpponent = EnumHelpers.isHidden(this.zoneName, RelativePlayer.Self);
 
         switch (this.zoneName) {
@@ -646,10 +605,6 @@
                 break;
 
             case ZoneName.Discard:
-<<<<<<< HEAD
-=======
-            case ZoneName.RemovedFromGame:
->>>>>>> 0907caf5
             case ZoneName.OutsideTheGame:
                 this.controller = this.owner;
                 this._facedown = false;
