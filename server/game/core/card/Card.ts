--- conflicted
+++ resolved
@@ -13,13 +13,8 @@
 import type { Player } from '../Player';
 import * as Contract from '../utils/Contract';
 import type { MoveZoneDestination } from '../Constants';
-<<<<<<< HEAD
-import { KeywordName } from '../Constants';
+import { ChatObjectType, KeywordName } from '../Constants';
 import { AbilityRestriction, Aspect, CardType, EffectName, EventName, ZoneName, DeckZoneDestination, RelativePlayer, Trait, WildcardZoneName, WildcardRelativePlayer } from '../Constants';
-=======
-import { ChatObjectType, KeywordName } from '../Constants';
-import { AbilityRestriction, Aspect, CardType, Duration, EffectName, EventName, ZoneName, DeckZoneDestination, RelativePlayer, Trait, WildcardZoneName, WildcardRelativePlayer } from '../Constants';
->>>>>>> 04d3dcfc
 import * as EnumHelpers from '../utils/EnumHelpers';
 import type { AbilityContext } from '../ability/AbilityContext';
 import type { CardAbility } from '../ability/CardAbility';
@@ -158,7 +153,11 @@
         this.state.movedFromZone = value;
     }
 
-<<<<<<< HEAD
+    // eslint-disable-next-line @typescript-eslint/class-literal-property-style
+    protected get overrideNotImplemented(): boolean {
+        return false;
+    }
+
     // STATE TODO: These can be modified after creation, and need to be converted to state.
     protected get actionAbilities(): readonly ActionAbility[] {
         return this.state.actionAbilities.map((x) => this.game.getFromRef(x));
@@ -172,11 +171,6 @@
     // STATE TODO: These can be modified after creation, and need to be converted to state.
     protected get triggeredAbilities(): readonly TriggeredAbility[] {
         return this.state.triggeredAbilities.map((x) => this.game.getFromRef(x));
-=======
-    // eslint-disable-next-line @typescript-eslint/class-literal-property-style
-    protected get overrideNotImplemented(): boolean {
-        return false;
->>>>>>> 04d3dcfc
     }
 
     protected get printedType(): CardType {
