--- conflicted
+++ resolved
@@ -86,7 +86,7 @@
         public readonly owner: Player,
         private readonly cardData: any
     ) {
-        super(owner.game);
+        super(owner.game, cardData.title);
 
         this.validateCardData(cardData);
         this.validateImplementationId(cardData);
@@ -350,15 +350,9 @@
     }
 
 
-<<<<<<< HEAD
-    protected attackAbility(properties:Omit<ITriggeredAbilityProps, 'when' | 'aggregateWhen'>): void {
-        const triggeredProperties = Object.assign(properties, { when: { onAttackDeclared: (event) => event.attack.attacker === this } });
-        this.triggeredAbility(triggeredProperties);
-=======
     // *************************************** EFFECT HELPERS ***************************************
     public isBlank(): boolean {
         return this.anyEffect(EffectName.Blank);
->>>>>>> 92eddf52
     }
 
     public canTriggerAbilities(context: AbilityContext, ignoredRequirements = []): boolean {
