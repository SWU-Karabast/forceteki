--- conflicted
+++ resolved
@@ -44,12 +44,9 @@
 import type { GameObjectRef } from '../GameObjectBase';
 import { logger } from '../../../logger';
 import type Experience from '../../cards/01_SOR/tokens/Experience';
-<<<<<<< HEAD
 import { ConstantAbility } from '../ability/ConstantAbility';
-=======
 import { getPrintedAttributesOverride } from '../ongoingEffect/effectImpl/PrintedAttributesOverride';
 import type { ICardWithPreEnterPlayAbilities } from './propertyMixins/PreEnterPlayAbilityRegistration';
->>>>>>> ff58f1d6
 
 // required for mixins to be based on this class
 export type CardConstructor<T extends ICardState = ICardState> = new (...args: any[]) => Card<T>;
@@ -157,7 +154,6 @@
         this.state.movedFromZone = value;
     }
 
-<<<<<<< HEAD
     // STATE TODO: These can be modified after creation, and need to be converted to state.
     protected get actionAbilities(): readonly ActionAbility[] {
         return this.state.actionAbilities.map((x) => this.game.getFromRef(x));
@@ -173,7 +169,6 @@
         return this.state.triggeredAbilities.map((x) => this.game.getFromRef(x));
     }
 
-=======
     protected get printedType(): CardType {
         if (this.hasOngoingEffect(EffectName.PrintedAttributesOverride)) {
             const override = getPrintedAttributesOverride('printedType', this.getOngoingEffectValues(EffectName.PrintedAttributesOverride));
@@ -184,7 +179,6 @@
 
         return this._printedType;
     }
->>>>>>> ff58f1d6
 
     // ******************************************** PROPERTY GETTERS ********************************************
     public get aspects(): Aspect[] {
