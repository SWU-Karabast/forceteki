import type {
    IActionAbilityProps,
    IConstantAbilityProps,
    ISetId,
    Zone,
    ITriggeredAbilityProps,
    ISerializedCardState,
    ICardAttributes
} from '../../Interfaces';
import { ActionAbility } from '../ability/ActionAbility';
import type { PlayerOrCardAbility } from '../ability/PlayerOrCardAbility';
import type { IOngoingEffectSourceState } from '../ongoingEffect/OngoingEffectSource';
import { OngoingEffectSource } from '../ongoingEffect/OngoingEffectSource';
import type { Player } from '../Player';
import * as Contract from '../utils/Contract';
import type { MoveZoneDestination } from '../Constants';
import { ChatObjectType, KeywordName } from '../Constants';
import { AbilityRestriction, Aspect, CardType, EffectName, EventName, ZoneName, DeckZoneDestination, RelativePlayer, Trait, WildcardZoneName, WildcardRelativePlayer } from '../Constants';
import * as EnumHelpers from '../utils/EnumHelpers';
import * as Helpers from '../utils/Helpers';
import type { AbilityContext } from '../ability/AbilityContext';
import type { CardAbility } from '../ability/CardAbility';
import type Shield from '../../cards/01_SOR/tokens/Shield';
import type { KeywordInstance, KeywordWithCostValues, KeywordWithNumericValue } from '../ability/KeywordInstance';
import * as KeywordHelpers from '../ability/KeywordHelpers';
import type { StateWatcherRegistrar } from '../stateWatcher/StateWatcherRegistrar';
import TriggeredAbility from '../ability/TriggeredAbility';
import type { ICardWithDamageProperty } from './propertyMixins/Damage';
import type { IEventCard } from './EventCard';
import type { IUnitCard } from './propertyMixins/UnitProperties';
import type { IBaseCard } from './BaseCard';
import type { IDeployableLeaderCard, ILeaderUnitCard } from './LeaderUnitCard';
import type { IDoubleSidedLeaderCard } from './DoubleSidedLeaderCard';
import type { IPlayableCard, IPlayableOrDeployableCard } from './baseClasses/PlayableOrDeployableCard';
import type { ITokenCard } from './propertyMixins/Token';
import type { ITokenUnitCard, ITokenUpgradeCard } from './TokenCards';
import type { IInPlayCard } from './baseClasses/InPlayCard';
import type { ICardWithCostProperty } from './propertyMixins/Cost';
import type { INonLeaderUnitCard } from './NonLeaderUnitCard';
import type { ICardCanChangeControllers, IUpgradeCard } from './CardInterfaces';
import type { ILeaderCard } from './propertyMixins/LeaderProperties';
import type { ICardWithTriggeredAbilities } from './propertyMixins/TriggeredAbilityRegistration';
import type { ICardDataJson } from '../../../utils/cardData/CardDataInterfaces';
import type { ICardWithActionAbilities } from './propertyMixins/ActionAbilityRegistration';
import type { ICardWithConstantAbilities } from './propertyMixins/ConstantAbilityRegistration';
import { logger } from '../../../logger';
import type Experience from '../../cards/01_SOR/tokens/Experience';
import { ConstantAbility } from '../ability/ConstantAbility';
import { getPrintedAttributesOverride } from '../ongoingEffect/effectImpl/PrintedAttributesOverride';
import type { ICardWithPreEnterPlayAbilities } from './propertyMixins/PreEnterPlayAbilityRegistration';
import type { ICardWithStandardAbilitySetup } from './propertyMixins/StandardAbilitySetup';
import type { IAbilityHelper } from '../../AbilityHelper';
import type { IGameStatisticsTrackable } from '../../../gameStatistics/GameStatisticsTracker';
import { registerState, undoArray, undoObject, undoState } from '../GameObjectUtils';

// required for mixins to be based on this class
export type CardConstructor<T extends ICardState = ICardState> = new (...args: any[]) => Card<T>;

<<<<<<< HEAD
// STATE TODO: Obsolete, to be removed.
export type ICardState = IOngoingEffectSourceState;
=======
export interface ICardState extends IOngoingEffectSourceState {

    facedown: boolean;
    hiddenForController: boolean;
    hiddenForOpponent: boolean;

    controllerRef: GameObjectRef<Player>;
    ownerRef: GameObjectRef<Player>;

    zone: GameObjectRef<Zone> | null;
    movedFromZone: ZoneName | null;
    nextAbilityIdx: number;

    actionAbilities: GameObjectRef<ActionAbility>[];
    constantAbilities: GameObjectRef<ConstantAbility>[];
    triggeredAbilities: GameObjectRef<TriggeredAbility>[];
}
>>>>>>> ce450dc3

export enum InitializeCardStateOption {
    Initialize = 'initialize',
    DoNotInitialize = 'doNotInitialize',
    ForceInitialize = 'forceInitialize'
}

/**
 * The base class for all card types. Any shared properties among all cards will be present here.
 *
 * To access properties / methods of specific subclass types, use check methods such as {@link Card.isUnit}
 * or {@link Card.canBeExhausted} to confirm that the card has the expected properties and then cast
 * to the specific card type or one of the union types in `CardTypes.js` as needed.
 */
@registerState()
export class Card<T extends ICardState = ICardState> extends OngoingEffectSource<T> implements IGameStatisticsTrackable {
    public static checkHasNonKeywordAbilityText(cardData: ICardDataJson) {
        if (cardData.types.includes('leader')) {
            return true;
        }

        for (const abilityText of [cardData.text, cardData.pilotText]) {
            if (abilityText == null) {
                continue;
            }

            const abilityLines = abilityText.split('\n');

            // bounty and coordinate keywords always require explicit implementation so we omit them from here
            const keywords = Object.values(KeywordName)
                .filter((keyword) => keyword !== KeywordName.Bounty && keyword !== KeywordName.Coordinate);

            for (const abilityLine of abilityLines) {
                if (abilityLine.trim().length === 0) {
                    continue;
                }

                const lowerCaseAbilityLine = abilityLine.toLowerCase();

                if (keywords.some((keyword) => lowerCaseAbilityLine.startsWith(keyword))) {
                    continue;
                }

                return true;
            }
        }

        return false;
    }

    protected readonly _aspects: Aspect[] = [];
    protected readonly _backSideAspects: Aspect[];
    protected readonly _backSideTitle?: string;
    protected readonly _internalName: string;
    protected readonly _subtitle?: string;
    protected readonly _title: string;
    protected readonly _unique: boolean;
    protected readonly _printedType: CardType;
    protected readonly _printedKeywords: KeywordInstance[];

    protected readonly hasNonKeywordAbilityText: boolean;
    protected readonly hasImplementationFile: boolean;
    protected readonly printedTraits: Set<Trait>;
    protected readonly backsidePrintedTraits: Set<Trait>;

    protected disableWhenDefeatedCheck = false;
    protected disableOnAttackCheck = false;
    protected disableWhenPlayedCheck = false;
    protected disableWhenPlayedUsingSmuggleCheck = false;

    @undoState()
    private accessor _facedown = true;

    public get facedown(): boolean {
        return this._facedown;
    }

    @undoState()
    private accessor _hiddenForController = false;

    protected get hiddenForController() {
        return this._hiddenForController;
    }

    @undoState()
    private accessor _hiddenForOpponent = false;

    protected get hiddenForOpponent() {
        return this._hiddenForOpponent;
    }

    @undoState()
    protected accessor movedFromZone: ZoneName | null = null;

    // eslint-disable-next-line @typescript-eslint/class-literal-property-style
    protected get overrideNotImplemented(): boolean {
        return false;
    }

    @undoArray(false)
    protected accessor actionAbilities: ActionAbility[] = [];

    @undoArray(false)
    protected accessor constantAbilities: ConstantAbility[] = [];

    @undoArray(false)
    protected accessor triggeredAbilities: TriggeredAbility[] = [];

    protected get printedType(): CardType {
        if (this.hasOngoingEffect(EffectName.PrintedAttributesOverride)) {
            const override = getPrintedAttributesOverride('printedType', this.getOngoingEffectValues(EffectName.PrintedAttributesOverride));
            if (override != null) {
                return override;
            }
        }

        return this._printedType;
    }

    public get attributes(): ICardAttributes {
        return {
            // TODO: Add more attributes as needed
            traits: this.traits
        };
    }

    // ******************************************** PROPERTY GETTERS ********************************************
    public get aspects(): Aspect[] {
        if (this.hasOngoingEffect(EffectName.PrintedAttributesOverride)) {
            const override = getPrintedAttributesOverride('aspects', this.getOngoingEffectValues(EffectName.PrintedAttributesOverride));
            if (override != null) {
                return override;
            }
        }

        return this._aspects;
    }

    public get backSideAspects(): Aspect[] {
        return this._backSideAspects;
    }

    public get backSideTitle(): string {
        return this._backSideTitle;
    }

    @undoObject()
    private accessor _controller: Player;

    public get controller(): Player {
        return this._controller;
    }

    protected set controller(value: Player) {
<<<<<<< HEAD
        this._controller = value;
=======
        this.state.controllerRef = value.getRef();
    }

    public get owner(): Player {
        return this.game.gameObjectManager.get(this.state.ownerRef);
    }

    protected set owner(value: Player) {
        this.state.ownerRef = value.getRef();
    }

    public get facedown(): boolean {
        return this.state.facedown;
>>>>>>> ce450dc3
    }

    // eslint-disable-next-line @typescript-eslint/class-literal-property-style
    public override get alwaysTrackState(): boolean {
        return true;
    }

    public get internalName(): string {
        return this._internalName;
    }

    public get printedKeywords(): KeywordInstance[] {
        if (this.hasOngoingEffect(EffectName.PrintedAttributesOverride)) {
            const override = getPrintedAttributesOverride('printedKeywords', this.getOngoingEffectValues(EffectName.PrintedAttributesOverride));
            if (override != null) {
                return override;
            }
        }

        return this._printedKeywords;
    }

    public get keywords(): KeywordInstance[] {
        return this.getKeywords();
    }

    public get subtitle(): string {
        if (this.hasOngoingEffect(EffectName.PrintedAttributesOverride)) {
            const override = getPrintedAttributesOverride('subtitle', this.getOngoingEffectValues(EffectName.PrintedAttributesOverride));
            if (override != null) {
                return override;
            }
        }

        return this._subtitle;
    }

    public get title(): string {
        if (this.hasOngoingEffect(EffectName.PrintedAttributesOverride)) {
            const override = getPrintedAttributesOverride('title', this.getOngoingEffectValues(EffectName.PrintedAttributesOverride));
            if (override != null) {
                return override;
            }
        }

        return this._title;
    }

    public get unique(): boolean {
        return this._unique;
    }

    /** @deprecated use title instead**/
    public override get name() {
        return this.title;
    }

    public get setId(): ISetId {
        return this.cardData.setId;
    }

    public get trackingId(): string {
        return this.id;
    }

    public get traits(): Set<Trait> {
        return this.getTraits();
    }

    public get type(): CardType {
        return this.getType();
    }

    /** This method is needed due to a bug in TypeScript with mix-ins and getters */
    protected getType(): CardType {
        return this.printedType;
    }

    @undoObject()
    private accessor _zone: Zone | null = null;

    public get zone(): Zone | null {
        return this._zone;
    }

    protected set zone(value: Zone | null) {
        this._zone = value;
    }

    public get zoneName(): ZoneName {
        return this.zone?.name;
    }

    @undoState()
    private accessor nextAbilityIdx: number = 0;

    public get isImplemented(): boolean {
        // We consider a card "implemented" if it doesn't require any implementation
        return !this.overrideNotImplemented && (!this.hasNonKeywordAbilityText || this.hasImplementationFile);
    }

    // *********************************************** CONSTRUCTOR ***********************************************
    public constructor(
        owner: Player,
        private readonly cardData: ICardDataJson
    ) {
        super(owner.game, cardData.title);

        this.validateCardData(cardData);

        const implementationId = this.getImplementationId();
        this.hasImplementationFile = implementationId !== null;
        if (implementationId) {
            this.validateImplementationId(implementationId, cardData);
        }

        this.hasNonKeywordAbilityText = this.isLeader() || Card.checkHasNonKeywordAbilityText(cardData);

        this._aspects = EnumHelpers.checkConvertToEnum(cardData.aspects, Aspect);
        this._backSideAspects = EnumHelpers.checkConvertToEnum(cardData.backSideAspects ?? [], Aspect);
        this._internalName = cardData.internalName;
        this._subtitle = cardData.subtitle === '' ? null : cardData.subtitle;
        this._title = cardData.title;
        this._backSideTitle = cardData.backSideTitle;
        this._unique = cardData.unique;
        this._printedType = Card.buildTypeFromPrinted(cardData.types);

        this.owner = owner;
        this.controller = owner;
        this.id = cardData.id;
        this.printedTraits = new Set(EnumHelpers.checkConvertToEnum(cardData.traits, Trait));
        this.backsidePrintedTraits = new Set(EnumHelpers.checkConvertToEnum(cardData.backSideTraits, Trait));

        // TODO: add validation that if the card has the Piloting trait, the right cardData properties are set
        this._printedKeywords = KeywordHelpers.parseKeywords(
            this,
            cardData.keywords,
            this.printedType === CardType.Leader ? cardData.deployBox : cardData.text,
            cardData.pilotText
        );

        // repeat keyword parsing for pilot ability text if present
        if (this.printedType === CardType.Leader) {
            this._printedKeywords.push(
                ...KeywordHelpers.parseKeywords(
                    this,
                    cardData.keywords,
                    cardData.text,
                    cardData.pilotText
                )
            );
        }

        this.setupStateWatchers(this.owner.game.stateWatcherRegistrar, this.game.abilityHelper);
        this.initializeStateForAbilitySetup();
    }

    // ******************************************* ABILITY GETTERS *******************************************
    /**
     * `SWU 7.2.1`: An action ability is an ability indicated by the bolded word “Action.” Most action
     * abilities have a cost in brackets that must be paid in order to use the ability.
     */
    public getActionAbilities(): ActionAbility[] {
        const deduplicatedActionAbilities: ActionAbility[] = [];

        // Add any gained action abilities, deduplicating by any identical gained action abilities from
        // the same source card (e.g., two Heroic Resolve actions)
        const seenCardNameSources = new Set<string>();
        for (const action of this.actionAbilities) {
            if (action.printedAbility) {
                deduplicatedActionAbilities.push(action);
            } else if (!seenCardNameSources.has(action.gainAbilitySource.internalName)) {
                deduplicatedActionAbilities.push(action);
                seenCardNameSources.add(action.gainAbilitySource.internalName);
            }
        }

        const epicActionAbilities = deduplicatedActionAbilities
            .filter((action) => action.isEpicAction);

        return this.isBlank() ? epicActionAbilities : deduplicatedActionAbilities;
    }

    public getPrintedActionAbilities(): ActionAbility[] {
        return this.actionAbilities.filter((action) => action.printedAbility);
    }

    /**
     * `SWU 7.3.1`: A constant ability is always in effect while the card it is on is in play. Constant abilities
     * don’t have any special text styling
     */
    public getConstantAbilities(): ConstantAbility[] {
        if (this.isFullyBlanked()) {
            return [];
        }

        const constantAbilities = this.constantAbilities as ConstantAbility[];

        if (this.hasOngoingEffect(EffectName.BlankExceptFromSourceCard)) {
            // Only return triggered abilities gained from the source of the blanking effect
            return constantAbilities.filter((ability) => this.canGainAbilityFromSource(ability.sourceCard));
        }

        return constantAbilities;
    }

    public getPrintedConstantAbilities(): ConstantAbility[] {
        return this.constantAbilities.filter((constant) => constant.printedAbility);
    }

    public getPrintedTriggeredAbilities(): TriggeredAbility[] {
        return this.triggeredAbilities.filter((triggered) => triggered.printedAbility);
    }

    /**
     * Any actions that a player could legally invoke with this card as the source. This includes "default"
     * actions such as playing a card or attacking, as well as any action abilities from card text.
     */
    public getActions(): PlayerOrCardAbility[] {
        return this.getActionAbilities();
    }


    // **************************************** INITIALIZATION HELPERS ****************************************
    public static buildTypeFromPrinted(printedTypes: string[]): CardType {
        Contract.assertNonEmpty(printedTypes, 'No card types provided');

        if (printedTypes[0] === 'token') {
            if (printedTypes.length === 1) {
                // TODO: This assumes the Force token JSON will contain "types": ["token"]
                //       Check this assumption when real card data is released.
                return CardType.TokenCard;
            }

            switch (printedTypes[1]) {
                case 'unit':
                    return CardType.TokenUnit;
                case 'upgrade':
                    return CardType.TokenUpgrade;
                default:
                    throw new Error(`Unexpected token types: ${printedTypes}`);
            }
        }

        switch (printedTypes[0]) {
            case 'event':
                return CardType.Event;
            case 'unit':
                return CardType.BasicUnit;
            case 'leader':
                return CardType.Leader;
            case 'base':
                return CardType.Base;
            case 'upgrade':
                return CardType.BasicUpgrade;
            default:
                throw new Error(`Unexpected card type: ${printedTypes[0]}`);
        }
    }

    private validateCardData(cardData: ICardDataJson) {
        Contract.assertNotNullLike(cardData, 'Card data is null');
        Contract.assertNotNullLike(cardData.id, 'Card data id is null');
        Contract.assertNotNullLike(cardData.title, `Card ${cardData.id} is missing property 'title'`);
        Contract.assertNotNullLike(cardData.types, `Card ${cardData.title} is missing property 'types'`);
        Contract.assertNotNullLike(cardData.traits, `Card ${cardData.title} is missing property 'traits'`);
        Contract.assertNotNullLike(cardData.aspects, `Card ${cardData.title} is missing property 'aspects'`);
        Contract.assertNotNullLike(cardData.keywords, `Card ${cardData.title} is missing property 'keywords'`);
        Contract.assertNotNullLike(cardData.unique, `Card ${cardData.title} is missing property 'unique'`);
    }

    /**
     * If this is a subclass implementation of a specific card, validate that it matches the provided card data
     */
    private validateImplementationId(implementationId: { internalName: string; id: string }, cardData: ICardDataJson): void {
        if (cardData.id !== implementationId.id || cardData.internalName !== implementationId.internalName) {
            throw new Error(
                `Provided card data { ${cardData.id}, ${cardData.internalName} } does not match the data from the card class: { ${implementationId.id}, ${implementationId.internalName} }. Confirm that you are matching the card data to the right card implementation class.`
            );
        }
    }

    /**
     * Subclass implementations for specific cards must override this method and provide the id
     * information for the specific card
     */
    protected getImplementationId(): null | { internalName: string; id: string } {
        return null;
    }

    protected unpackConstructorArgs(...args: any[]): [Player, ICardDataJson] {
        Contract.assertArraySize(args, 2);

        return [args[0] as Player, args[1] as ICardDataJson];
    }

    // eslint-disable-next-line @typescript-eslint/no-empty-function
    protected setupStateWatchers(registrar: StateWatcherRegistrar, AbilityHelper: IAbilityHelper) {
    }

    // eslint-disable-next-line @typescript-eslint/no-empty-function
    protected initializeStateForAbilitySetup() {
    }

    // eslint-disable-next-line @typescript-eslint/no-empty-function
    protected validateCardAbilities(abilities: readonly TriggeredAbility[], cardText?: string) {
    }

    // ******************************************* ABILITY HELPERS *******************************************
    public createActionAbility<TSource extends Card = this>(properties: IActionAbilityProps<TSource>): ActionAbility {
        return new ActionAbility(this.game, this, Object.assign(this.buildGeneralAbilityProps('action'), properties));
    }

    public createConstantAbility<TSource extends Card = this>(properties: IConstantAbilityProps<TSource>): ConstantAbility {
        return new ConstantAbility(this.game, this, Object.assign(this.buildGeneralAbilityProps('constant'), properties));
    }

    protected createTriggeredAbility<TSource extends Card = this>(properties: ITriggeredAbilityProps<TSource>): TriggeredAbility {
        return new TriggeredAbility(this.game, this, Object.assign(this.buildGeneralAbilityProps('triggered'), properties));
    }

    protected getAbilityRegistrar() {
        return { };
    }

    protected buildGeneralAbilityProps(abilityTypeDescriptor: string) {
        return {
            cardName: this.title,

            // example: "wampa_triggered_0"
            abilityIdentifier: `${this.internalName}_${abilityTypeDescriptor}_${this.getNextAbilityIdx()}`,
        };
    }

    /** Increments the ability index counter used for adding an index number to an ability's ID */
    private getNextAbilityIdx() {
        this.nextAbilityIdx++;
        return this.nextAbilityIdx - 1;
    }

    // ******************************************* CARD TYPE HELPERS *******************************************
    public isEvent(): this is IEventCard {
        return this.type === CardType.Event;
    }

    public isUnit(): this is IUnitCard {
        return EnumHelpers.isUnit(this.type);
    }

    public isUpgrade(): this is IUpgradeCard {
        return EnumHelpers.isUpgrade(this.type);
    }

    public isBase(): this is IBaseCard {
        return this.type === CardType.Base;
    }

    public isDeployableLeader(): this is IDeployableLeaderCard {
        return false;
    }

    public isDoubleSidedLeader(): this is IDoubleSidedLeaderCard {
        return false;
    }

    public isLeader(): this is ILeaderCard {
        return false;
    }

    public isLeaderUnit(): this is ILeaderUnitCard {
        return false;
    }

    public isNonLeaderUnit(): this is INonLeaderUnitCard {
        return false;
    }

    public isToken(): this is ITokenCard {
        return false;
    }

    public isForceToken(): this is ITokenCard {
        return false;
    }

    public isTokenUnit(): this is ITokenUnitCard {
        return false;
    }

    public isTokenUpgrade(): this is ITokenUpgradeCard {
        return false;
    }

    public isPlayable(): this is IPlayableCard {
        return false;
    }

    public canChangeController(): this is ICardCanChangeControllers {
        return false;
    }

    public isExperience(): this is Experience {
        return false;
    }

    public isShield(): this is Shield {
        return false;
    }

    /** Returns true if the card is of a type that can legally be damaged. Note that the card might still be in a zone where damage is not legal. */
    public canBeDamaged(): this is ICardWithDamageProperty {
        return false;
    }

    /**
     * Returns true if the card is in a zone where it can legally be exhausted.
     * The returned type set is equivalent to {@link CardWithExhaustProperty}.
     */
    public canBeExhausted(): this is IPlayableOrDeployableCard {
        return false;
    }

    public hasCost(): this is ICardWithCostProperty {
        return false;
    }

    public hasStandardAbilitySetup(): this is ICardWithStandardAbilitySetup<this> {
        return false;
    }

    /**
     * Returns true if the card is a type that can legally have triggered abilities.
     */
    public canRegisterActionAbilities(): this is ICardWithActionAbilities<this> {
        return false;
    }

    /**
     * Returns true if the card is a type that can legally have triggered abilities.
     */
    public canRegisterConstantAbilities(): this is ICardWithConstantAbilities<this> {
        return false;
    }

    /**
     * Returns true if the card is a type that can legally have triggered abilities.
     */
    public canRegisterTriggeredAbilities(): this is ICardWithTriggeredAbilities<this> {
        return false;
    }

    /**
     * Returns true if the card is a type that can legally have pre-enter play abilities.
     */
    public canRegisterPreEnterPlayAbilities(): this is ICardWithPreEnterPlayAbilities {
        return false;
    }

    /**
     * Returns true if the card is a type that can be put into play and considered "in play."
     * The returned type set is equivalent to {@link InPlayCard}.
     */
    public canBeInPlay(): this is IInPlayCard {
        return false;
    }


    // ******************************************* KEYWORD HELPERS *******************************************
    /** Helper method for {@link Card.keywords} */
    protected getKeywords() {
        let keywordInstances = [...this.printedKeywords];
        const gainKeywordEffects = this.getOngoingEffects()
            .filter((ongoingEffect) => ongoingEffect.type === EffectName.GainKeyword);

        for (const effect of gainKeywordEffects) {
            const keywordProps = effect.getValue(this);

            if (Array.isArray(keywordProps)) {
                for (const props of keywordProps) {
                    keywordInstances.push(KeywordHelpers.keywordFromProperties(props, this));
                }
            } else {
                keywordInstances.push(KeywordHelpers.keywordFromProperties(keywordProps, this));
            }
        }

        keywordInstances = keywordInstances.filter((instance) => !instance.isBlank);

        return keywordInstances;
    }

    public getKeywordsWithCostValues(keywordName: KeywordName): KeywordWithCostValues[] {
        const keywords = this.getKeywords().filter((keyword) => keyword.valueOf() === keywordName);

        const keywordsWithoutCostValues = keywords.filter((keyword) => !keyword.hasCostValue());
        Contract.assertTrue(keywordsWithoutCostValues.length === 0, 'Found at least one keyword with missing cost values');

        return keywords as KeywordWithCostValues[];
    }

    public getKeywordsWithNumericValues(keywordName: KeywordName): KeywordWithNumericValue[] {
        const keywords = this.getKeywords().filter((keyword) => keyword.valueOf() === keywordName);

        const keywordsWithoutNumericValues = keywords.filter((keyword) => !keyword.hasNumericValue());
        Contract.assertTrue(keywordsWithoutNumericValues.length === 0, 'Found at least one keyword with missing numeric values');

        return keywords as KeywordWithNumericValue[];
    }

    public hasSomeKeyword(keywords: Set<KeywordName> | KeywordName | KeywordName[]): boolean {
        return this.hasSome(keywords, this.keywords.map((keyword) => keyword.name));
    }

    public hasEveryKeyword(keywords: Set<KeywordName> | KeywordName[]): boolean {
        return this.hasEvery(keywords, this.keywords.map((keyword) => keyword.name));
    }


    // ******************************************* TRAIT HELPERS *******************************************
    protected getPrintedTraits(): Set<Trait> {
        if (this.hasOngoingEffect(EffectName.PrintedAttributesOverride)) {
            const override = getPrintedAttributesOverride('printedTraits', this.getOngoingEffectValues(EffectName.PrintedAttributesOverride));
            if (override != null) {
                return new Set(override);
            }
        }

        return new Set(this.printedTraits);
    }

    /** Helper method for {@link Card.traits} */
    private getTraits() {
        const traits = this.getPrintedTraits();

        for (const gainedTrait of this.getOngoingEffectValues(EffectName.GainTrait)) {
            traits.add(gainedTrait);
        }
        for (const lostTrait of this.getOngoingEffectValues(EffectName.LoseTrait)) {
            traits.delete(lostTrait);
        }

        return traits;
    }

    public hasSomeTrait(traits: Set<Trait> | Trait | Trait[]): boolean {
        return this.hasSome(traits, this.traits);
    }

    public hasEveryTrait(traits: Set<Trait> | Trait[]): boolean {
        return this.hasEvery(traits, this.traits);
    }

    // ******************************************* ASPECT HELPERS *******************************************
    public hasSomeAspect(aspects: Set<Aspect> | Aspect | Aspect[]): boolean {
        return this.hasSome(aspects, this.aspects);
    }

    public hasEveryAspect(aspects: Set<Aspect> | Aspect[]): boolean {
        return this.hasEvery(aspects, this.aspects);
    }


    // *************************************** EFFECT HELPERS ***************************************

    /**
     * Whether or not this card currently has any blanking effect applied to it. It may still have
     * some abilities if they are explicitly excluded from a partial blanking effect.
     *
     * @returns {boolean} `true` if the card is blanked or partially blanked, `false` otherwise.
     */
    public isBlank(): boolean {
        return this.hasOngoingEffect(EffectName.Blank) ||
          this.hasOngoingEffect(EffectName.BlankExceptKeyword) ||
          this.hasOngoingEffect(EffectName.BlankExceptFromSourceCard);
    }

    public isBlankOutOfPlay(): boolean {
        return this.getOngoingEffectValues(EffectName.Blank)
            .some((effect) => effect.includeOutOfPlay);
    }

    /**
     * Whether or not this card is fully blanked, meaning it has lost all abilities and
     * cannot gain any new ones.
     *
     * A card with a partial blanking effect may still be fully blanked if there is also a full
     * blanking effect present, or if there are multiple partial blanking effects cancelling
     * each other out.
     *
     * @returns {boolean} `true` if the card is fully blanked, `false` otherwise.
     */
    public isFullyBlanked(): boolean {
        if (!this.isBlank()) {
            return false;
        } else if (this.hasOngoingEffect(EffectName.Blank)) {
            return true;
        } else if (this.hasOngoingEffect(EffectName.BlankExceptKeyword)) {
            // Should not overlap with other partial blanking effects
            if (this.hasOngoingEffect(EffectName.BlankExceptFromSourceCard)) {
                return true;
            }

            const excludedKeywords = this.getOngoingEffectValues(EffectName.BlankExceptKeyword)
                .map((value) => value.exceptKeyword);

            // All excluded keywords must be the same for the card to to not be fully blanked
            return excludedKeywords.length === 0 || !excludedKeywords.every((keyword) => keyword === excludedKeywords[0]);
        } else if (this.hasOngoingEffect(EffectName.BlankExceptFromSourceCard)) {
            // Should not overlap with other partial blanking effects
            if (this.hasOngoingEffect(EffectName.BlankExceptKeyword)) {
                return true;
            }

            const blankSources = this.getOngoingEffectSources(EffectName.BlankExceptFromSourceCard);

            Contract.assertPositiveNonZero(blankSources.length);

            // All blank sources must be the same for the card to to not be fully blanked
            return !blankSources.every((source) => source === blankSources[0]);
        }

        return false;
    }

    public hasKeywordRemoved(keyword: KeywordName, isOutOfPlay = false): boolean {
        if (isOutOfPlay && !this.isBlankOutOfPlay()) {
            return false;
        }

        if (this.isFullyBlanked()) {
            return true;
        }

        const keywordExcludedFromBlankEffect = this.getOngoingEffectValues(EffectName.BlankExceptKeyword)
            .map((value) => value.exceptKeyword)
            .includes(keyword);

        const isSpecificallyRemoved = this.getOngoingEffectValues(EffectName.LoseKeyword)
            .flatMap((x) => Helpers.asArray(x))
            .includes(keyword);

        return isSpecificallyRemoved || (this.isBlank() && !keywordExcludedFromBlankEffect);
    }

    public canGainAbilityFromSource(source: Card): boolean {
        if (this.isFullyBlanked() || this.hasOngoingEffect(EffectName.BlankExceptKeyword)) {
            return false;
        }

        const partiallyBlankSources = this.getOngoingEffectSources(EffectName.BlankExceptFromSourceCard);

        if (partiallyBlankSources.length === 0) {
            return true;
        }

        Contract.assertArraySize(partiallyBlankSources, 1);

        return partiallyBlankSources[0] === source;
    }

    public canTriggerAbilities(context: AbilityContext, ignoredRequirements = []): boolean {
        return (
            (ignoredRequirements.includes('triggeringRestrictions') ||
              !this.hasRestriction(AbilityRestriction.TriggerAbilities, context))
        );
    }

    public canInitiateKeywords(context: AbilityContext): boolean {
        return !this.facedown && !this.hasRestriction(AbilityRestriction.InitiateKeywords, context);
    }


    // ******************************************* ZONE MANAGEMENT *******************************************
    /**
     * Moves a card to a new zone, optionally resetting the card's controller back to its owner.
     *
     * @param targetZoneName Zone to move to
     */
    public moveTo(targetZoneName: MoveZoneDestination, initializeCardState: InitializeCardStateOption = InitializeCardStateOption.Initialize) {
        Contract.assertNotNullLike(this.zone, `Attempting to move card ${this.internalName} before initializing zone`);

        const prevZone = this.zoneName;
        const resetController = EnumHelpers.zoneMoveRequiresControllerReset(prevZone, targetZoneName);

        // if we're moving to deck top / bottom, don't bother checking if we're already in the zone
        if (!([DeckZoneDestination.DeckBottom, DeckZoneDestination.DeckTop] as MoveZoneDestination[]).includes(targetZoneName)) {
            const originalZone = this.zone;
            const moveToZone = (resetController ? this.owner : this.controller)
                .getZone(EnumHelpers.asConcreteZone(targetZoneName));

            if (originalZone === moveToZone) {
                // in ForceInitialize mode, we need to reinitialize the card even if it hasn't moved (e.g. ejected pilot)
                if (initializeCardState === InitializeCardStateOption.ForceInitialize) {
                    this.initializeForCurrentZone(this.zoneName);
                }

                return;
            }
        }

        this.removeFromCurrentZone();

        if (resetController) {
            this.controller = this.owner;
        }

        this.addSelfToZone(targetZoneName);

        this.postMoveSteps(prevZone, initializeCardState);
    }

    protected removeFromCurrentZone() {
        if (this.zone.name === ZoneName.Base) {
            if (this.isLeader()) {
                this.zone.removeLeader();
            } else if (this.isForceToken()) {
                this.zone.removeForceToken();
            } else {
                Contract.fail(`Attempting to move card ${this.internalName} from ${this.zone}`);
            }
        } else {
            this.zone.removeCard(this);
        }
    }

    protected postMoveSteps(movedFromZone: ZoneName, initializeCardState: InitializeCardStateOption = InitializeCardStateOption.Initialize) {
        if (initializeCardState === InitializeCardStateOption.Initialize || initializeCardState === InitializeCardStateOption.ForceInitialize) {
            this.initializeForCurrentZone(movedFromZone);
        }

        this.game.emitEvent(EventName.OnCardMoved, null, {
            card: this,
            originalZone: movedFromZone,
            newZone: this.zoneName
        });

        this.registerMove(movedFromZone);
    }

    protected registerMove(movedFromZone: ZoneName) {
        this.game.registerMovedCard(this);
    }

    public initializeZone(zone: Zone) {
        Contract.assertIsNullLike(this.zone, `Attempting to initialize zone for card ${this.internalName} to ${zone.name} but it is already set`);

        this.zone = zone;

        this.initializeForStartZone();
        this.initializeForCurrentZone(null);
    }


    protected initializeForStartZone(): void {
        this.controller = this.owner;
    }

    private addSelfToZone(zoneName: MoveZoneDestination) {
        switch (zoneName) {
            case ZoneName.Base:
                this.zone = this.owner.baseZone;

                if (this.isLeader()) {
                    this.zone.setLeader(this);
                } else if (this.isForceToken()) {
                    this.zone.setForceToken(this);
                } else {
                    Contract.fail(`Attempting to add card ${this.internalName} to base zone but it is not a leader or force token`);
                }

                break;

            case DeckZoneDestination.DeckBottom:
            case DeckZoneDestination.DeckTop:
                this.zone = this.owner.deckZone;
                Contract.assertTrue(this.isPlayable());
                this.zone.addCard(this, zoneName);
                break;

            case ZoneName.Discard:
                this.zone = this.owner.discardZone;
                Contract.assertTrue(this.isPlayable());
                this.zone.addCard(this);
                break;

            case ZoneName.GroundArena:
                this.zone = this.game.groundArena;
                Contract.assertTrue(this.canBeInPlay());
                this.zone.addCard(this);
                break;

            case ZoneName.Hand:
                this.zone = this.owner.handZone;
                Contract.assertTrue(this.isPlayable());
                this.zone.addCard(this);
                break;

            case ZoneName.OutsideTheGame:
                this.zone = this.owner.outsideTheGameZone;
                Contract.assertTrue(this.isToken() || this.isPlayable());
                this.zone.addCard(this);
                break;

            case ZoneName.Resource:
                this.zone = this.controller.resourceZone;
                Contract.assertTrue(this.isPlayable());
                this.zone.addCard(this);
                break;

            case ZoneName.SpaceArena:
                this.zone = this.game.spaceArena;
                Contract.assertTrue(this.canBeInPlay());
                this.zone.addCard(this);
                break;

            default:
                Contract.fail(`Unknown zone enum value: ${zoneName}`);
        }
    }

    /**
     * Updates the card's abilities for its current zone after being moved.
     * Called from {@link Game.resolveGameState} after event resolution.
     */

    public resolveAbilitiesForNewZone() {
        // TODO: do we need to consider a case where a card is moved from one arena to another,
        // where we maybe wouldn't reset events / effects / limits?
        this.updateActionAbilitiesForZone(this.movedFromZone, this.zoneName);
        this.updateTriggeredAbilitiesForZone(this.movedFromZone, this.zoneName);
        this.updateConstantAbilityEffects(this.movedFromZone, this.zoneName);
        this.updateKeywordAbilityEffects(this.movedFromZone, this.zoneName);

        this.movedFromZone = null;
    }

    protected updateActionAbilitiesForZone(from: ZoneName, to: ZoneName) {
        this.updateActionAbilitiesForZoneInternal(this.actionAbilities as ActionAbility[], from, to);
    }

    protected updateActionAbilitiesForZoneInternal(actionAbilities: ActionAbility[], from: ZoneName, to: ZoneName) {
        if (!EnumHelpers.isArena(from) || !EnumHelpers.isArena(to)) {
            for (const action of actionAbilities) {
                if (action.limit) {
                    action.limit.reset();
                }
            }
        }
    }

    protected updateTriggeredAbilitiesForZone(from: ZoneName, to: ZoneName) {
        this.updateTriggeredAbilityEventsInternal(this.triggeredAbilities as TriggeredAbility[], from, to);
    }

    protected updateTriggeredAbilityEventsInternal(triggeredAbilities: TriggeredAbility[], from: ZoneName, to: ZoneName) {
        // STATE TODO: Gonna be a little hard to track, but also not a big blocker.
        if (!EnumHelpers.isArena(from) || !EnumHelpers.isArena(to)) {
            for (const triggeredAbility of triggeredAbilities) {
                if (triggeredAbility.limit) {
                    triggeredAbility.limit.reset();
                }
            }
        }

        // STATE TODO: Can we move these registrations into state themselves? Another instane of game.on()...
        for (const triggeredAbility of triggeredAbilities) {
            if (EnumHelpers.cardZoneMatches(to, triggeredAbility.zoneFilter) && !EnumHelpers.cardZoneMatches(from, triggeredAbility.zoneFilter)) {
                triggeredAbility.registerEvents();
            } else if (!EnumHelpers.cardZoneMatches(to, triggeredAbility.zoneFilter) && EnumHelpers.cardZoneMatches(from, triggeredAbility.zoneFilter)) {
                triggeredAbility.unregisterEvents();
            }
        }
    }

    protected updateConstantAbilityEffects(from: ZoneName, to: ZoneName) {
        this.updateConstantAbilityEffectsInternal(this.constantAbilities, from, to);
    }

    protected updateConstantAbilityEffectsInternal(constantAbilities: readonly ConstantAbility[], from: ZoneName, to: ZoneName, allowIdempotentUnregistration = false) {
        if (!EnumHelpers.isArena(to) || from === ZoneName.Discard || from === ZoneName.Capture) {
            this.removeLastingEffects();
        }

        for (const constantAbility of constantAbilities) {
            if (constantAbility.sourceZoneFilter === WildcardZoneName.Any) {
                continue;
            }
            if (
                !EnumHelpers.cardZoneMatches(from, constantAbility.sourceZoneFilter) &&
                EnumHelpers.cardZoneMatches(to, constantAbility.sourceZoneFilter)
            ) {
                constantAbility.registeredEffects = this.addEffectToEngine(constantAbility);
            } else if (
                EnumHelpers.cardZoneMatches(from, constantAbility.sourceZoneFilter) &&
                !EnumHelpers.cardZoneMatches(to, constantAbility.sourceZoneFilter)
            ) {
                const registeredEffects = constantAbility.registeredEffects;
                if (!registeredEffects) {
                    Contract.assertTrue(allowIdempotentUnregistration, `Attempting to unregister effects for constant ability ${constantAbility.title} on ${this.internalName} but it is not registered`);
                    continue;
                }

                this.removeEffectFromEngine(constantAbility.registeredEffects);
                constantAbility.registeredEffects = [];
            }
        }
    }

    /** Register / un-register the effects for any abilities from keywords */
    // eslint-disable-next-line @typescript-eslint/no-empty-function
    protected updateKeywordAbilityEffects(from: ZoneName, to: ZoneName) { }


    /**
     * Deals with the engine effects of entering a new zone, making sure all statuses are set with legal values.
     * If a card should have a different status on entry (e.g., readied instead of exhausted), call this method first
     * and then update the card state(s) as needed.
     *
     * Subclass methods should override this and call the super method to ensure all statuses are set correctly.
     */
    protected initializeForCurrentZone(prevZone?: ZoneName) {
        this._hiddenForOpponent = EnumHelpers.isHiddenFromOpponent(this.zoneName, RelativePlayer.Self);

        switch (this.zoneName) {
            case ZoneName.SpaceArena:
            case ZoneName.GroundArena:
                this._facedown = false;
                this._hiddenForController = false;
                break;

            case ZoneName.Base:
                this._facedown = false;
                this._hiddenForController = false;
                break;

            case ZoneName.Resource:
                this._facedown = true;
                this._hiddenForController = false;
                break;

            case ZoneName.Deck:
                this._facedown = true;
                this._hiddenForController = true;
                break;

            case ZoneName.Hand:
                this._facedown = false;
                this._hiddenForController = false;
                break;

            case ZoneName.Capture:
                this._facedown = true;
                this._hiddenForController = false;
                break;

            case ZoneName.Discard:
            case ZoneName.OutsideTheGame:
                this._facedown = false;
                this._hiddenForController = false;
                break;

            default:
                Contract.fail(`Unknown zone enum value: ${this.zoneName}`);
        }
    }

    // ******************************************* MISC *******************************************
    public override isCard(): this is Card {
        return true;
    }

    protected assertPropertyEnabledForZone(propertyVal: any, propertyName: string) {
        Contract.assertNotNullLike(propertyVal, this.buildPropertyDisabledForZoneStr(propertyName));
    }

    protected assertPropertyEnabledForZoneBoolean(enabled: boolean, propertyName: string) {
        Contract.assertTrue(enabled, this.buildPropertyDisabledForZoneStr(propertyName));
    }

    private buildPropertyDisabledForZoneStr(propertyName: string) {
        return `Attempting to read property '${propertyName}' on '${this.internalName}' but it is in zone '${this.zoneName}' where the property does not apply`;
    }

    public isResource() {
        return this.zoneName === ZoneName.Resource;
    }

    // TODO: should we break this out into variants for event (Play) vs other (EnterPlay)?
    public canPlay(context, type) {
        return (
            !this.hasRestriction(type, context) &&
            !context.player.hasRestriction(type, context) &&
            !this.hasRestriction(AbilityRestriction.Play, context) &&
            !context.player.hasRestriction(AbilityRestriction.Play, context) &&
            !this.hasRestriction(AbilityRestriction.EnterPlay, context) &&
            !context.player.hasRestriction(AbilityRestriction.EnterPlay, context)
        );
    }

    /** @deprecated Copied from L5R, not yet updated for SWU rules */
    public anotherUniqueInPlay(player) {
        return (
            this.unique &&
            this.game.allCards.some(
                (card: any) =>
                    card.isInPlay() &&
                    card.title === this.title &&
                    card !== this &&
                    (card.owner === player || card.controller === player || card.owner === this.owner)
            )
        );
    }

    /** @deprecated Copied from L5R, not yet updated for SWU rules */
    public anotherUniqueInPlayControlledBy(player) {
        return (
            this.unique &&
            this.game.allCards.some(
                (card: any) =>
                    card.isInPlay() &&
                    card.title === this.title &&
                    card !== this &&
                    card.controller === player
            )
        );
    }

    private hasSome<T>(valueOrValuesToCheck: T | Set<T> | T[], cardValues: Set<T> | T[]): boolean {
        const valuesToCheck = this.asSetOrArray(valueOrValuesToCheck);
        const cardValuesContains = Array.isArray(cardValues)
            ? (value: T) => cardValues.includes(value)
            : (value: T) => cardValues.has(value);

        for (const value of valuesToCheck) {
            if (cardValuesContains(value)) {
                return true;
            }
        }
        return false;
    }

    private hasEvery<T>(valueOrValuesToCheck: T | Set<T> | T[], cardValues: Set<T> | T[]): boolean {
        const valuesToCheck = this.asSetOrArray(valueOrValuesToCheck);
        const cardValuesContains = Array.isArray(cardValues)
            ? (value: T) => cardValues.includes(value)
            : (value: T) => cardValues.has(value);

        for (const value of valuesToCheck) {
            if (!cardValuesContains(value)) {
                return false;
            }
        }
        return false;
    }

    private asSetOrArray<T>(valueOrValuesToCheck: T | Set<T> | T[]): Set<T> | T[] {
        if (!(valueOrValuesToCheck instanceof Set) && !(valueOrValuesToCheck instanceof Array)) {
            return [valueOrValuesToCheck];
        }
        return valueOrValuesToCheck;
    }

    public getModifiedAbilityLimitMax(player: Player, ability: CardAbility, max: number): number {
        const effects = this.getOngoingEffects().filter((effect) => effect.type === EffectName.IncreaseLimitOnAbilities);
        let total = max;
        effects.forEach((effect) => {
            const value = effect.getValue(this);
            const applyingPlayer = value.applyingPlayer || effect.context.player;
            const targetAbility = value.targetAbility;
            if ((!targetAbility || targetAbility === ability) && applyingPlayer === player) {
                total++;
            }
        });

        return total;
    }

    // createSnapshot() {
    //     const clone = new Card(this.owner, this.cardData);

    //     // clone.upgrades = _(this.upgrades.map((attachment) => attachment.createSnapshot()));
    //     clone.childCards = this.childCards.map((card) => card.createSnapshot());
    //     clone.effects = [...this.effects];
    //     clone.controller = this.controller;
    //     clone.exhausted = this.exhausted;
    //     // clone.statusTokens = [...this.statusTokens];
    //     clone.zoneName = this.zoneName;
    //     clone.parentCard = this.parentCard;
    //     clone.aspects = [...this.aspects];
    //     // clone.fate = this.fate;
    //     // clone.inConflict = this.inConflict;
    //     clone.traits = Array.from(this.getTraits());
    //     clone.uuid = this.uuid;
    //     return clone;
    // }


    // TODO: Clean this up and review rules for visibility. We can probably reduce this down to arity 1
    /*
    * This is the infomation for each card that is sent to the client.
    */

    public getSummary(activePlayer: Player): any {
        const isActivePlayer = activePlayer === this.controller;
        const selectionState = activePlayer.getCardSelectionState(this);

        // If it is not the active player and in opposing hand or deck - return facedown card
        if (this.zone.hiddenForPlayers === WildcardRelativePlayer.Any || (!isActivePlayer && this.zone.hiddenForPlayers === RelativePlayer.Opponent)) {
            const state = {
                controllerId: this.controller.id,
                ownerId: this.owner.id,
                zone: this.zoneName,
                uuid: isActivePlayer ? this.uuid : undefined
            };
            return { ...state, ...selectionState };
        }

        const state = {
            id: this.cardData.id,
            setId: this.setId,
            controllerId: this.controller.id,
            ownerId: this.owner.id,
            aspects: this.aspects,
            zone: this.zoneName,
            name: this.cardData.title,
            power: this.cardData.power,
            hp: this.cardData.hp,
            unimplemented: !this.isImplemented || undefined,    // don't bother sending "unimplemented: false" to the client
            type: this.type,
            uuid: this.uuid,
            printedType: this.printedType,
            isBlanked: this.isBlank(),
            ...selectionState
        };

        return state;
    }

    public getCardState(): any {
        return {
            internalName: this.internalName,
            controllerId: this.controller.id,
            type: this.type
        };
    }

    public override getShortSummary() {
        return {
            ...super.getShortSummary(),
            controllerId: this.controller.id,
            setId: this.setId,
            type: ChatObjectType.Card,
            printedType: this.printedType
        };
    }

    public override getShortSummaryForControls(activePlayer: Player): any {
        if (!this.isHiddenForPlayer(activePlayer)) {
            return { hidden: true };
        }
        return super.getShortSummaryForControls(activePlayer);
    }

    private isHiddenForPlayer(player: Player) {
        switch (player) {
            case this.controller:
                return this.hiddenForController;
            case this.controller.opponent:
                return this.hiddenForOpponent;
            default:
                Contract.fail(`Unknown player: ${player}`);
                return false;
        }
    }

    public override getGameObjectName(): string {
        return 'Card';
    }

    /**
     * Captures a card's state
     * @returns A simplified card state representation
     */
    public captureCardState(): string | ISerializedCardState {
        try {
            if (this.isUpgrade()) {
                return null;
            }
            const currentCardState = this.getCardState();
            if (this.isLeader() && !currentCardState.deployed) {
                return { card: this.internalName, exhausted: this.exhausted };
            }
            // If the card is completely simple with no additional properties, just return its internal name
            if (!currentCardState.damage &&
              !currentCardState.upgrades &&
              !currentCardState.exhausted &&
              !currentCardState.capturedUnits) {
                return currentCardState.internalName;
            }
            // Return a more detailed card state
            const cardState: ISerializedCardState = {
                card: currentCardState.internalName
            };

            // Add all available properties from ISerializedCardState
            if (currentCardState.damage !== undefined) {
                cardState.damage = currentCardState.damage;
            }

            if (currentCardState.exhausted !== undefined) {
                cardState.exhausted = currentCardState.exhausted;
            }

            // Capture upgrades
            if (currentCardState.upgrades && currentCardState.upgrades.length > 0) {
                cardState.upgrades = currentCardState.upgrades.map((upgrade) => upgrade.internalName);
            }

            // Capture captured units if present
            if (currentCardState.capturedUnits && currentCardState.capturedUnits.length > 0) {
                cardState.capturedUnits = currentCardState.capturedUnits.map((unit) => unit.internalName);
            }
            // if leader unit then it is deployed
            if (currentCardState.deployed) {
                cardState.deployed = currentCardState.deployed;
            }
            return cardState;
        } catch (error) {
            logger.error('Error capturing card state for bug report', {
                error: { message: error.message, stack: error.stack },
                cardId: this.id
            });
            throw error;
        }
    }

    public override toString() {
        return this.internalName;
    }
}<|MERGE_RESOLUTION|>--- conflicted
+++ resolved
@@ -56,28 +56,8 @@
 // required for mixins to be based on this class
 export type CardConstructor<T extends ICardState = ICardState> = new (...args: any[]) => Card<T>;
 
-<<<<<<< HEAD
 // STATE TODO: Obsolete, to be removed.
 export type ICardState = IOngoingEffectSourceState;
-=======
-export interface ICardState extends IOngoingEffectSourceState {
-
-    facedown: boolean;
-    hiddenForController: boolean;
-    hiddenForOpponent: boolean;
-
-    controllerRef: GameObjectRef<Player>;
-    ownerRef: GameObjectRef<Player>;
-
-    zone: GameObjectRef<Zone> | null;
-    movedFromZone: ZoneName | null;
-    nextAbilityIdx: number;
-
-    actionAbilities: GameObjectRef<ActionAbility>[];
-    constantAbilities: GameObjectRef<ConstantAbility>[];
-    triggeredAbilities: GameObjectRef<TriggeredAbility>[];
-}
->>>>>>> ce450dc3
 
 export enum InitializeCardStateOption {
     Initialize = 'initialize',
@@ -232,9 +212,6 @@
     }
 
     protected set controller(value: Player) {
-<<<<<<< HEAD
-        this._controller = value;
-=======
         this.state.controllerRef = value.getRef();
     }
 
@@ -248,7 +225,6 @@
 
     public get facedown(): boolean {
         return this.state.facedown;
->>>>>>> ce450dc3
     }
 
     // eslint-disable-next-line @typescript-eslint/class-literal-property-style
