import type { IActionAbilityProps, IConstantAbilityProps, ISetId, Zone, ITriggeredAbilityProps } from '../../Interfaces';
import { ActionAbility } from '../ability/ActionAbility';
import type PlayerOrCardAbility from '../ability/PlayerOrCardAbility';
import { OngoingEffectSource } from '../ongoingEffect/OngoingEffectSource';
import type { IOngoingEffectSourceState } from '../ongoingEffect/OngoingEffectSource';
import type Player from '../Player';
import * as Contract from '../utils/Contract';
import type { MoveZoneDestination } from '../Constants';
import { KeywordName } from '../Constants';
import { AbilityRestriction, Aspect, CardType, Duration, EffectName, EventName, ZoneName, DeckZoneDestination, RelativePlayer, Trait, WildcardZoneName, WildcardRelativePlayer } from '../Constants';
import * as EnumHelpers from '../utils/EnumHelpers';
import type { AbilityContext } from '../ability/AbilityContext';
import type { CardAbility } from '../ability/CardAbility';
import type Shield from '../../cards/01_SOR/tokens/Shield';
import type { KeywordInstance, KeywordWithCostValues } from '../ability/KeywordInstance';
import * as KeywordHelpers from '../ability/KeywordHelpers';
import type { StateWatcherRegistrar } from '../stateWatcher/StateWatcherRegistrar';
import { v4 as uuidv4 } from 'uuid';
import type { IConstantAbility } from '../ongoingEffect/IConstantAbility';
import TriggeredAbility from '../ability/TriggeredAbility';
import type { ICardWithDamageProperty } from './propertyMixins/Damage';
import type { IEventCard } from './EventCard';
import type { IUnitCard } from './propertyMixins/UnitProperties';
import type { IBaseCard } from './BaseCard';
import type { IDeployableLeaderCard, ILeaderUnitCard } from './LeaderUnitCard';
import type { IDoubleSidedLeaderCard } from './DoubleSidedLeaderCard';
import type { IPlayableCard, IPlayableOrDeployableCard } from './baseClasses/PlayableOrDeployableCard';
import type { ITokenCard } from './propertyMixins/Token';
import type { ITokenUnitCard, ITokenUpgradeCard } from './TokenCards';
import type { IInPlayCard } from './baseClasses/InPlayCard';
import type { ICardWithCostProperty } from './propertyMixins/Cost';
import type { INonLeaderUnitCard } from './NonLeaderUnitCard';
import type { ICardCanChangeControllers, IUpgradeCard } from './CardInterfaces';
import type { ILeaderCard } from './propertyMixins/LeaderProperties';
import type { ICardWithTriggeredAbilities } from './propertyMixins/TriggeredAbilityRegistration';
<<<<<<< HEAD
import type { GameObjectRef } from '../GameObjectBase';
=======
import type { ICardDataJson } from '../../../utils/cardData/CardDataInterfaces';
>>>>>>> 3daf7d26

// required for mixins to be based on this class
export type CardConstructor<T extends ICardState = ICardState> = new (...args: any[]) => Card<T>;


export interface ICardState extends IOngoingEffectSourceState {

    facedown: boolean;
    hasImplementationFile: boolean;
    hiddenForController: boolean;
    hiddenForOpponent: boolean;

    controllerRef: GameObjectRef<Player>;

    movedFromZone: ZoneName | null;
}

/**
 * The base class for all card types. Any shared properties among all cards will be present here.
 *
 * To access properties / methods of specific subclass types, use check methods such as {@link Card.isUnit}
 * or {@link Card.canBeExhausted} to confirm that the card has the expected properties and then cast
 * to the specific card type or one of the union types in `CardTypes.js` as needed.
 */
<<<<<<< HEAD
export class Card<T extends ICardState = ICardState> extends OngoingEffectSource<T> {
    public static checkHasNonKeywordAbilityText(abilityText?: string) {
        if (abilityText == null) {
            return false;
=======
export class Card extends OngoingEffectSource {
    public static checkHasNonKeywordAbilityText(cardData: ICardDataJson) {
        if (cardData.types.includes('leader')) {
            return true;
>>>>>>> 3daf7d26
        }

        for (const abilityText of [cardData.text, cardData.pilotText]) {
            if (abilityText == null) {
                continue;
            }

            const abilityLines = abilityText.split('\n');

            // bounty and coordinate keywords always require explicit implementation so we omit them from here
            const keywords = Object.values(KeywordName)
                .filter((keyword) => keyword !== KeywordName.Bounty && keyword !== KeywordName.Coordinate);

            for (const abilityLine of abilityLines) {
                if (abilityLine.trim().length === 0) {
                    continue;
                }

                const lowerCaseAbilityLine = abilityLine.toLowerCase();

                if (keywords.some((keyword) => lowerCaseAbilityLine.startsWith(keyword))) {
                    continue;
                }

                return true;
            }
        }

        return false;
    }

    protected readonly _aspects: Aspect[] = [];
    protected readonly _backSideAspects?: Aspect[];
    protected readonly _backSideTitle?: string;
    protected readonly _internalName: string;
    protected readonly _subtitle?: string;
    protected readonly _title: string;
    protected readonly _unique: boolean;

<<<<<<< HEAD
=======
    protected readonly canBeUpgrade: boolean;
    protected override readonly id: string;
>>>>>>> 3daf7d26
    protected readonly hasNonKeywordAbilityText: boolean;
    protected readonly hasImplementationFile: boolean;
    protected readonly overrideNotImplemented: boolean = false;
    protected readonly printedKeywords: KeywordInstance[];
    protected readonly printedTraits: Set<Trait>;
    protected readonly printedType: CardType;

    protected actionAbilities: ActionAbility[] = [];
    protected constantAbilities: IConstantAbility[] = [];

    private nextAbilityIdx = 0;
    // STATE TODO: How do we store the zone in state?
    private _zone: Zone;
    protected triggeredAbilities: TriggeredAbility[] = [];

    // TODO: is this correct handling of hidden / visible card state? not sure how this integrates with the client
    protected get hiddenForController() {
        return this.state.hiddenForController;
    }

    protected get hiddenForOpponent() {
        return this.state.hiddenForOpponent;
    }

    protected get movedFromZone() {
        return this.state.movedFromZone;
    }

    protected set movedFromZone(value: ZoneName | null) {
        this.state.movedFromZone = value;
    }

    // ******************************************** PROPERTY GETTERS ********************************************
    public get aspects(): Aspect[] {
        return this._aspects;
    }

    public get backSideAspects(): Aspect[] {
        return this._backSideAspects;
    }

    public get backSideTitle(): string {
        return this._backSideTitle;
    }


    public get controller(): Player {
        return this.game.findAnyGameObjectByUuid(this.state.controllerRef);
    }

    public set controller(player: Player) {
        this.state.controllerRef = player.getRef();
    }

    public get facedown(): boolean {
        return this.state.facedown;
    }

    public get internalName(): string {
        return this._internalName;
    }

    public get keywords(): KeywordInstance[] {
        return this.getKeywords();
    }

    public get subtitle(): string {
        return this._subtitle;
    }

    public get title(): string {
        return this._title;
    }

    public get unique(): boolean {
        return this._unique;
    }

    /** @deprecated use title instead**/
    public override get name() {
        return super.name;
    }

    public get setId(): ISetId {
        return this.cardData.setId;
    }

    public get traits(): Set<Trait> {
        return this.getTraits();
    }

    public get type(): CardType {
        return this.getType();
    }

    /** This method is needed due to a bug in TypeScript with mix-ins and getters */
    protected getType(): CardType {
        return this.printedType;
    }

    public get zone(): Zone {
        return this._zone;
    }

    protected set zone(zone: Zone) {
        this._zone = zone;
    }

    public get zoneName(): ZoneName {
        return this._zone?.name;
    }

    // *********************************************** CONSTRUCTOR ***********************************************
    public constructor(
        public readonly owner: Player,
        private readonly cardData: any
    ) {
        super(owner.game, cardData.title);

        this.validateCardData(cardData);

        const implementationId = this.getImplementationId();
        this.hasImplementationFile = implementationId !== null;
        if (implementationId) {
            this.validateImplementationId(implementationId, cardData);
        }

        this.hasNonKeywordAbilityText = this.isLeader() || Card.checkHasNonKeywordAbilityText(cardData);

        this._aspects = EnumHelpers.checkConvertToEnum(cardData.aspects, Aspect);
        this._backSideAspects = cardData.backSideAspects;
        this._internalName = cardData.internalName;
        this._subtitle = cardData.subtitle;
        this._title = cardData.title;
        this._backSideTitle = cardData.backSideTitle;
        this._unique = cardData.unique;

<<<<<<< HEAD
        this.controller = owner;
        this.state.id = cardData.id;
=======
        this._controller = owner;
        this.id = cardData.id;
        this.canBeUpgrade = cardData.upgradeHp !== null && cardData.upgradePower !== null; // TODO: Check if this is working
>>>>>>> 3daf7d26
        this.printedTraits = new Set(EnumHelpers.checkConvertToEnum(cardData.traits, Trait));
        this.printedType = Card.buildTypeFromPrinted(cardData.types);

        // TODO: add validation that if the card has the Piloting trait, the right cardData properties are set
        this.printedKeywords = KeywordHelpers.parseKeywords(cardData.keywords,
            this.printedType === CardType.Leader ? cardData.deployBox : cardData.text,
            this.internalName, cardData.pilotText);
        if (this.printedType === CardType.Leader) {
            this.printedKeywords.push(
                ...KeywordHelpers.parseKeywords(
                    cardData.keywords,
                    cardData.text,
                    this.internalName,
                    cardData.pilotText
                )
            );
        }

        this.setupStateWatchers(this.owner.game.stateWatcherRegistrar);
    }

    protected override onSetupDefaultState() {
        super.onSetupDefaultState();

        this.state.facedown = true;
        this.state.hiddenForController = false;
        this.state.hiddenForOpponent = false;
        this.state.movedFromZone = null;
    }


    // ******************************************* ABILITY GETTERS *******************************************
    /**
     * `SWU 7.2.1`: An action ability is an ability indicated by the bolded word “Action.” Most action
     * abilities have a cost in brackets that must be paid in order to use the ability.
     */
    public getActionAbilities(): ActionAbility[] {
        const deduplicatedActionAbilities: ActionAbility[] = [];

        // Add any gained action abilities, deduplicating by any identical gained action abilities from
        // the same source card (e.g., two Heroic Resolve actions)
        const seenCardNameSources = new Set<string>();
        for (const action of this.actionAbilities) {
            if (action.printedAbility) {
                deduplicatedActionAbilities.push(action);
            } else if (!seenCardNameSources.has(action.gainAbilitySource.internalName)) {
                deduplicatedActionAbilities.push(action);
                seenCardNameSources.add(action.gainAbilitySource.internalName);
            }
        }

        return deduplicatedActionAbilities;
    }

    /**
     * `SWU 7.3.1`: A constant ability is always in effect while the card it is on is in play. Constant abilities
     * don’t have any special text styling
     */
    public getConstantAbilities(): IConstantAbility[] {
        return this.constantAbilities;
    }

    /**
     * Any actions that a player could legally invoke with this card as the source. This includes "default"
     * actions such as playing a card or attacking, as well as any action abilities from card text.
     */
    public getActions(): PlayerOrCardAbility[] {
        return this.getActionAbilities();
    }


    // **************************************** INITIALIZATION HELPERS ****************************************
    public static buildTypeFromPrinted(printedTypes: string[]): CardType {
        if (printedTypes.length === 2) {
            if (printedTypes[0] !== 'token') {
                throw new Error(`Unexpected card types: ${printedTypes}`);
            }

            switch (printedTypes[1]) {
                case 'unit':
                    return CardType.TokenUnit;
                case 'upgrade':
                    return CardType.TokenUpgrade;
                default:
                    throw new Error(`Unexpected token types: ${printedTypes}`);
            }
        }

        Contract.assertArraySize(printedTypes, 1, `Unexpected card types: ${printedTypes}`);
        switch (printedTypes[0]) {
            case 'event':
                return CardType.Event;
            case 'unit':
                return CardType.BasicUnit;
            case 'leader':
                return CardType.Leader;
            case 'base':
                return CardType.Base;
            case 'upgrade':
                return CardType.BasicUpgrade;
            default:
                throw new Error(`Unexpected card type: ${printedTypes[0]}`);
        }
    }

    private validateCardData(cardData: any) {
        Contract.assertNotNullLike(cardData);
        Contract.assertNotNullLike(cardData.id);
        Contract.assertNotNullLike(cardData.title);
        Contract.assertNotNullLike(cardData.types);
        Contract.assertNotNullLike(cardData.traits);
        Contract.assertNotNullLike(cardData.aspects);
        Contract.assertNotNullLike(cardData.keywords);
        Contract.assertNotNullLike(cardData.unique);
    }

    /**
     * If this is a subclass implementation of a specific card, validate that it matches the provided card data
     */
    private validateImplementationId(implementationId: { internalName: string; id: string }, cardData: any): void {
        if (cardData.id !== implementationId.id || cardData.internalName !== implementationId.internalName) {
            throw new Error(
                `Provided card data { ${cardData.id}, ${cardData.internalName} } does not match the data from the card class: { ${implementationId.id}, ${implementationId.internalName} }. Confirm that you are matching the card data to the right card implementation class.`
            );
        }
    }

    /**
     * Subclass implementations for specific cards must override this method and provide the id
     * information for the specific card
     */
    protected getImplementationId(): null | { internalName: string; id: string } {
        return null;
    }

    protected unpackConstructorArgs(...args: any[]): [Player, any] {
        Contract.assertArraySize(args, 2);

        return [args[0] as Player, args[1]];
    }

    // eslint-disable-next-line @typescript-eslint/no-empty-function
    protected setupStateWatchers(registrar: StateWatcherRegistrar) {
    }

    // ******************************************* ABILITY HELPERS *******************************************
    public createActionAbility<TSource extends Card = this>(properties: IActionAbilityProps<TSource>): ActionAbility {
        return new ActionAbility(this.game, this, Object.assign(this.buildGeneralAbilityProps('action'), properties));
    }

    public createConstantAbility<TSource extends Card = this>(properties: IConstantAbilityProps<TSource>): IConstantAbility {
        const sourceZoneFilter = properties.sourceZoneFilter || WildcardZoneName.AnyArena;

        return {
            duration: Duration.Persistent,
            sourceZoneFilter,
            ...properties,
            ...this.buildGeneralAbilityProps('constant'),
            uuid: uuidv4()
        };
    }

    protected createTriggeredAbility<TSource extends Card = this>(properties: ITriggeredAbilityProps<TSource>): TriggeredAbility {
        return new TriggeredAbility(this.game, this, Object.assign(this.buildGeneralAbilityProps('triggered'), properties));
    }

    protected buildGeneralAbilityProps(abilityTypeDescriptor: string) {
        return {
            cardName: this.title,

            // example: "wampa_triggered_0"
            abilityIdentifier: `${this.internalName}_${abilityTypeDescriptor}_${this.getNextAbilityIdx()}`,
        };
    }

    /** Increments the ability index counter used for adding an index number to an ability's ID */
    private getNextAbilityIdx() {
        this.nextAbilityIdx++;
        return this.nextAbilityIdx - 1;
    }


    // ******************************************* CARD TYPE HELPERS *******************************************
    public isEvent(): this is IEventCard {
        return this.type === CardType.Event;
    }

    public isUnit(): this is IUnitCard {
        return this.type === CardType.BasicUnit || this.type === CardType.LeaderUnit || this.type === CardType.TokenUnit;
    }

    public isUpgrade(): this is IUpgradeCard {
        return this.type === CardType.BasicUpgrade || this.type === CardType.TokenUpgrade || this.type === CardType.UnitUpgrade;
    }

    public isBase(): this is IBaseCard {
        return this.type === CardType.Base;
    }

    public isDeployableLeader(): this is IDeployableLeaderCard {
        return false;
    }

    public isDoubleSidedLeader(): this is IDoubleSidedLeaderCard {
        return false;
    }

    public isLeader(): this is ILeaderCard {
        return false;
    }

    public isLeaderUnit(): this is ILeaderUnitCard {
        return false;
    }

    public isNonLeaderUnit(): this is INonLeaderUnitCard {
        return false;
    }

    public isToken(): this is ITokenCard {
        return false;
    }

    public isTokenUnit(): this is ITokenUnitCard {
        return false;
    }

    public isTokenUpgrade(): this is ITokenUpgradeCard {
        return false;
    }

    public isPlayable(): this is IPlayableCard {
        return false;
    }

    public canChangeController(): this is ICardCanChangeControllers {
        return false;
    }

    public isShield(): this is Shield {
        return false;
    }

    /** Returns true if the card is of a type that can legally be damaged. Note that the card might still be in a zone where damage is not legal. */
    public canBeDamaged(): this is ICardWithDamageProperty {
        return false;
    }

    /**
     * Returns true if the card is in a zone where it can legally be exhausted.
     * The returned type set is equivalent to {@link CardWithExhaustProperty}.
     */
    public canBeExhausted(): this is IPlayableOrDeployableCard {
        return false;
    }

    public hasCost(): this is ICardWithCostProperty {
        return false;
    }

    /**
     * Returns true if the card is a type that can legally have triggered abilities.
     */
    public canRegisterTriggeredAbilities(): this is ICardWithTriggeredAbilities {
        return false;
    }

    /**
     * Returns true if the card is a type that can be put into play and considered "in play."
     * The returned type set is equivalent to {@link InPlayCard}.
     */
    public canBeInPlay(): this is IInPlayCard {
        return false;
    }


    // ******************************************* KEYWORD HELPERS *******************************************
    /** Helper method for {@link Card.keywords} */
    protected getKeywords() {
        let keywordInstances = [...this.printedKeywords];
        const gainKeywordEffects = this.getOngoingEffects().filter((ongoingEffect) => ongoingEffect.type === EffectName.GainKeyword);
        for (const effect of gainKeywordEffects) {
            keywordInstances.push(effect.getValue(this));
        }
        keywordInstances = keywordInstances.filter((instance) => !instance.isBlank);

        return keywordInstances;
    }

    public getKeywordsWithCostValues(keywordName: KeywordName): KeywordWithCostValues[] {
        const keywords = this.getKeywords().filter((keyword) => keyword.valueOf() === keywordName);

        const keywordsWithoutCostValues = keywords.filter((keyword) => !keyword.hasCostValue());
        Contract.assertTrue(keywordsWithoutCostValues.length === 0, 'Found at least one keyword with missing cost values');

        return keywords as KeywordWithCostValues[];
    }

    public hasSomeKeyword(keywords: Set<KeywordName> | KeywordName | KeywordName[]): boolean {
        return this.hasSome(keywords, this.keywords.map((keyword) => keyword.name));
    }

    public hasEveryKeyword(keywords: Set<KeywordName> | KeywordName[]): boolean {
        return this.hasEvery(keywords, this.keywords.map((keyword) => keyword.name));
    }


    // ******************************************* TRAIT HELPERS *******************************************
    /** Helper method for {@link Card.traits} */
    private getTraits() {
        const traits = new Set(this.printedTraits);

        for (const gainedTrait of this.getOngoingEffectValues(EffectName.AddTrait)) {
            traits.add(gainedTrait);
        }
        for (const lostTrait of this.getOngoingEffectValues(EffectName.LoseTrait)) {
            traits.delete(lostTrait);
        }

        return traits;
    }

    public hasSomeTrait(traits: Set<Trait> | Trait | Trait[]): boolean {
        return this.hasSome(traits, this.traits);
    }

    public hasEveryTrait(traits: Set<Trait> | Trait[]): boolean {
        return this.hasEvery(traits, this.traits);
    }


    // ******************************************* ASPECT HELPERS *******************************************
    public hasSomeAspect(aspects: Set<Aspect> | Aspect | Aspect[]): boolean {
        return this.hasSome(aspects, this.aspects);
    }

    public hasEveryAspect(aspects: Set<Aspect> | Aspect[]): boolean {
        return this.hasEvery(aspects, this.aspects);
    }


    // *************************************** EFFECT HELPERS ***************************************
    public isBlank(): boolean {
        return this.hasOngoingEffect(EffectName.Blank);
    }

    public canTriggerAbilities(context: AbilityContext, ignoredRequirements = []): boolean {
        return (
            (ignoredRequirements.includes('triggeringRestrictions') ||
              !this.hasRestriction(AbilityRestriction.TriggerAbilities, context))
        );
    }

    public canInitiateKeywords(context: AbilityContext): boolean {
        return !this.facedown && !this.hasRestriction(AbilityRestriction.InitiateKeywords, context);
    }


    // ******************************************* ZONE MANAGEMENT *******************************************
    /**
     * Moves a card to a new zone, optionally resetting the card's controller back to its owner.
     *
     * @param targetZoneName Zone to move to
     */
    public moveTo(targetZoneName: MoveZoneDestination) {
        Contract.assertNotNullLike(this._zone, `Attempting to move card ${this.internalName} before initializing zone`);

        const prevZone = this.zoneName;
        const resetController = EnumHelpers.zoneMoveRequiresControllerReset(prevZone, targetZoneName);

        // if we're moving to deck top / bottom, don't bother checking if we're already in the zone
        if (!([DeckZoneDestination.DeckBottom, DeckZoneDestination.DeckTop] as MoveZoneDestination[]).includes(targetZoneName)) {
            const originalZone = this._zone;
            const moveToZone = (resetController ? this.owner : this.controller)
                .getZone(EnumHelpers.asConcreteZone(targetZoneName));

            if (originalZone === moveToZone) {
                return;
            }
        }

        this.removeFromCurrentZone();

        if (resetController) {
            this.controller = this.owner;
        }

        this.addSelfToZone(targetZoneName);

        this.postMoveSteps(prevZone);
    }

    protected removeFromCurrentZone() {
        if (this._zone.name === ZoneName.Base) {
            Contract.assertTrue(this.isLeader(), `Attempting to move card ${this.internalName} from ${this._zone}`);
            this._zone.removeLeader();
        } else {
            this._zone.removeCard(this);
        }
    }

    protected postMoveSteps(movedFromZone: ZoneName) {
        this.initializeForCurrentZone(movedFromZone);

        this.game.emitEvent(EventName.OnCardMoved, null, {
            card: this,
            originalZone: movedFromZone,
            newZone: this.zoneName
        });

        this.registerMove(movedFromZone);
    }

    protected registerMove(movedFromZone: ZoneName) {
        this.game.registerMovedCard(this);
    }

    public initializeZone(zone: Zone) {
        Contract.assertIsNullLike(this._zone, `Attempting to initialize zone for card ${this.internalName} to ${zone.name} but it is already set`);

        this._zone = zone;

        this.initializeForStartZone();
        this.initializeForCurrentZone(null);
    }


    protected initializeForStartZone(): void {
        this.controller = this.owner;
    }

    private addSelfToZone(zoneName: MoveZoneDestination) {
        switch (zoneName) {
            case ZoneName.Base:
                this._zone = this.owner.baseZone;
                Contract.assertTrue(this.isLeader());
                this._zone.setLeader(this);
                break;

            case DeckZoneDestination.DeckBottom:
            case DeckZoneDestination.DeckTop:
                this._zone = this.owner.deckZone;
                Contract.assertTrue(this.isPlayable());
                this._zone.addCard(this, zoneName);
                break;

            case ZoneName.Discard:
                this._zone = this.owner.discardZone;
                Contract.assertTrue(this.isPlayable());
                this._zone.addCard(this);
                break;

            case ZoneName.GroundArena:
                this._zone = this.game.groundArena;
                Contract.assertTrue(this.canBeInPlay());
                this._zone.addCard(this);
                break;

            case ZoneName.Hand:
                this._zone = this.owner.handZone;
                Contract.assertTrue(this.isPlayable());
                this._zone.addCard(this);
                break;

            case ZoneName.OutsideTheGame:
                this._zone = this.owner.outsideTheGameZone;
                Contract.assertTrue(this.isToken() || this.isPlayable());
                this._zone.addCard(this);
                break;

            case ZoneName.Resource:
                this._zone = this.controller.resourceZone;
                Contract.assertTrue(this.isPlayable());
                this._zone.addCard(this);
                break;

            case ZoneName.SpaceArena:
                this._zone = this.game.spaceArena;
                Contract.assertTrue(this.canBeInPlay());
                this._zone.addCard(this);
                break;

            default:
                Contract.fail(`Unknown zone enum value: ${zoneName}`);
        }
    }

    /**
     * Updates the card's abilities for its current zone after being moved.
     * Called from {@link Game.resolveGameState} after event resolution.
     */

    public resolveAbilitiesForNewZone() {
        // TODO: do we need to consider a case where a card is moved from one arena to another,
        // where we maybe wouldn't reset events / effects / limits?
        this.updateTriggeredAbilityEvents(this.movedFromZone, this.zoneName);
        this.updateConstantAbilityEffects(this.movedFromZone, this.zoneName);
        this.updateKeywordAbilityEffects(this.movedFromZone, this.zoneName);

        this.movedFromZone = null;
    }

    private updateTriggeredAbilityEvents(from: ZoneName, to: ZoneName, reset: boolean = true) {
        if (!EnumHelpers.isArena(from) && !EnumHelpers.isArena(to)) {
            this.resetLimits();
        }

        for (const triggeredAbility of this.triggeredAbilities) {
            if (EnumHelpers.cardZoneMatches(to, triggeredAbility.zoneFilter) && !EnumHelpers.cardZoneMatches(from, triggeredAbility.zoneFilter)) {
                triggeredAbility.registerEvents();
            } else if (!EnumHelpers.cardZoneMatches(to, triggeredAbility.zoneFilter) && EnumHelpers.cardZoneMatches(from, triggeredAbility.zoneFilter)) {
                triggeredAbility.unregisterEvents();
            }
        }
    }

    private updateConstantAbilityEffects(from: ZoneName, to: ZoneName) {
        if (!EnumHelpers.isArena(to) || from === ZoneName.Discard || from === ZoneName.Capture) {
            this.removeLastingEffects();
        }

        for (const constantAbility of this.constantAbilities) {
            if (constantAbility.sourceZoneFilter === WildcardZoneName.Any) {
                continue;
            }
            if (
                !EnumHelpers.cardZoneMatches(from, constantAbility.sourceZoneFilter) &&
                EnumHelpers.cardZoneMatches(to, constantAbility.sourceZoneFilter)
            ) {
                constantAbility.registeredEffects = this.addEffectToEngine(constantAbility);
            } else if (
                EnumHelpers.cardZoneMatches(from, constantAbility.sourceZoneFilter) &&
                !EnumHelpers.cardZoneMatches(to, constantAbility.sourceZoneFilter)
            ) {
                this.removeEffectFromEngine(constantAbility.registeredEffects);
                constantAbility.registeredEffects = [];
            }
        }
    }

    /** Register / un-register the effects for any abilities from keywords */
    // eslint-disable-next-line @typescript-eslint/no-empty-function
    protected updateKeywordAbilityEffects(from: ZoneName, to: ZoneName) { }


    /**
     * Deals with the engine effects of entering a new zone, making sure all statuses are set with legal values.
     * If a card should have a different status on entry (e.g., readied instead of exhausted), call this method first
     * and then update the card state(s) as needed.
     *
     * Subclass methods should override this and call the super method to ensure all statuses are set correctly.
     */
    protected initializeForCurrentZone(prevZone?: ZoneName) {
        this.state.hiddenForOpponent = EnumHelpers.isHiddenFromOpponent(this.zoneName, RelativePlayer.Self);

        switch (this.zoneName) {
            case ZoneName.SpaceArena:
            case ZoneName.GroundArena:
                this.state.facedown = false;
                this.state.hiddenForController = false;
                break;

            case ZoneName.Base:
                this.state.facedown = false;
                this.state.hiddenForController = false;
                break;

            case ZoneName.Resource:
                this.state.facedown = true;
                this.state.hiddenForController = false;
                break;

            case ZoneName.Deck:
                this.state.facedown = true;
                this.state.hiddenForController = true;
                break;

            case ZoneName.Hand:
                this.state.facedown = false;
                this.state.hiddenForController = false;
                break;

            case ZoneName.Capture:
                this.state.facedown = true;
                this.state.hiddenForController = false;
                break;

            case ZoneName.Discard:
            case ZoneName.OutsideTheGame:
                this.state.facedown = false;
                this.state.hiddenForController = false;
                break;

            default:
                Contract.fail(`Unknown zone enum value: ${this.zoneName}`);
        }
    }

    // ******************************************* MISC *******************************************
    public override isCard(): this is Card {
        return true;
    }

    protected assertPropertyEnabledForZone(propertyVal: any, propertyName: string) {
        Contract.assertNotNullLike(propertyVal, this.buildPropertyDisabledForZoneStr(propertyName));
    }

    protected assertPropertyEnabledForZoneBoolean(enabled: boolean, propertyName: string) {
        Contract.assertTrue(enabled, this.buildPropertyDisabledForZoneStr(propertyName));
    }

    private buildPropertyDisabledForZoneStr(propertyName: string) {
        return `Attempting to read property '${propertyName}' on '${this.internalName}' but it is in zone '${this.zoneName}' where the property does not apply`;
    }

    protected resetLimits() {
        for (const action of this.actionAbilities) {
            if (action.limit) {
                action.limit.reset();
            }
        }
    }

    public isResource() {
        return this.zoneName === ZoneName.Resource;
    }

    // TODO: should we break this out into variants for event (Play) vs other (EnterPlay)?
    public canPlay(context, type) {
        return (
            !this.hasRestriction(type, context) &&
            !context.player.hasRestriction(type, context) &&
            !this.hasRestriction(AbilityRestriction.Play, context) &&
            !context.player.hasRestriction(AbilityRestriction.Play, context) &&
            !this.hasRestriction(AbilityRestriction.EnterPlay, context) &&
            !context.player.hasRestriction(AbilityRestriction.EnterPlay, context)
        );
    }

    /** @deprecated Copied from L5R, not yet updated for SWU rules */
    public anotherUniqueInPlay(player) {
        return (
            this.unique &&
            this.game.allCards.some(
                (card) =>
                    card.isInPlay() &&
                    card.title === this.title &&
                    card !== this &&
                    (card.owner === player || card.controller === player || card.owner === this.owner)
            )
        );
    }

    /** @deprecated Copied from L5R, not yet updated for SWU rules */
    public anotherUniqueInPlayControlledBy(player) {
        return (
            this.unique &&
            this.game.allCards.some(
                (card) =>
                    card.isInPlay() &&
                    card.title === this.title &&
                    card !== this &&
                    card.controller === player
            )
        );
    }

    private hasSome<T>(valueOrValuesToCheck: T | Set<T> | T[], cardValues: Set<T> | T[]): boolean {
        const valuesToCheck = this.asSetOrArray(valueOrValuesToCheck);
        const cardValuesContains = Array.isArray(cardValues)
            ? (value: T) => cardValues.includes(value)
            : (value: T) => cardValues.has(value);

        for (const value of valuesToCheck) {
            if (cardValuesContains(value)) {
                return true;
            }
        }
        return false;
    }

    private hasEvery<T>(valueOrValuesToCheck: T | Set<T> | T[], cardValues: Set<T> | T[]): boolean {
        const valuesToCheck = this.asSetOrArray(valueOrValuesToCheck);
        const cardValuesContains = Array.isArray(cardValues)
            ? (value: T) => cardValues.includes(value)
            : (value: T) => cardValues.has(value);

        for (const value of valuesToCheck) {
            if (!cardValuesContains(value)) {
                return false;
            }
        }
        return false;
    }

    private asSetOrArray<T>(valueOrValuesToCheck: T | Set<T> | T[]): Set<T> | T[] {
        if (!(valueOrValuesToCheck instanceof Set) && !(valueOrValuesToCheck instanceof Array)) {
            return [valueOrValuesToCheck];
        }
        return valueOrValuesToCheck;
    }

    public getModifiedAbilityLimitMax(player: Player, ability: CardAbility, max: number): number {
        const effects = this.getOngoingEffects().filter((effect) => effect.type === EffectName.IncreaseLimitOnAbilities);
        let total = max;
        effects.forEach((effect) => {
            const value = effect.getValue(this);
            const applyingPlayer = value.applyingPlayer || effect.context.player;
            const targetAbility = value.targetAbility;
            if ((!targetAbility || targetAbility === ability) && applyingPlayer === player) {
                total++;
            }
        });

        return total;
    }

    // createSnapshot() {
    //     const clone = new Card(this.owner, this.cardData);

    //     // clone.upgrades = _(this.upgrades.map((attachment) => attachment.createSnapshot()));
    //     clone.childCards = this.childCards.map((card) => card.createSnapshot());
    //     clone.effects = [...this.effects];
    //     clone.controller = this.controller;
    //     clone.exhausted = this.exhausted;
    //     // clone.statusTokens = [...this.statusTokens];
    //     clone.zoneName = this.zoneName;
    //     clone.parentCard = this.parentCard;
    //     clone.aspects = [...this.aspects];
    //     // clone.fate = this.fate;
    //     // clone.inConflict = this.inConflict;
    //     clone.traits = Array.from(this.getTraits());
    //     clone.uuid = this.uuid;
    //     return clone;
    // }


    // TODO: Clean this up and review rules for visibility. We can probably reduce this down to arity 1
    /*
    * This is the infomation for each card that is sent to the client.
    */

    public getSummary(activePlayer: Player): any {
        const isActivePlayer = activePlayer === this.controller;
        const selectionState = activePlayer.getCardSelectionState(this);

        // If it is not the active player and in opposing hand or deck - return facedown card
        if (this._zone.hiddenForPlayers === WildcardRelativePlayer.Any || (!isActivePlayer && this._zone.hiddenForPlayers === RelativePlayer.Opponent)) {
            const state = {
                controller: this.controller.getShortSummary(),
                owner: this.owner.getShortSummary(),
                // menu: isActivePlayer ? this.getMenu() : undefined,
                facedown: true,
                zone: this.zoneName,
                uuid: isActivePlayer ? this.uuid : undefined
            };
            return { ...state, ...selectionState };
        }


        const state = {
            id: this.cardData.id,
            setId: this.setId,
            controlled: this.owner !== this.controller,
            controller: this.controller.getShortSummary(),
            owner: this.owner.getShortSummary(),
            aspects: this.aspects,
            // facedown: this.isFacedown(),
            zone: this.zoneName,
            // menu: this.getMenu(),
            name: this.cardData.title,
            cost: this.cardData.cost,
            power: this.cardData.power,
            hp: this.cardData.hp,
            implemented: !this.overrideNotImplemented && (!this.hasNonKeywordAbilityText || this.hasImplementationFile),  // we consider a card "implemented" if it doesn't require any implementation
            // popupMenuText: this.popupMenuText,
            // showPopup: this.showPopup,
            // tokens: this.tokens,
            type: this.type,
            uuid: this.uuid,
            ...selectionState
        };

        return state;
    }

    public override getShortSummaryForControls(activePlayer: Player): any {
        if (!this.isHiddenForPlayer(activePlayer)) {
            return { hidden: true };
        }
        return super.getShortSummaryForControls(activePlayer);
    }

    private isHiddenForPlayer(player: Player) {
        switch (player) {
            case this.controller:
                return this.hiddenForController;
            case this.controller.opponent:
                return this.hiddenForOpponent;
            default:
                Contract.fail(`Unknown player: ${player}`);
                return false;
        }
    }

    public override toString() {
        return this.internalName;
    }
}<|MERGE_RESOLUTION|>--- conflicted
+++ resolved
@@ -33,11 +33,8 @@
 import type { ICardCanChangeControllers, IUpgradeCard } from './CardInterfaces';
 import type { ILeaderCard } from './propertyMixins/LeaderProperties';
 import type { ICardWithTriggeredAbilities } from './propertyMixins/TriggeredAbilityRegistration';
-<<<<<<< HEAD
 import type { GameObjectRef } from '../GameObjectBase';
-=======
 import type { ICardDataJson } from '../../../utils/cardData/CardDataInterfaces';
->>>>>>> 3daf7d26
 
 // required for mixins to be based on this class
 export type CardConstructor<T extends ICardState = ICardState> = new (...args: any[]) => Card<T>;
@@ -62,17 +59,10 @@
  * or {@link Card.canBeExhausted} to confirm that the card has the expected properties and then cast
  * to the specific card type or one of the union types in `CardTypes.js` as needed.
  */
-<<<<<<< HEAD
 export class Card<T extends ICardState = ICardState> extends OngoingEffectSource<T> {
-    public static checkHasNonKeywordAbilityText(abilityText?: string) {
-        if (abilityText == null) {
-            return false;
-=======
-export class Card extends OngoingEffectSource {
     public static checkHasNonKeywordAbilityText(cardData: ICardDataJson) {
         if (cardData.types.includes('leader')) {
             return true;
->>>>>>> 3daf7d26
         }
 
         for (const abilityText of [cardData.text, cardData.pilotText]) {
@@ -112,11 +102,7 @@
     protected readonly _title: string;
     protected readonly _unique: boolean;
 
-<<<<<<< HEAD
-=======
     protected readonly canBeUpgrade: boolean;
-    protected override readonly id: string;
->>>>>>> 3daf7d26
     protected readonly hasNonKeywordAbilityText: boolean;
     protected readonly hasImplementationFile: boolean;
     protected readonly overrideNotImplemented: boolean = false;
@@ -254,14 +240,9 @@
         this._backSideTitle = cardData.backSideTitle;
         this._unique = cardData.unique;
 
-<<<<<<< HEAD
         this.controller = owner;
         this.state.id = cardData.id;
-=======
-        this._controller = owner;
-        this.id = cardData.id;
         this.canBeUpgrade = cardData.upgradeHp !== null && cardData.upgradePower !== null; // TODO: Check if this is working
->>>>>>> 3daf7d26
         this.printedTraits = new Set(EnumHelpers.checkConvertToEnum(cardData.traits, Trait));
         this.printedType = Card.buildTypeFromPrinted(cardData.types);
 
