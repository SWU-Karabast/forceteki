--- conflicted
+++ resolved
@@ -651,13 +651,8 @@
      *
      * @param targetZoneName Zone to move to
      */
-<<<<<<< HEAD
-    public moveTo(targetZoneName: MoveZoneDestination, initializeCardState = true) {
+    public moveTo(targetZoneName: MoveZoneDestination, initializeCardState: InitializeCardStateOption = InitializeCardStateOption.Initialize) {
         Contract.assertNotNullLike(this.state.zone, `Attempting to move card ${this.internalName} before initializing zone`);
-=======
-    public moveTo(targetZoneName: MoveZoneDestination, initializeCardState: InitializeCardStateOption = InitializeCardStateOption.Initialize) {
-        Contract.assertNotNullLike(this._zone, `Attempting to move card ${this.internalName} before initializing zone`);
->>>>>>> faba39f7
 
         const prevZone = this.zoneName;
         const resetController = EnumHelpers.zoneMoveRequiresControllerReset(prevZone, targetZoneName);
