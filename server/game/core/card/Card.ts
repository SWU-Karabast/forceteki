--- conflicted
+++ resolved
@@ -4,11 +4,7 @@
 import OngoingEffectSource from '../ongoingEffect/OngoingEffectSource';
 import type Player from '../Player';
 import * as Contract from '../utils/Contract';
-<<<<<<< HEAD
-import { AbilityRestriction, AbilityType, Arena, Aspect, CardType, Duration, EffectName, EventName, KeywordName, Location, MoveLocation, MoveToDeckLocation, RelativePlayer, Trait, WildcardLocation } from '../Constants';
-=======
-import { AbilityRestriction, Aspect, CardType, Duration, EffectName, EventName, KeywordName, Location, RelativePlayer, Trait, WildcardLocation } from '../Constants';
->>>>>>> 9affa920
+import { AbilityRestriction, Aspect, CardType, Duration, EffectName, EventName, KeywordName, Location, MoveLocation, MoveToDeckLocation, RelativePlayer, Trait, WildcardLocation } from '../Constants';
 import * as EnumHelpers from '../utils/EnumHelpers';
 import { AbilityContext } from '../ability/AbilityContext';
 import { CardAbility } from '../ability/CardAbility';
@@ -17,11 +13,7 @@
 import * as KeywordHelpers from '../ability/KeywordHelpers';
 import { StateWatcherRegistrar } from '../stateWatcher/StateWatcherRegistrar';
 import type { EventCard } from './EventCard';
-<<<<<<< HEAD
 import type { CardWithExhaustProperty, CardWithTriggeredAbilities, CardWithConstantAbilities, TokenCard, UnitCard, CardWithDamageProperty, PlayableCard } from './CardTypes';
-=======
-import type { TokenCard, UnitCard, CardWithDamageProperty } from './CardTypes';
->>>>>>> 9affa920
 import type { UpgradeCard } from './UpgradeCard';
 import type { BaseCard } from './BaseCard';
 import type { LeaderCard } from './LeaderCard';
