--- conflicted
+++ resolved
@@ -1,11 +1,6 @@
 import Player from '../Player';
 import { LeaderCard } from './LeaderCard';
-<<<<<<< HEAD
-import { CardType, Location, LocationFilter } from '../Constants';
-=======
-import { InitiateAttackAction } from '../../actions/InitiateAttackAction';
 import { CardType, ZoneName, ZoneFilter } from '../Constants';
->>>>>>> 44535345
 import { WithCost } from './propertyMixins/Cost';
 import { WithUnitProperties } from './propertyMixins/UnitProperties';
 import type { UnitCard } from './CardTypes';
@@ -46,10 +41,10 @@
         return this._deployed;
     }
 
-    public override initializeForStartLocation(): void {
+    public override initializeForStartZone(): void {
         // leaders are always in a zone where they are allowed to be exhausted
         this.setExhaustEnabled(true);
-        this.resolveAbilitiesForNewLocation();
+        this.resolveAbilitiesForNewZone();
     }
 
     /** Deploy the leader to the arena. Handles the move operation and state changes. */
@@ -65,11 +60,7 @@
         Contract.assertTrue(this._deployed, `Attempting to un-deploy leader ${this.internalName} while it is not deployed`);
 
         this._deployed = false;
-<<<<<<< HEAD
-        this.moveTo(Location.Base);
-=======
-        this.controller.moveCard(this, ZoneName.Base);
->>>>>>> 44535345
+        this.moveTo(ZoneName.Base);
     }
 
     /**
@@ -108,13 +99,8 @@
             : abilityZone;
     }
 
-<<<<<<< HEAD
-    protected override initializeForCurrentLocation(prevLocation?: Location): void {
-        super.initializeForCurrentLocation(prevLocation);
-=======
-    protected override initializeForCurrentZone(prevZone: ZoneName): void {
+    protected override initializeForCurrentZone(prevZone?: ZoneName): void {
         super.initializeForCurrentZone(prevZone);
->>>>>>> 44535345
 
         switch (this.zoneName) {
             case ZoneName.GroundArena:
@@ -131,11 +117,7 @@
                 this.setDamageEnabled(false);
                 this.setActiveAttackEnabled(false);
                 this.setUpgradesEnabled(false);
-<<<<<<< HEAD
-                this.exhausted = prevLocation ? EnumHelpers.isArena(prevLocation) : false;
-=======
-                this.exhausted = EnumHelpers.isArena(prevZone);
->>>>>>> 44535345
+                this.exhausted = prevZone ? EnumHelpers.isArena(prevZone) : false;
                 break;
         }
     }
