import type Player from '../Player';
import type { ZoneFilter } from '../Constants';
import { CardType } from '../Constants';
import { AbilityType, ZoneName } from '../Constants';
import type { IUnitCard } from './propertyMixins/UnitProperties';
import { WithUnitProperties } from './propertyMixins/UnitProperties';
import * as EnumHelpers from '../utils/EnumHelpers';
import type { IActionAbilityProps, IConstantAbilityProps, IReplacementEffectAbilityProps, ITriggeredAbilityProps, IAbilityPropsWithType } from '../../Interfaces';
import * as Helpers from '../utils/Helpers';
import * as Contract from '../utils/Contract';
import { EpicActionLimit } from '../ability/AbilityLimit';
import { DeployLeaderSystem } from '../../gameSystems/DeployLeaderSystem';
import type { ActionAbility } from '../ability/ActionAbility';
import type { ILeaderCard } from './propertyMixins/LeaderProperties';
import { WithLeaderProperties } from './propertyMixins/LeaderProperties';
import { InPlayCard } from './baseClasses/InPlayCard';

const LeaderUnitCardParent = WithUnitProperties(WithLeaderProperties(InPlayCard));


/** Represents a deployable leader in an undeployed state */
export interface IDeployableLeaderCard extends ILeaderCard {
    get deployed(): boolean;
    deploy(): void;
    undeploy(): void;
}

/** Represents a deployable leader in a deployed state (i.e., is also a unit) */
export interface ILeaderUnitCard extends IDeployableLeaderCard, IUnitCard {}

export class LeaderUnitCardInternal extends LeaderUnitCardParent implements ILeaderUnitCard {
    private readonly epicActionAbility: ActionAbility;

    public get deployed() {
        return this.state.deployed;
    }

<<<<<<< HEAD
    public override get type(): CardType {
        return this.state.deployed ? CardType.LeaderUnit : CardType.Leader;
=======
    public override getType(): CardType {
        return this._deployed ? CardType.LeaderUnit : CardType.Leader;
>>>>>>> 3daf7d26
    }

    public constructor(owner: Player, cardData: any) {
        super(owner, cardData);

        this.state.setupLeaderUnitSide = true;
        this.setupLeaderUnitSideAbilities(this);

        // add deploy leader action
        this.epicActionAbility = this.addActionAbility({
            title: `Deploy ${this.title}`,
            limit: new EpicActionLimit(),
            condition: (context) => context.player.resources.length >= context.source.cost,
            zoneFilter: ZoneName.Base,
            immediateEffect: new DeployLeaderSystem({})
        });
    }

    public override isUnit(): this is IUnitCard {
        return this.state.deployed;
    }

    public override isDeployableLeader(): this is IDeployableLeaderCard {
        return true;
    }

    public override isLeaderUnit(): this is ILeaderUnitCard {
        return this.state.deployed;
    }

    public override initializeForStartZone(): void {
        super.initializeForStartZone();

        // leaders are always in a zone where they are allowed to be exhausted
        this.setExhaustEnabled(true);
        this.resolveAbilitiesForNewZone();
    }

    /** Deploy the leader to the arena. Handles the move operation and state changes. */
    public deploy() {
        Contract.assertFalse(this.state.deployed, `Attempting to deploy already deployed leader ${this.internalName}`);

        this.state.deployed = true;
        this.moveTo(this.defaultArena);
    }

    /** Return the leader from the arena to the base zone. Handles the move operation and state changes. */
    public undeploy() {
        Contract.assertTrue(this.state.deployed, `Attempting to un-deploy leader ${this.internalName} while it is not deployed`);

        this.state.deployed = false;
        this.moveTo(ZoneName.Base);
    }

    /**
     * Create card abilities for the leader unit side by calling subsequent methods with appropriate properties
     */
    // eslint-disable-next-line @typescript-eslint/no-empty-function
    protected setupLeaderUnitSideAbilities(sourceCard: this) {
    }

    protected override addActionAbility(properties: IActionAbilityProps<this>) {
        properties.zoneFilter = this.getAbilityZonesForSide(properties.zoneFilter);
        return super.addActionAbility(properties);
    }

    protected override addCoordinateAbility(properties: IAbilityPropsWithType<this>): void {
        return super.addCoordinateAbility(this.addZoneForSideToAbilityWithType(properties));
    }

    protected override addConstantAbility(properties: IConstantAbilityProps<this>) {
        properties.sourceZoneFilter = this.getAbilityZonesForSide(properties.sourceZoneFilter);
        return super.addConstantAbility(properties);
    }

    protected override addReplacementEffectAbility(properties: IReplacementEffectAbilityProps<this>) {
        properties.zoneFilter = this.getAbilityZonesForSide(properties.zoneFilter);
        return super.addReplacementEffectAbility(properties);
    }

    protected override addTriggeredAbility(properties: ITriggeredAbilityProps<this>) {
        properties.zoneFilter = this.getAbilityZonesForSide(properties.zoneFilter);
        return super.addTriggeredAbility(properties);
    }

    /** Generates the right zoneFilter property depending on which leader side we're setting up */
    private addZoneForSideToAbilityWithType<Properties extends IAbilityPropsWithType<this>>(properties: Properties) {
        if (properties.type === AbilityType.Constant) {
            properties.sourceZoneFilter = this.getAbilityZonesForSide(properties.sourceZoneFilter);
        } else {
            properties.zoneFilter = this.getAbilityZonesForSide(properties.zoneFilter);
        }
        return properties;
    }

    private getAbilityZonesForSide(propertyZone: ZoneFilter | ZoneFilter[]) {
        const abilityZone = this.state.setupLeaderUnitSide ? this.defaultArena : ZoneName.Base;

        return propertyZone
            ? Helpers.asArray(propertyZone).concat([abilityZone])
            : abilityZone;
    }

    protected override initializeForCurrentZone(prevZone?: ZoneName): void {
        super.initializeForCurrentZone(prevZone);

        switch (this.zoneName) {
            case ZoneName.GroundArena:
            case ZoneName.SpaceArena:
                this.state.deployed = true;
                this.setDamageEnabled(true);
                this.setActiveAttackEnabled(true);
                this.setUpgradesEnabled(true);
                this.exhausted = false;
                this.setCaptureZoneEnabled(true);
                break;

            case ZoneName.Base:
                this.state.deployed = false;
                this.setDamageEnabled(false);
                this.setActiveAttackEnabled(false);
                this.setUpgradesEnabled(false);
                this.exhausted = prevZone ? EnumHelpers.isArena(prevZone) : false;
                this.setCaptureZoneEnabled(false);
                break;
        }
    }

    public override getSummary(activePlayer: Player) {
        return {
            ...super.getSummary(activePlayer),
            epicActionSpent: this.epicActionAbility.limit.isAtMax(this.owner)
        };
    }
}

export class LeaderUnitCard extends LeaderUnitCardInternal {
    protected override state: never;
}<|MERGE_RESOLUTION|>--- conflicted
+++ resolved
@@ -35,13 +35,8 @@
         return this.state.deployed;
     }
 
-<<<<<<< HEAD
-    public override get type(): CardType {
+    public override getType(): CardType {
         return this.state.deployed ? CardType.LeaderUnit : CardType.Leader;
-=======
-    public override getType(): CardType {
-        return this._deployed ? CardType.LeaderUnit : CardType.Leader;
->>>>>>> 3daf7d26
     }
 
     public constructor(owner: Player, cardData: any) {
