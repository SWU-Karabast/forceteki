import { EventCard } from '../../../core/card/EventCard';
import AbilityHelper from '../../../AbilityHelper';
import { CardType, Trait, ZoneName } from '../../../core/Constants';
import { CostAdjustType } from '../../../core/cost/CostAdjuster';

export default class NowThereAreTwoOfThem extends EventCard {
    protected override getImplementationId() {
        return {
            id: '6849037019',
            internalName: 'now-there-are-two-of-them'
        };
    }

    public override setupCardAbilities() {
        this.setEventAbility({
            title: 'If you control exactly one unit, play a non-Vehicle unit from your hand that shares a Trait with the unit you control. It costs 5 less.',
            immediateEffect: AbilityHelper.immediateEffects.conditional({
<<<<<<< HEAD
                condition: (context) => context.source.controller.getUnitsInPlay().length === 1,
=======
                condition: (context) => context.player.getUnitsInPlay().length === 1,
                onFalse: AbilityHelper.immediateEffects.noAction(),
>>>>>>> 37e1ab1c
                onTrue: AbilityHelper.immediateEffects.selectCard({
                    activePromptTitle: 'Play a non-Vehicle unit from your hand that shared a Trait with the unit you control. It costs 5 less.',
                    cardTypeFilter: CardType.BasicUnit,
                    zoneFilter: ZoneName.Hand,
                    cardCondition: (card, context) =>
                        !card.hasSomeTrait(Trait.Vehicle) &&
                        Array.from(context.player.getUnitsInPlay()[0].traits).some((trait) => card.hasSomeTrait(trait)),
                    innerSystem: AbilityHelper.immediateEffects.playCardFromHand({
                        adjustCost: { costAdjustType: CostAdjustType.Decrease, amount: 5 }
                    })
                }),
            })
        });
    }
}<|MERGE_RESOLUTION|>--- conflicted
+++ resolved
@@ -15,12 +15,7 @@
         this.setEventAbility({
             title: 'If you control exactly one unit, play a non-Vehicle unit from your hand that shares a Trait with the unit you control. It costs 5 less.',
             immediateEffect: AbilityHelper.immediateEffects.conditional({
-<<<<<<< HEAD
-                condition: (context) => context.source.controller.getUnitsInPlay().length === 1,
-=======
                 condition: (context) => context.player.getUnitsInPlay().length === 1,
-                onFalse: AbilityHelper.immediateEffects.noAction(),
->>>>>>> 37e1ab1c
                 onTrue: AbilityHelper.immediateEffects.selectCard({
                     activePromptTitle: 'Play a non-Vehicle unit from your hand that shared a Trait with the unit you control. It costs 5 less.',
                     cardTypeFilter: CardType.BasicUnit,
