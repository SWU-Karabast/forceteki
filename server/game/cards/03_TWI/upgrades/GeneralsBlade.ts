import type { IUpgradeAbilityRegistrar } from '../../../core/card/AbilityRegistrationInterfaces';
import { UpgradeCard } from '../../../core/card/UpgradeCard';
import { Trait, WildcardCardType } from '../../../core/Constants';
import type { Card } from '../../../core/card/Card';
import AbilityHelper from '../../../AbilityHelper';

export default class GeneralsBlade extends UpgradeCard {
    protected override getImplementationId() {
        return {
            id: '0414253215',
            internalName: 'generals-blade',
        };
    }

    public override setupCardAbilities(registrar: IUpgradeAbilityRegistrar) {
        registrar.setAttachCondition((card: Card) => !card.hasSomeTrait(Trait.Vehicle));

        registrar.addGainOnAttackAbilityTargetingAttached({
            title: 'The next unit you play this phase costs 2 resources less',
            gainCondition: (context) => context.source.parentCard.hasSomeTrait(Trait.Jedi),
            immediateEffect: AbilityHelper.immediateEffects.forThisPhasePlayerEffect({
                ongoingEffectDescription: 'discount the next unit played by',
                ongoingEffectTargetDescription: 'them',
                effect: AbilityHelper.ongoingEffects.decreaseCost({
                    cardTypeFilter: WildcardCardType.Unit,
<<<<<<< HEAD
                    limit: AbilityHelper.limit.perGame(1),
=======
                    limit: AbilityLimit.perPlayerPerGame(1),
>>>>>>> 04d3dcfc
                    amount: 2
                })
            }),
        });
    }
}
<|MERGE_RESOLUTION|>--- conflicted
+++ resolved
@@ -3,6 +3,7 @@
 import { Trait, WildcardCardType } from '../../../core/Constants';
 import type { Card } from '../../../core/card/Card';
 import AbilityHelper from '../../../AbilityHelper';
+import * as AbilityLimit from '../../../core/ability/AbilityLimit';
 
 export default class GeneralsBlade extends UpgradeCard {
     protected override getImplementationId() {
@@ -23,11 +24,7 @@
                 ongoingEffectTargetDescription: 'them',
                 effect: AbilityHelper.ongoingEffects.decreaseCost({
                     cardTypeFilter: WildcardCardType.Unit,
-<<<<<<< HEAD
-                    limit: AbilityHelper.limit.perGame(1),
-=======
                     limit: AbilityLimit.perPlayerPerGame(1),
->>>>>>> 04d3dcfc
                     amount: 2
                 })
             }),
