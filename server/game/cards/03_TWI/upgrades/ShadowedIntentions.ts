import type { IAbilityHelper } from '../../../AbilityHelper';
import type { IUpgradeAbilityRegistrar } from '../../../core/card/AbilityRegistrationInterfaces';
import { UpgradeCard } from '../../../core/card/UpgradeCard';
import { ZoneName } from '../../../core/Constants';
import { DefeatSourceType } from '../../../IDamageOrDefeatSource';

export default class ShadowedIntentions extends UpgradeCard {
    protected override getImplementationId() {
        return {
            id: '9003830954',
            internalName: 'shadowed-intentions',
        };
    }

<<<<<<< HEAD
    protected override setupCardAbilities(registrar: IUpgradeAbilityRegistrar, AbilityHelper: IAbilityHelper) {
=======
    public override setupCardAbilities(registrar: IUpgradeAbilityRegistrar) {
>>>>>>> 1bf5a3bc
        registrar.addReplacementEffectAbilityTargetingAttached({
            title: 'This unit can\'t be captured, defeated, or returned to its owner\'s hand by enemy card abilities',
            when: {
                onCardCaptured: (event, context) =>
                    event.card === context.source &&
                    event.context.player !== context.player,
                onCardDefeated: (event, context) =>
                    event.card === context.source &&
                    event.defeatSource.type === DefeatSourceType.Ability &&
                    event.defeatSource.player !== context.player,
                onCardMoved: (event, context) =>
                    event.card === context.source &&
                    event.destination === ZoneName.Hand &&
                    event.context.player !== context.player
            }
        });
    }
}<|MERGE_RESOLUTION|>--- conflicted
+++ resolved
@@ -12,11 +12,7 @@
         };
     }
 
-<<<<<<< HEAD
-    protected override setupCardAbilities(registrar: IUpgradeAbilityRegistrar, AbilityHelper: IAbilityHelper) {
-=======
-    public override setupCardAbilities(registrar: IUpgradeAbilityRegistrar) {
->>>>>>> 1bf5a3bc
+    public override setupCardAbilities(registrar: IUpgradeAbilityRegistrar, AbilityHelper: IAbilityHelper) {
         registrar.addReplacementEffectAbilityTargetingAttached({
             title: 'This unit can\'t be captured, defeated, or returned to its owner\'s hand by enemy card abilities',
             when: {
