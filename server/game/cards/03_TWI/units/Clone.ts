import type { IAbilityHelper } from '../../../AbilityHelper';
import type { INonLeaderUnitAbilityRegistrar } from '../../../core/card/AbilityRegistrationInterfaces';
import { NonLeaderUnitCard } from '../../../core/card/NonLeaderUnitCard';
import { Duration, Trait, WildcardCardType } from '../../../core/Constants';

export default class Clone extends NonLeaderUnitCard {
    // eslint-disable-next-line @typescript-eslint/class-literal-property-style
    protected override get overrideNotImplemented(): boolean {
        return true;
    }

    protected override getImplementationId() {
        return {
            id: '0345124206',
            internalName: 'clone',
        };
    }

<<<<<<< HEAD
    protected override setupCardAbilities(registrar: INonLeaderUnitAbilityRegistrar, AbilityHelper: IAbilityHelper): void {
=======
    public override isClone(): this is Clone {
        return true;
    }

    public override getAbilityRegistrar(): INonLeaderUnitAbilityRegistrar {
        return super.getAbilityRegistrar();
    }

    public override setupCardAbilities(registrar: INonLeaderUnitAbilityRegistrar): void {
>>>>>>> 1bf5a3bc
        registrar.addPreEnterPlayAbility({
            title: 'This unit enters play as a copy of a non-leader, non-Vehicle unit in play, except it gains the Clone trait and is not unique',
            optional: true,
            targetResolver: {
                cardTypeFilter: WildcardCardType.NonLeaderUnit,
                cardCondition: (card, context) => !card.hasSomeTrait(Trait.Vehicle) && card !== context.source,
                immediateEffect: AbilityHelper.immediateEffects.cardLastingEffect((context) => ({
                    duration: Duration.Custom,
                    until: {
                        onCardLeavesPlay: (event, context) => event.card === context.source,
                    },
                    target: context.source,
                    effect: [
                        AbilityHelper.ongoingEffects.overridePrintedAttributes({
                            title: context.target.title,
                            subtitle: context.target.subtitle,
                            aspects: context.target.aspects,
                            defaultArena: context.target.defaultArena,
                            printedType: context.target.printedType,
                            printedCost: context.target.printedCost,
                            printedHp: context.target.getPrintedHp(),
                            printedPower: context.target.getPrintedPower(),
                            printedUpgradeHp: context.target.printedUpgradeHp,
                            printedUpgradePower: context.target.printedUpgradePower,
                            printedTraits: context.target.getPrintedTraits(),
                            printedKeywords: context.target.printedKeywords.map((keyword) => keyword.duplicate(context.source)),
                        }),
                        AbilityHelper.ongoingEffects.gainTrait(Trait.Clone),
                        AbilityHelper.ongoingEffects.cloneUnit(context.target),
                    ]
                })),
            },
        });
    }
}<|MERGE_RESOLUTION|>--- conflicted
+++ resolved
@@ -16,9 +16,6 @@
         };
     }
 
-<<<<<<< HEAD
-    protected override setupCardAbilities(registrar: INonLeaderUnitAbilityRegistrar, AbilityHelper: IAbilityHelper): void {
-=======
     public override isClone(): this is Clone {
         return true;
     }
@@ -27,8 +24,7 @@
         return super.getAbilityRegistrar();
     }
 
-    public override setupCardAbilities(registrar: INonLeaderUnitAbilityRegistrar): void {
->>>>>>> 1bf5a3bc
+    public override setupCardAbilities(registrar: INonLeaderUnitAbilityRegistrar, AbilityHelper: IAbilityHelper): void {
         registrar.addPreEnterPlayAbility({
             title: 'This unit enters play as a copy of a non-leader, non-Vehicle unit in play, except it gains the Clone trait and is not unique',
             optional: true,
