--- conflicted
+++ resolved
@@ -2,6 +2,7 @@
 import type { INonLeaderUnitAbilityRegistrar } from '../../../core/card/AbilityRegistrationInterfaces';
 import { NonLeaderUnitCard } from '../../../core/card/NonLeaderUnitCard';
 import { RelativePlayer, Trait, ZoneName } from '../../../core/Constants';
+import * as AbilityLimit from '../../../core/ability/AbilityLimit';
 
 export default class TranquilityInspiringFlagship extends NonLeaderUnitCard {
     protected override getImplementationId() {
@@ -28,11 +29,7 @@
             immediateEffect: AbilityHelper.immediateEffects.forThisPhasePlayerEffect({
                 effect: AbilityHelper.ongoingEffects.decreaseCost({
                     match: (card) => card.hasSomeTrait(Trait.Republic),
-<<<<<<< HEAD
-                    limit: AbilityHelper.limit.perGame(3),
-=======
                     limit: AbilityLimit.perPlayerPerGame(3),
->>>>>>> 04d3dcfc
                     amount: 1
                 })
             })
