import AbilityHelper from '../../../AbilityHelper';
import { NonLeaderUnitCard } from '../../../core/card/NonLeaderUnitCard';
import { ZoneName } from '../../../core/Constants';

export default class SawGerreraResistanceIsNotTerrorism extends NonLeaderUnitCard {
    protected override getImplementationId() {
        return {
            id: '0354710662',
            internalName: 'saw-gerrera#resistance-is-not-terrorism',
        };
    }

    public override setupCardAbilities() {
        this.addOnAttackAbility({
            title: 'If your base has 15 or more damage on it, deal 1 damage to each enemy ground unit',
            immediateEffect: AbilityHelper.immediateEffects.conditional({
<<<<<<< HEAD
                condition: (context) => context.source.controller.base.damage >= 15,
=======
                condition: (context) => context.player.base.damage >= 15,
                onFalse: AbilityHelper.immediateEffects.noAction(),
>>>>>>> 37e1ab1c
                onTrue: AbilityHelper.immediateEffects.damage((context) => ({
                    amount: 1,
                    target: context.player.opponent.getUnitsInPlay(ZoneName.GroundArena)
                }))
            })
        });
    }
}<|MERGE_RESOLUTION|>--- conflicted
+++ resolved
@@ -14,12 +14,7 @@
         this.addOnAttackAbility({
             title: 'If your base has 15 or more damage on it, deal 1 damage to each enemy ground unit',
             immediateEffect: AbilityHelper.immediateEffects.conditional({
-<<<<<<< HEAD
-                condition: (context) => context.source.controller.base.damage >= 15,
-=======
                 condition: (context) => context.player.base.damage >= 15,
-                onFalse: AbilityHelper.immediateEffects.noAction(),
->>>>>>> 37e1ab1c
                 onTrue: AbilityHelper.immediateEffects.damage((context) => ({
                     amount: 1,
                     target: context.player.opponent.getUnitsInPlay(ZoneName.GroundArena)
