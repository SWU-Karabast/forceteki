import AbilityHelper from '../../../AbilityHelper';
import { NonLeaderUnitCard } from '../../../core/card/NonLeaderUnitCard';
import { Trait } from '../../../core/Constants';

export default class VanguardDroidBomber extends NonLeaderUnitCard {
    protected override getImplementationId() {
        return {
            id: '3410014206',
            internalName: 'vanguard-droid-bomber'
        };
    }

    public override setupCardAbilities() {
        this.addWhenPlayedAbility({
            title: 'Deal 2 damage to an enemy base.',
            immediateEffect: AbilityHelper.immediateEffects.conditional((context) => ({
<<<<<<< HEAD
                condition: context.source.controller.getOtherUnitsInPlayWithTrait(context.source, Trait.Separatist).length > 0,
                onTrue: AbilityHelper.immediateEffects.damage({ amount: 2, target: context.source.controller.opponent.base }),
=======
                condition: context.player.getOtherUnitsInPlayWithTrait(context.source, Trait.Separatist).length > 0,
                onTrue: AbilityHelper.immediateEffects.damage({ amount: 2, target: context.player.opponent.base }),
                onFalse: AbilityHelper.immediateEffects.noAction()
>>>>>>> 37e1ab1c
            }))
        });
    }
}<|MERGE_RESOLUTION|>--- conflicted
+++ resolved
@@ -14,14 +14,8 @@
         this.addWhenPlayedAbility({
             title: 'Deal 2 damage to an enemy base.',
             immediateEffect: AbilityHelper.immediateEffects.conditional((context) => ({
-<<<<<<< HEAD
-                condition: context.source.controller.getOtherUnitsInPlayWithTrait(context.source, Trait.Separatist).length > 0,
-                onTrue: AbilityHelper.immediateEffects.damage({ amount: 2, target: context.source.controller.opponent.base }),
-=======
                 condition: context.player.getOtherUnitsInPlayWithTrait(context.source, Trait.Separatist).length > 0,
                 onTrue: AbilityHelper.immediateEffects.damage({ amount: 2, target: context.player.opponent.base }),
-                onFalse: AbilityHelper.immediateEffects.noAction()
->>>>>>> 37e1ab1c
             }))
         });
     }
