import type { IAbilityHelper } from '../../../AbilityHelper';
import type { INonLeaderUnitAbilityRegistrar } from '../../../core/card/AbilityRegistrationInterfaces';
import { NonLeaderUnitCard } from '../../../core/card/NonLeaderUnitCard';
import { Trait } from '../../../core/Constants';

export default class BabuFrikHeyyy extends NonLeaderUnitCard {
    protected override getImplementationId() {
        return {
            id: '6501780064',
            internalName: 'babu-frik#heyyy',
        };
    }

<<<<<<< HEAD
    protected override setupCardAbilities(registrar: INonLeaderUnitAbilityRegistrar, AbilityHelper: IAbilityHelper) {
=======
    public override setupCardAbilities(registrar: INonLeaderUnitAbilityRegistrar) {
>>>>>>> 1bf5a3bc
        registrar.addActionAbility({
            title: 'Attack with a friendly Droid unit. For this attack, it deals damage equal to its remaining HP instead of its power.',
            cost: AbilityHelper.costs.exhaustSelf(),
            optional: true,
            initiateAttack: {
                attackerCondition: (card, context) =>
                    card.controller === context.player &&
                    card.hasSomeTrait(Trait.Droid),
                attackerCombatDamageOverride: (attack) => attack.attacker.remainingHp
            }
        });
    }
}<|MERGE_RESOLUTION|>--- conflicted
+++ resolved
@@ -11,11 +11,7 @@
         };
     }
 
-<<<<<<< HEAD
-    protected override setupCardAbilities(registrar: INonLeaderUnitAbilityRegistrar, AbilityHelper: IAbilityHelper) {
-=======
-    public override setupCardAbilities(registrar: INonLeaderUnitAbilityRegistrar) {
->>>>>>> 1bf5a3bc
+    public override setupCardAbilities(registrar: INonLeaderUnitAbilityRegistrar, AbilityHelper: IAbilityHelper) {
         registrar.addActionAbility({
             title: 'Attack with a friendly Droid unit. For this attack, it deals damage equal to its remaining HP instead of its power.',
             cost: AbilityHelper.costs.exhaustSelf(),
