--- conflicted
+++ resolved
@@ -12,11 +12,7 @@
         };
     }
 
-<<<<<<< HEAD
-    protected override setupCardAbilities(registrar: INonLeaderUnitAbilityRegistrar, AbilityHelper: IAbilityHelper) {
-=======
-    public override setupCardAbilities(registrar: INonLeaderUnitAbilityRegistrar) {
->>>>>>> 1bf5a3bc
+    public override setupCardAbilities(registrar: INonLeaderUnitAbilityRegistrar, AbilityHelper: IAbilityHelper) {
         registrar.addWhenDefeatedAbility({
             title: 'The next unit you play this phase gains Ambush for this phase',
             immediateEffect: AbilityHelper.immediateEffects.delayedPlayerEffect({
