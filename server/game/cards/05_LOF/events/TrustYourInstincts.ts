import type { IAbilityHelper } from '../../../AbilityHelper';
import { EventCard } from '../../../core/card/EventCard';
import type { IEventAbilityRegistrar } from '../../../core/card/AbilityRegistrationInterfaces';

export default class TrustYourInstincts extends EventCard {
    protected override getImplementationId() {
        return {
            id: '1876907238',
            internalName: 'trust-your-instincts',
        };
    }

<<<<<<< HEAD
    protected override setupCardAbilities(registrar: IEventAbilityRegistrar, AbilityHelper: IAbilityHelper) {
=======
    public override setupCardAbilities(registrar: IEventAbilityRegistrar) {
>>>>>>> 1bf5a3bc
        registrar.setEventAbility({
            title: 'Use the Force to attack with a unit and give +2/+0 and deal combat damage first',
            immediateEffect: AbilityHelper.immediateEffects.useTheForce(),
            ifYouDo: {
                title: 'Attack with a unit. It gets +2/+0 and deals combat damage before defender',
                initiateAttack: {
                    attackerCondition: (card, context) => card.controller === context.player,
                    attackerLastingEffects: [
                        { effect: AbilityHelper.ongoingEffects.modifyStats({ power: 2, hp: 0 }) },
                        { effect: AbilityHelper.ongoingEffects.dealsDamageBeforeDefender() },
                    ]
                }
            }
        });
    }
}<|MERGE_RESOLUTION|>--- conflicted
+++ resolved
@@ -10,11 +10,7 @@
         };
     }
 
-<<<<<<< HEAD
-    protected override setupCardAbilities(registrar: IEventAbilityRegistrar, AbilityHelper: IAbilityHelper) {
-=======
-    public override setupCardAbilities(registrar: IEventAbilityRegistrar) {
->>>>>>> 1bf5a3bc
+    public override setupCardAbilities(registrar: IEventAbilityRegistrar, AbilityHelper: IAbilityHelper) {
         registrar.setEventAbility({
             title: 'Use the Force to attack with a unit and give +2/+0 and deal combat damage first',
             immediateEffect: AbilityHelper.immediateEffects.useTheForce(),
