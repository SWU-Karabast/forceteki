--- conflicted
+++ resolved
@@ -1,10 +1,6 @@
 import type { ICardDataJson } from '../../../../utils/cardData/CardDataInterfaces';
-<<<<<<< HEAD
-import AbilityHelper from '../../../AbilityHelper';
+import type { IAbilityHelper } from '../../../AbilityHelper';
 import type { IUpgradeAbilityRegistrar } from '../../../core/card/AbilityRegistrationInterfaces';
-=======
-import type { IAbilityHelper } from '../../../AbilityHelper';
->>>>>>> a691bef0
 import { TokenUpgradeCard } from '../../../core/card/TokenCards';
 import type { Player } from '../../../core/Player';
 
@@ -33,13 +29,8 @@
         return true;
     }
 
-<<<<<<< HEAD
-    public override setupCardAbilities(registrar: IUpgradeAbilityRegistrar) {
+    public override setupCardAbilities(registrar: IUpgradeAbilityRegistrar, AbilityHelper: IAbilityHelper) {
         registrar.addReplacementEffectAbility({
-=======
-    public override setupCardAbilities(registar, AbilityHelper: IAbilityHelper) {
-        this.addReplacementEffectAbility({
->>>>>>> a691bef0
             title: 'Defeat shield to prevent attached unit from taking damage',
             when: {
                 onDamageDealt: (event, context) => event.card === context.source.parentCard && !event.isIndirect,
