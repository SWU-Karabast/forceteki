import AbilityHelper from '../../../AbilityHelper';
import { Card } from '../../../core/card/Card';
import { UpgradeCard } from '../../../core/card/UpgradeCard';
import { Location, Trait, WildcardCardType } from '../../../core/Constants';
<<<<<<< HEAD
import Player from '../../../core/Player';
=======
>>>>>>> 965dae3d

export default class VadersLightsaber extends UpgradeCard {
    protected override getImplementationId() {
        return {
            id: '0705773109',
            internalName: 'vaders-lightsaber',
        };
    }

    public override setupCardAbilities() {
        this.setAttachCondition((card: Card) => !card.hasSomeTrait(Trait.Vehicle));

        this.addWhenPlayedAbility({
            title: 'Deal 4 damage to a ground unit',
            optional: true,
            targetResolver: {
                locationFilter: Location.GroundArena,
                cardTypeFilter: WildcardCardType.Unit,
                immediateEffect: AbilityHelper.immediateEffects.conditional({
                    condition: (context) => context.source.parentCard?.title === 'Darth Vader',
                    onTrue: AbilityHelper.immediateEffects.damage({ amount: 4 }),
                    onFalse: AbilityHelper.immediateEffects.noAction()
                })
            }
        });
    }
}

VadersLightsaber.implemented = true;<|MERGE_RESOLUTION|>--- conflicted
+++ resolved
@@ -2,10 +2,6 @@
 import { Card } from '../../../core/card/Card';
 import { UpgradeCard } from '../../../core/card/UpgradeCard';
 import { Location, Trait, WildcardCardType } from '../../../core/Constants';
-<<<<<<< HEAD
-import Player from '../../../core/Player';
-=======
->>>>>>> 965dae3d
 
 export default class VadersLightsaber extends UpgradeCard {
     protected override getImplementationId() {
