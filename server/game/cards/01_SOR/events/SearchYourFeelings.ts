import AbilityHelper from '../../../AbilityHelper';
import type { AbilityContext } from '../../../core/ability/AbilityContext';
import type { Card } from '../../../core/card/Card';
import { EventCard } from '../../../core/card/EventCard';
<<<<<<< HEAD
import type { IEventAbilityRegistrar } from '../../../core/card/AbilityRegistrationInterfaces';
=======
import { TargetMode } from '../../../core/Constants';
>>>>>>> 720223ef

export default class SearchYourFeelings extends EventCard {
    protected override getImplementationId() {
        return {
            id: '7485151088',
            internalName: 'search-your-feelings',
        };
    }

<<<<<<< HEAD
    public override setupCardAbilities(registrar: IEventAbilityRegistrar) {
        registrar.setEventAbility({
            title: 'Search your deck for a card, draw it, then shuffle',
            immediateEffect: AbilityHelper.immediateEffects.deckSearch({
                shuffleWhenDone: true,
                revealSelected: false,
                selectedCardsImmediateEffect: AbilityHelper.immediateEffects.drawSpecificCard()
            })
=======
    // TODO: since the card display prompt can't handle showing the full deck currently, we instead use a dropdown list of card names
    // once the prompt is fixed, we can go back to using that for deck search like other cards do
    // TODO: the dropdown list prompt doesn't have support for "optional" currently, so the player will be forced to choose a card
    public override setupCardAbilities() {
        this.setEventAbility({
            title: 'Choose the name of a card from your deck to draw',
            targetResolver: {
                mode: TargetMode.DropdownList,
                options: (context) => this.getDistinctCardNamesInDeck(context),
                logSelection: false,
                condition: (context) => context.player.drawDeck.length > 0,
                immediateEffect: AbilityHelper.immediateEffects.simultaneous([
                    AbilityHelper.immediateEffects.drawSpecificCard((context) => ({
                        target: context.player.drawDeck.find((card) => this.buildCardName(card) === context.select)
                    })),
                    AbilityHelper.immediateEffects.shuffleDeck((context) => ({
                        target: context.player
                    }))
                ])
            },
>>>>>>> 720223ef
        });
    }

    private getDistinctCardNamesInDeck(context: AbilityContext): string[] {
        const cardNamesInDeck = context.player.drawDeck.map((card) => this.buildCardName(card));
        return [...new Set(cardNamesInDeck)];
    }

    private buildCardName(card: Card): string {
        return `${card.title}${card.subtitle ? ', ' + card.subtitle : ''}`;
    }
}<|MERGE_RESOLUTION|>--- conflicted
+++ resolved
@@ -2,11 +2,8 @@
 import type { AbilityContext } from '../../../core/ability/AbilityContext';
 import type { Card } from '../../../core/card/Card';
 import { EventCard } from '../../../core/card/EventCard';
-<<<<<<< HEAD
 import type { IEventAbilityRegistrar } from '../../../core/card/AbilityRegistrationInterfaces';
-=======
 import { TargetMode } from '../../../core/Constants';
->>>>>>> 720223ef
 
 export default class SearchYourFeelings extends EventCard {
     protected override getImplementationId() {
@@ -16,21 +13,11 @@
         };
     }
 
-<<<<<<< HEAD
-    public override setupCardAbilities(registrar: IEventAbilityRegistrar) {
-        registrar.setEventAbility({
-            title: 'Search your deck for a card, draw it, then shuffle',
-            immediateEffect: AbilityHelper.immediateEffects.deckSearch({
-                shuffleWhenDone: true,
-                revealSelected: false,
-                selectedCardsImmediateEffect: AbilityHelper.immediateEffects.drawSpecificCard()
-            })
-=======
     // TODO: since the card display prompt can't handle showing the full deck currently, we instead use a dropdown list of card names
     // once the prompt is fixed, we can go back to using that for deck search like other cards do
     // TODO: the dropdown list prompt doesn't have support for "optional" currently, so the player will be forced to choose a card
-    public override setupCardAbilities() {
-        this.setEventAbility({
+    public override setupCardAbilities(registrar: IEventAbilityRegistrar) {
+        registrar.setEventAbility({
             title: 'Choose the name of a card from your deck to draw',
             targetResolver: {
                 mode: TargetMode.DropdownList,
@@ -46,7 +33,6 @@
                     }))
                 ])
             },
->>>>>>> 720223ef
         });
     }
 
