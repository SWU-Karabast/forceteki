--- conflicted
+++ resolved
@@ -24,25 +24,15 @@
         this.addWhenPlayedAbility({
             title: 'Deal 4 damage to a ground unit',
             optional: true,
-<<<<<<< HEAD
-            immediateEffect: AbilityHelper.immediateEffects.conditional({
-                condition: (context) => context.source.parentCard?.title === 'Darth Vader',
-                onTrue: this.vaderLightsaberAbility(),
-                onFalse: AbilityHelper.immediateEffects.noAction()
-            })
-        });
-    }
-=======
             targetResolver: {
                 locationFilter: Location.GroundArena,
                 cardTypeFilter: WildcardCardType.Unit,
                 immediateEffect: AbilityHelper.immediateEffects.conditional({
                     condition: (context) => context.source.parentCard?.title === 'Darth Vader',
-                    trueImmediateEffect: AbilityHelper.immediateEffects.damage({ amount: 4 }),
-                    falseImmediateEffect: AbilityHelper.immediateEffects.noAction()
+                    onTrue: AbilityHelper.immediateEffects.damage({ amount: 4 }),
+                    onFalse: AbilityHelper.immediateEffects.noAction()
                 })
             }
->>>>>>> 56a44642
 
         });
     }
