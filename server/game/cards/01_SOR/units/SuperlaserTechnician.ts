--- conflicted
+++ resolved
@@ -13,15 +13,7 @@
         this.addWhenDefeatedAbility({
             title: 'Put Superlaser Technician into play as a resource and ready it',
             optional: true,
-            // TODO: figure out how to change this from sequential to simultaneous while keeing the ready effect
-<<<<<<< HEAD
             immediateEffect: AbilityHelper.immediateEffects.resourceCard({ target: this, readyResource: true })
-=======
-            immediateEffect: AbilityHelper.immediateEffects.sequential([
-                // TODO: create a MoveCardToResourceSystem and accompanying function in immediateEffects
-                AbilityHelper.immediateEffects.moveCard((context) => ({ target: context.source, destination: Location.Resource })),
-                AbilityHelper.immediateEffects.ready((context) => ({ target: context.source }))])
->>>>>>> e6615952
         });
     }
 }
