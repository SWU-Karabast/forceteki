import AbilityHelper from '../../../AbilityHelper';
<<<<<<< HEAD
=======
import * as AbilityLimit from '../../../core/ability/AbilityLimit';
import type { INonLeaderUnitAbilityRegistrar } from '../../../core/card/AbilityRegistrationInterfaces';
>>>>>>> 04d3dcfc
import { NonLeaderUnitCard } from '../../../core/card/NonLeaderUnitCard';
import { Aspect, WildcardCardType } from '../../../core/Constants';

export default class BenduTheOneInTheMiddle extends NonLeaderUnitCard {
    protected override getImplementationId() {
        return {
            id: '5707383130',
            internalName: 'bendu#the-one-in-the-middle',
        };
    }

    public override setupCardAbilities(registrar: INonLeaderUnitAbilityRegistrar) {
        registrar.addOnAttackAbility({
            title: 'The next non-Heroism, non-Villainy card you play this phase costs 2 less',
            immediateEffect: AbilityHelper.immediateEffects.forThisPhasePlayerEffect({
                effect: AbilityHelper.ongoingEffects.decreaseCost({
                    cardTypeFilter: WildcardCardType.Playable,
                    match: (card) => !card.hasSomeAspect(Aspect.Heroism) && !card.hasSomeAspect(Aspect.Villainy),
<<<<<<< HEAD
                    limit: AbilityHelper.limit.perGame(1),
=======
                    limit: AbilityLimit.perPlayerPerGame(1),
>>>>>>> 04d3dcfc
                    amount: 2
                })
            })
        });
    }
}<|MERGE_RESOLUTION|>--- conflicted
+++ resolved
@@ -1,9 +1,6 @@
 import AbilityHelper from '../../../AbilityHelper';
-<<<<<<< HEAD
-=======
 import * as AbilityLimit from '../../../core/ability/AbilityLimit';
 import type { INonLeaderUnitAbilityRegistrar } from '../../../core/card/AbilityRegistrationInterfaces';
->>>>>>> 04d3dcfc
 import { NonLeaderUnitCard } from '../../../core/card/NonLeaderUnitCard';
 import { Aspect, WildcardCardType } from '../../../core/Constants';
 
@@ -22,11 +19,7 @@
                 effect: AbilityHelper.ongoingEffects.decreaseCost({
                     cardTypeFilter: WildcardCardType.Playable,
                     match: (card) => !card.hasSomeAspect(Aspect.Heroism) && !card.hasSomeAspect(Aspect.Villainy),
-<<<<<<< HEAD
-                    limit: AbilityHelper.limit.perGame(1),
-=======
                     limit: AbilityLimit.perPlayerPerGame(1),
->>>>>>> 04d3dcfc
                     amount: 2
                 })
             })
