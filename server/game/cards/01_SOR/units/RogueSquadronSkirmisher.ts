import type { IAbilityHelper } from '../../../AbilityHelper';
import type { INonLeaderUnitAbilityRegistrar } from '../../../core/card/AbilityRegistrationInterfaces';
import { NonLeaderUnitCard } from '../../../core/card/NonLeaderUnitCard';
import { RelativePlayer, ZoneName } from '../../../core/Constants';

export default class RogueSquadronSkirmisher extends NonLeaderUnitCard {
    protected override getImplementationId() {
        return {
            id: '3377409249',
            internalName: 'rogue-squadron-skirmisher',
        };
    }

<<<<<<< HEAD
    protected override setupCardAbilities(registrar: INonLeaderUnitAbilityRegistrar, AbilityHelper: IAbilityHelper) {
=======
    public override setupCardAbilities(registrar: INonLeaderUnitAbilityRegistrar) {
>>>>>>> 1bf5a3bc
        registrar.addWhenPlayedAbility({
            title: 'Return a unit that costs 2 or less from your discard pile to your hand.',
            targetResolver: {
                controller: RelativePlayer.Self,
                zoneFilter: ZoneName.Discard,
                immediateEffect: AbilityHelper.immediateEffects.returnToHand(),
                cardCondition: (card) => card.isUnit() && card.cost <= 2,
            },
        });
    }
}<|MERGE_RESOLUTION|>--- conflicted
+++ resolved
@@ -11,11 +11,7 @@
         };
     }
 
-<<<<<<< HEAD
-    protected override setupCardAbilities(registrar: INonLeaderUnitAbilityRegistrar, AbilityHelper: IAbilityHelper) {
-=======
-    public override setupCardAbilities(registrar: INonLeaderUnitAbilityRegistrar) {
->>>>>>> 1bf5a3bc
+    public override setupCardAbilities(registrar: INonLeaderUnitAbilityRegistrar, AbilityHelper: IAbilityHelper) {
         registrar.addWhenPlayedAbility({
             title: 'Return a unit that costs 2 or less from your discard pile to your hand.',
             targetResolver: {
