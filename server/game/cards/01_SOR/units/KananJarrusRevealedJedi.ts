import AbilityHelper from '../../../AbilityHelper';
import { NonLeaderUnitCard } from '../../../core/card/NonLeaderUnitCard';
import type { Aspect } from '../../../core/Constants';
import { EventName, Trait } from '../../../core/Constants';

export default class KananJarrusRevealedJedi extends NonLeaderUnitCard {
    protected override getImplementationId() {
        return {
            id: '1662196707',
            internalName: 'kanan-jarrus#revealed-jedi'
        };
    }

    public override setupCardAbilities() {
        this.addOnAttackAbility({
            title: 'Discard a card from the defending player\'s deck for each Spectre you control. Heal 1 damage for each aspect among the discarded cards.',
            optional: true,
            immediateEffect: AbilityHelper.immediateEffects.sequential([
                AbilityHelper.immediateEffects.discardFromDeck((context) => ({
<<<<<<< HEAD
                    amount: context.player.getUnitsInPlayWithTrait(Trait.Spectre).length,
                    target: context.source.activeAttack.getSingleTarget().controller
=======
                    amount: context.player.getArenaUnits({ trait: Trait.Spectre }).length,
                    target: context.source.activeAttack.target.controller
>>>>>>> 305df406
                })),
                AbilityHelper.immediateEffects.heal((context) => ({
                    target: context.player.base,
                    amount: this.getAspectCountFromEvents(context.events)
                }))
            ])
        });
    }

    private getAspectCountFromEvents(events: any[]): number {
        const aspects = new Set<Aspect>();
        const discardedCards = events.filter((event) => event.name === EventName.OnCardDiscarded).map((event) => event.card);
        for (const card of discardedCards) {
            card.aspects.forEach((aspect) => aspects.add(aspect));
        }
        return aspects.size;
    }
}<|MERGE_RESOLUTION|>--- conflicted
+++ resolved
@@ -17,13 +17,8 @@
             optional: true,
             immediateEffect: AbilityHelper.immediateEffects.sequential([
                 AbilityHelper.immediateEffects.discardFromDeck((context) => ({
-<<<<<<< HEAD
-                    amount: context.player.getUnitsInPlayWithTrait(Trait.Spectre).length,
+                    amount: context.player.getArenaUnits({ trait: Trait.Spectre }).length,
                     target: context.source.activeAttack.getSingleTarget().controller
-=======
-                    amount: context.player.getArenaUnits({ trait: Trait.Spectre }).length,
-                    target: context.source.activeAttack.target.controller
->>>>>>> 305df406
                 })),
                 AbilityHelper.immediateEffects.heal((context) => ({
                     target: context.player.base,
